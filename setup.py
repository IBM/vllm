import ctypes
import importlib.util
import logging
import os
import re
import subprocess
import sys
from pathlib import Path
from shutil import which
from typing import Dict, List

from packaging.version import Version, parse
from setuptools import Extension, find_packages, setup
from setuptools.command.build_ext import build_ext
from setuptools_scm import get_version
<<<<<<< HEAD
=======
from torch.utils.cpp_extension import CUDA_HOME, ROCM_HOME
>>>>>>> a7d59688


def load_module_from_path(module_name, path):
    spec = importlib.util.spec_from_file_location(module_name, path)
    module = importlib.util.module_from_spec(spec)
    sys.modules[module_name] = module
    spec.loader.exec_module(module)
    return module


ROOT_DIR = os.path.dirname(__file__)
logger = logging.getLogger(__name__)

# cannot import envs directly because it depends on vllm,
#  which is not installed yet
envs = load_module_from_path('envs', os.path.join(ROOT_DIR, 'vllm', 'envs.py'))

VLLM_TARGET_DEVICE = envs.VLLM_TARGET_DEVICE

<<<<<<< HEAD
if VLLM_TARGET_DEVICE in ["cuda", "rocm"]:
    # we need to make this import happen only when needed
    # since torch==2.4.0 is pinned in build deps but not
    # available on s390x currently. we only actually need
    # this import when using cuda or rocm.
    import torch
    from torch.utils.cpp_extension import CUDA_HOME

if not sys.platform.startswith("linux"):
=======
if sys.platform.startswith("darwin") and VLLM_TARGET_DEVICE != "cpu":
>>>>>>> a7d59688
    logger.warning(
        "VLLM_TARGET_DEVICE automatically set to `cpu` due to macOS")
    VLLM_TARGET_DEVICE = "cpu"
elif not (sys.platform.startswith("linux")
          or sys.platform.startswith("darwin")):
    logger.warning(
        "vLLM only supports Linux platform (including WSL) and MacOS."
        "Building on %s, "
        "so vLLM may not be able to run correctly", sys.platform)
    VLLM_TARGET_DEVICE = "empty"

MAIN_CUDA_VERSION = "12.1"


def is_sccache_available() -> bool:
    return which("sccache") is not None


def is_ccache_available() -> bool:
    return which("ccache") is not None


def is_ninja_available() -> bool:
    return which("ninja") is not None


class CMakeExtension(Extension):

    def __init__(self, name: str, cmake_lists_dir: str = '.', **kwa) -> None:
        super().__init__(name, sources=[], py_limited_api=True, **kwa)
        self.cmake_lists_dir = os.path.abspath(cmake_lists_dir)


class cmake_build_ext(build_ext):
    # A dict of extension directories that have been configured.
    did_config: Dict[str, bool] = {}

    #
    # Determine number of compilation jobs and optionally nvcc compile threads.
    #
    def compute_num_jobs(self):
        # `num_jobs` is either the value of the MAX_JOBS environment variable
        # (if defined) or the number of CPUs available.
        num_jobs = envs.MAX_JOBS
        if num_jobs is not None:
            num_jobs = int(num_jobs)
            logger.info("Using MAX_JOBS=%d as the number of jobs.", num_jobs)
        else:
            try:
                # os.sched_getaffinity() isn't universally available, so fall
                #  back to os.cpu_count() if we get an error here.
                num_jobs = len(os.sched_getaffinity(0))
            except AttributeError:
                num_jobs = os.cpu_count()

        nvcc_threads = None
        if _is_cuda() and get_nvcc_cuda_version() >= Version("11.2"):
            # `nvcc_threads` is either the value of the NVCC_THREADS
            # environment variable (if defined) or 1.
            # when it is set, we reduce `num_jobs` to avoid
            # overloading the system.
            nvcc_threads = envs.NVCC_THREADS
            if nvcc_threads is not None:
                nvcc_threads = int(nvcc_threads)
                logger.info(
                    "Using NVCC_THREADS=%d as the number of nvcc threads.",
                    nvcc_threads)
            else:
                nvcc_threads = 1
            num_jobs = max(1, num_jobs // nvcc_threads)

        return num_jobs, nvcc_threads

    #
    # Perform cmake configuration for a single extension.
    #
    def configure(self, ext: CMakeExtension) -> None:
        # If we've already configured using the CMakeLists.txt for
        # this extension, exit early.
        if ext.cmake_lists_dir in cmake_build_ext.did_config:
            return

        cmake_build_ext.did_config[ext.cmake_lists_dir] = True

        # Select the build type.
        # Note: optimization level + debug info are set by the build type
        default_cfg = "Debug" if self.debug else "RelWithDebInfo"
        cfg = envs.CMAKE_BUILD_TYPE or default_cfg

        cmake_args = [
            '-DCMAKE_BUILD_TYPE={}'.format(cfg),
            '-DVLLM_TARGET_DEVICE={}'.format(VLLM_TARGET_DEVICE),
        ]

        verbose = envs.VERBOSE
        if verbose:
            cmake_args += ['-DCMAKE_VERBOSE_MAKEFILE=ON']

        if is_sccache_available():
            cmake_args += [
                '-DCMAKE_C_COMPILER_LAUNCHER=sccache',
                '-DCMAKE_CXX_COMPILER_LAUNCHER=sccache',
                '-DCMAKE_CUDA_COMPILER_LAUNCHER=sccache',
                '-DCMAKE_HIP_COMPILER_LAUNCHER=sccache',
            ]
        elif is_ccache_available():
            cmake_args += [
                '-DCMAKE_C_COMPILER_LAUNCHER=ccache',
                '-DCMAKE_CXX_COMPILER_LAUNCHER=ccache',
                '-DCMAKE_CUDA_COMPILER_LAUNCHER=ccache',
                '-DCMAKE_HIP_COMPILER_LAUNCHER=ccache',
            ]

        # Pass the python executable to cmake so it can find an exact
        # match.
        cmake_args += ['-DVLLM_PYTHON_EXECUTABLE={}'.format(sys.executable)]

        # Pass the python path to cmake so it can reuse the build dependencies
        # on subsequent calls to python.
        cmake_args += ['-DVLLM_PYTHON_PATH={}'.format(":".join(sys.path))]

        # Override the base directory for FetchContent downloads to $ROOT/.deps
        # This allows sharing dependencies between profiles,
        # and plays more nicely with sccache.
        # To override this, set the FETCHCONTENT_BASE_DIR environment variable.
        fc_base_dir = os.path.join(ROOT_DIR, ".deps")
        fc_base_dir = os.environ.get("FETCHCONTENT_BASE_DIR", fc_base_dir)
        cmake_args += ['-DFETCHCONTENT_BASE_DIR={}'.format(fc_base_dir)]

        #
        # Setup parallelism and build tool
        #
        num_jobs, nvcc_threads = self.compute_num_jobs()

        if nvcc_threads:
            cmake_args += ['-DNVCC_THREADS={}'.format(nvcc_threads)]

        if is_ninja_available():
            build_tool = ['-G', 'Ninja']
            cmake_args += [
                '-DCMAKE_JOB_POOL_COMPILE:STRING=compile',
                '-DCMAKE_JOB_POOLS:STRING=compile={}'.format(num_jobs),
            ]
        else:
            # Default build tool to whatever cmake picks.
            build_tool = []
        subprocess.check_call(
            ['cmake', ext.cmake_lists_dir, *build_tool, *cmake_args],
            cwd=self.build_temp)

    def build_extensions(self) -> None:
        # Ensure that CMake is present and working
        try:
            subprocess.check_output(['cmake', '--version'])
        except OSError as e:
            raise RuntimeError('Cannot find CMake executable') from e

        # Create build directory if it does not exist.
        if not os.path.exists(self.build_temp):
            os.makedirs(self.build_temp)

        targets = []

        def target_name(s: str) -> str:
            return s.removeprefix("vllm.").removeprefix("vllm_flash_attn.")

        # Build all the extensions
        for ext in self.extensions:
            self.configure(ext)
            targets.append(target_name(ext.name))

        num_jobs, _ = self.compute_num_jobs()

        build_args = [
            "--build",
            ".",
            f"-j={num_jobs}",
            *[f"--target={name}" for name in targets],
        ]

        subprocess.check_call(["cmake", *build_args], cwd=self.build_temp)

        # Install the libraries
        for ext in self.extensions:
            # Install the extension into the proper location
            outdir = Path(self.get_ext_fullpath(ext.name)).parent.absolute()

            # Skip if the install directory is the same as the build directory
            if outdir == self.build_temp:
                continue

            # CMake appends the extension prefix to the install path,
            # and outdir already contains that prefix, so we need to remove it.
            prefix = outdir
            for i in range(ext.name.count('.')):
                prefix = prefix.parent

            # prefix here should actually be the same for all components
            install_args = [
                "cmake", "--install", ".", "--prefix", prefix, "--component",
                target_name(ext.name)
            ]
            subprocess.check_call(install_args, cwd=self.build_temp)

    def run(self):
        # First, run the standard build_ext command to compile the extensions
        super().run()

        # copy vllm/vllm_flash_attn/*.py from self.build_lib to current
        # directory so that they can be included in the editable build
        import glob
        files = glob.glob(
            os.path.join(self.build_lib, "vllm", "vllm_flash_attn", "*.py"))
        for file in files:
            dst_file = os.path.join("vllm/vllm_flash_attn",
                                    os.path.basename(file))
            print(f"Copying {file} to {dst_file}")
            self.copy_file(file, dst_file)


class repackage_wheel(build_ext):
    """Extracts libraries and other files from an existing wheel."""
    default_wheel = "https://wheels.vllm.ai/nightly/vllm-1.0.0.dev-cp38-abi3-manylinux1_x86_64.whl"

    def run(self) -> None:
        wheel_location = os.getenv("VLLM_PRECOMPILED_WHEEL_LOCATION",
                                   self.default_wheel)

        assert _is_cuda(
        ), "VLLM_USE_PRECOMPILED is only supported for CUDA builds"

        import zipfile

        if os.path.isfile(wheel_location):
            wheel_path = wheel_location
            print(f"Using existing wheel={wheel_path}")
        else:
            # Download the wheel from a given URL, assume
            # the filename is the last part of the URL
            wheel_filename = wheel_location.split("/")[-1]

            import tempfile

            # create a temporary directory to store the wheel
            temp_dir = tempfile.mkdtemp(prefix="vllm-wheels")
            wheel_path = os.path.join(temp_dir, wheel_filename)

            print(f"Downloading wheel from {wheel_location} to {wheel_path}")

            from urllib.request import urlretrieve

            try:
                urlretrieve(wheel_location, filename=wheel_path)
            except Exception as e:
                from setuptools.errors import SetupError

                raise SetupError(
                    f"Failed to get vLLM wheel from {wheel_location}") from e

        with zipfile.ZipFile(wheel_path) as wheel:
            files_to_copy = [
                "vllm/_C.abi3.so",
                "vllm/_moe_C.abi3.so",
                "vllm/vllm_flash_attn/vllm_flash_attn_c.abi3.so",
                "vllm/vllm_flash_attn/flash_attn_interface.py",
                "vllm/vllm_flash_attn/__init__.py",
                # "vllm/_version.py", # not available in nightly wheels yet
            ]
            file_members = filter(lambda x: x.filename in files_to_copy,
                                  wheel.filelist)

            for file in file_members:
                print(f"Extracting and including {file.filename} "
                      "from existing wheel")
                package_name = os.path.dirname(file.filename).replace("/", ".")
                file_name = os.path.basename(file.filename)

                if package_name not in package_data:
                    package_data[package_name] = []

                wheel.extract(file)
                if file_name.endswith(".py"):
                    # python files shouldn't be added to package_data
                    continue

                package_data[package_name].append(file_name)


def _is_hpu() -> bool:
    is_hpu_available = True
    try:
        subprocess.run(["hl-smi"], capture_output=True, check=True)
    except (FileNotFoundError, PermissionError, subprocess.CalledProcessError):
        if not os.path.exists('/dev/accel/accel0') and not os.path.exists(
                '/dev/accel/accel_controlD0'):
            # last resort...
            try:
                output = subprocess.check_output(
                    'lsmod | grep habanalabs | wc -l', shell=True)
                is_hpu_available = int(output) > 0
            except (ValueError, FileNotFoundError, PermissionError,
                    subprocess.CalledProcessError):
                is_hpu_available = False
    return is_hpu_available or VLLM_TARGET_DEVICE == "hpu"


def _no_device() -> bool:
    return VLLM_TARGET_DEVICE == "empty"


def _is_cuda() -> bool:
    return (VLLM_TARGET_DEVICE == "cuda" and (torch.version.cuda is not None)
            and not (_is_neuron() or _is_tpu() or _is_hpu()))


def _is_hip() -> bool:
    return (VLLM_TARGET_DEVICE == "cuda"
            or VLLM_TARGET_DEVICE == "rocm") and torch.version.hip is not None


def _is_neuron() -> bool:
    torch_neuronx_installed = True
    try:
        subprocess.run(["neuron-ls"], capture_output=True, check=True)
    except (FileNotFoundError, PermissionError, subprocess.CalledProcessError):
        torch_neuronx_installed = False
    return torch_neuronx_installed or VLLM_TARGET_DEVICE == "neuron"


def _is_tpu() -> bool:
    return VLLM_TARGET_DEVICE == "tpu"


def _is_cpu() -> bool:
    return VLLM_TARGET_DEVICE == "cpu"


def _is_spyre() -> bool:
    return VLLM_TARGET_DEVICE == "spyre"


def _is_openvino() -> bool:
    return VLLM_TARGET_DEVICE == "openvino"


def _is_xpu() -> bool:
    return VLLM_TARGET_DEVICE == "xpu"


def _build_custom_ops() -> bool:
    return _is_cuda() or _is_hip() or _is_cpu()


def get_rocm_version():
    # Get the Rocm version from the ROCM_HOME/bin/librocm-core.so
    # see https://github.com/ROCm/rocm-core/blob/d11f5c20d500f729c393680a01fa902ebf92094b/rocm_version.cpp#L21
    try:
        librocm_core_file = Path(ROCM_HOME) / "lib" / "librocm-core.so"
        if not librocm_core_file.is_file():
            return None
        librocm_core = ctypes.CDLL(librocm_core_file)
        VerErrors = ctypes.c_uint32
        get_rocm_core_version = librocm_core.getROCmVersion
        get_rocm_core_version.restype = VerErrors
        get_rocm_core_version.argtypes = [
            ctypes.POINTER(ctypes.c_uint32),
            ctypes.POINTER(ctypes.c_uint32),
            ctypes.POINTER(ctypes.c_uint32),
        ]
        major = ctypes.c_uint32()
        minor = ctypes.c_uint32()
        patch = ctypes.c_uint32()

        if (get_rocm_core_version(ctypes.byref(major), ctypes.byref(minor),
                                  ctypes.byref(patch)) == 0):
            return "%d.%d.%d" % (major.value, minor.value, patch.value)
        return None
    except Exception:
        return None


def get_neuronxcc_version():
    import sysconfig
    site_dir = sysconfig.get_paths()["purelib"]
    version_file = os.path.join(site_dir, "neuronxcc", "version",
                                "__init__.py")

    # Check if the command was executed successfully
    with open(version_file) as fp:
        content = fp.read()

    # Extract the version using a regular expression
    match = re.search(r"__version__ = '(\S+)'", content)
    if match:
        # Return the version string
        return match.group(1)
    else:
        raise RuntimeError("Could not find Neuron version in the output")


def get_nvcc_cuda_version() -> Version:
    """Get the CUDA version from nvcc.

    Adapted from https://github.com/NVIDIA/apex/blob/8b7a1ff183741dd8f9b87e7bafd04cfde99cea28/setup.py
    """
    assert CUDA_HOME is not None, "CUDA_HOME is not set"
    nvcc_output = subprocess.check_output([CUDA_HOME + "/bin/nvcc", "-V"],
                                          universal_newlines=True)
    output = nvcc_output.split()
    release_idx = output.index("release") + 1
    nvcc_cuda_version = parse(output[release_idx].split(",")[0])
    return nvcc_cuda_version


def get_path(*filepath) -> str:
    return os.path.join(ROOT_DIR, *filepath)


def get_gaudi_sw_version():
    """
    Returns the driver version.
    """
    # Enable console printing for `hl-smi` check
    output = subprocess.run("hl-smi",
                            shell=True,
                            text=True,
                            capture_output=True,
                            env={"ENABLE_CONSOLE": "true"})
    if output.returncode == 0 and output.stdout:
        return output.stdout.split("\n")[2].replace(
            " ", "").split(":")[1][:-1].split("-")[0]
    return "0.0.0"  # when hl-smi is not available


def get_vllm_version() -> str:
    # TODO: Revisit this temporary approach: https://github.com/vllm-project/vllm/issues/9182#issuecomment-2404860236
    try:
        version = get_version(
            write_to="vllm/_version.py",  # TODO: move this to pyproject.toml
        )
    except LookupError:
        version = "0.0.0"

    sep = "+" if "+" not in version else "."  # dev versions might contain +

    if _no_device():
        if envs.VLLM_TARGET_DEVICE == "empty":
            version += f"{sep}empty"
    elif _is_cuda():
        if envs.VLLM_USE_PRECOMPILED:
            version += f"{sep}precompiled"
        else:
            cuda_version = str(get_nvcc_cuda_version())
            if cuda_version != MAIN_CUDA_VERSION:
                cuda_version_str = cuda_version.replace(".", "")[:3]
                # skip this for source tarball, required for pypi
                if "sdist" not in sys.argv:
                    version += f"{sep}cu{cuda_version_str}"
    elif _is_hip():
        # Get the Rocm Version
        rocm_version = get_rocm_version() or torch.version.hip
        if rocm_version and rocm_version != MAIN_CUDA_VERSION:
            version += f"{sep}rocm{rocm_version.replace('.', '')[:3]}"
    elif _is_neuron():
        # Get the Neuron version
        neuron_version = str(get_neuronxcc_version())
        if neuron_version != MAIN_CUDA_VERSION:
            neuron_version_str = neuron_version.replace(".", "")[:3]
            version += f"{sep}neuron{neuron_version_str}"
    elif _is_spyre():
        version += f"{sep}spyre"
    elif _is_hpu():
        # Get the Intel Gaudi Software Suite version
        gaudi_sw_version = str(get_gaudi_sw_version())
        if gaudi_sw_version != MAIN_CUDA_VERSION:
            gaudi_sw_version = gaudi_sw_version.replace(".", "")[:3]
            version += f"{sep}gaudi{gaudi_sw_version}"
    elif _is_openvino():
        version += f"{sep}openvino"
    elif _is_tpu():
        version += f"{sep}tpu"
    elif _is_cpu():
        version += f"{sep}cpu"
    elif _is_xpu():
        version += f"{sep}xpu"
    else:
        raise RuntimeError("Unknown runtime environment")

    return version


def read_readme() -> str:
    """Read the README file if present."""
    p = get_path("README.md")
    if os.path.isfile(p):
        with open(get_path("README.md"), encoding="utf-8") as f:
            return f.read()
    else:
        return ""


def get_requirements() -> List[str]:
    """Get Python package dependencies from requirements.txt."""

    def _read_requirements(filename: str) -> List[str]:
        with open(get_path(filename)) as f:
            requirements = f.read().strip().split("\n")
        resolved_requirements = []
        for line in requirements:
            if line.startswith("-r "):
                resolved_requirements += _read_requirements(line.split()[1])
            elif line.startswith("--"):
                continue
            else:
                resolved_requirements.append(line)
        return resolved_requirements

    if _no_device():
        requirements = _read_requirements("requirements-cuda.txt")
    elif _is_cuda():
        requirements = _read_requirements("requirements-cuda.txt")
        cuda_major, cuda_minor = torch.version.cuda.split(".")
        modified_requirements = []
        for req in requirements:
            if ("vllm-flash-attn" in req
                    and not (cuda_major == "12" and cuda_minor == "1")):
                # vllm-flash-attn is built only for CUDA 12.1.
                # Skip for other versions.
                continue
            modified_requirements.append(req)
        requirements = modified_requirements
    elif _is_hip():
        requirements = _read_requirements("requirements-rocm.txt")
    elif _is_neuron():
        requirements = _read_requirements("requirements-neuron.txt")
    elif _is_spyre():
        requirements = _read_requirements("requirements-spyre.txt")
    elif _is_hpu():
        requirements = _read_requirements("requirements-hpu.txt")
    elif _is_openvino():
        requirements = _read_requirements("requirements-openvino.txt")
    elif _is_tpu():
        requirements = _read_requirements("requirements-tpu.txt")
    elif _is_cpu():
        requirements = _read_requirements("requirements-cpu.txt")
    elif _is_xpu():
        requirements = _read_requirements("requirements-xpu.txt")
    else:
        raise ValueError(
            "Unsupported platform, please use CUDA, ROCm, Neuron, HPU, "
            "OpenVINO, or CPU.")
    return requirements


ext_modules = []

if _is_cuda() or _is_hip():
    ext_modules.append(CMakeExtension(name="vllm._moe_C"))

if _is_hip():
    ext_modules.append(CMakeExtension(name="vllm._rocm_C"))

if _is_cuda():
    ext_modules.append(
        CMakeExtension(name="vllm.vllm_flash_attn.vllm_flash_attn_c"))

if _build_custom_ops():
    ext_modules.append(CMakeExtension(name="vllm._C"))

package_data = {
    "vllm": ["py.typed", "model_executor/layers/fused_moe/configs/*.json"]
}

if _no_device():
    ext_modules = []

if not ext_modules:
    cmdclass = {}
else:
    cmdclass = {
        "build_ext":
        repackage_wheel if envs.VLLM_USE_PRECOMPILED else cmake_build_ext
    }

setup(
    name="vllm",
    version=get_vllm_version(),
    author="vLLM Team",
    license="Apache 2.0",
    description=("A high-throughput and memory-efficient inference and "
                 "serving engine for LLMs"),
    long_description=read_readme(),
    long_description_content_type="text/markdown",
    url="https://github.com/vllm-project/vllm",
    project_urls={
        "Homepage": "https://github.com/vllm-project/vllm",
        "Documentation": "https://vllm.readthedocs.io/en/latest/",
    },
    classifiers=[
        "Programming Language :: Python :: 3.9",
        "Programming Language :: Python :: 3.10",
        "Programming Language :: Python :: 3.11",
        "Programming Language :: Python :: 3.12",
        "License :: OSI Approved :: Apache Software License",
        "Intended Audience :: Developers",
        "Intended Audience :: Information Technology",
        "Intended Audience :: Science/Research",
        "Topic :: Scientific/Engineering :: Artificial Intelligence",
        "Topic :: Scientific/Engineering :: Information Analysis",
    ],
    packages=find_packages(exclude=("benchmarks", "csrc", "docs", "examples",
                                    "tests*")),
    python_requires=">=3.9",
    install_requires=get_requirements(),
    ext_modules=ext_modules,
    extras_require={
        "tensorizer": ["tensorizer>=2.9.0"],
        "runai": ["runai-model-streamer", "runai-model-streamer-s3", "boto3"],
        "audio": ["librosa", "soundfile"],  # Required for audio processing
        "video": ["decord"]  # Required for video processing
    },
    cmdclass=cmdclass,
    package_data=package_data,
    entry_points={
        "console_scripts": [
            "vllm=vllm.scripts:main",
        ],
    },
)<|MERGE_RESOLUTION|>--- conflicted
+++ resolved
@@ -13,10 +13,6 @@
 from setuptools import Extension, find_packages, setup
 from setuptools.command.build_ext import build_ext
 from setuptools_scm import get_version
-<<<<<<< HEAD
-=======
-from torch.utils.cpp_extension import CUDA_HOME, ROCM_HOME
->>>>>>> a7d59688
 
 
 def load_module_from_path(module_name, path):
@@ -36,19 +32,15 @@
 
 VLLM_TARGET_DEVICE = envs.VLLM_TARGET_DEVICE
 
-<<<<<<< HEAD
 if VLLM_TARGET_DEVICE in ["cuda", "rocm"]:
     # we need to make this import happen only when needed
     # since torch==2.4.0 is pinned in build deps but not
     # available on s390x currently. we only actually need
     # this import when using cuda or rocm.
     import torch
-    from torch.utils.cpp_extension import CUDA_HOME
-
-if not sys.platform.startswith("linux"):
-=======
+    from torch.utils.cpp_extension import CUDA_HOME, ROCM_HOME
+
 if sys.platform.startswith("darwin") and VLLM_TARGET_DEVICE != "cpu":
->>>>>>> a7d59688
     logger.warning(
         "VLLM_TARGET_DEVICE automatically set to `cpu` due to macOS")
     VLLM_TARGET_DEVICE = "cpu"
