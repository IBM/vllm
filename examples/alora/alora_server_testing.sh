#!/bin/bash

# More documentation: https://docs.vllm.ai/en/v0.8.3/serving/openai_compatible_server.html#vllm-serve

# Specify base model (and optionally loras) to load in when starting the server.
vllm serve ibm-granite/granite-3.2-8b-instruct \
    --enable-lora \
<<<<<<< HEAD
    --enforce-eager \
    --lora-modules '{"name": "new_alora", "path": "/path/to/alora", "base_model_name": "ibm-granite/granite-3.2-8b-instruct"}' \
=======
    --lora-modules '{"name": "new_alora", "path": "/proj/dmfexp/statllm/users/kgreenewald/.cache/huggingface/models/hub/models--ibm-granite--granite-3.2-8b-alora-uncertainty/snapshots/6109ad88201426003e696d023ec67c19e7f3d444", "base_model_name": "ibm-granite/granite-3.2-8b-instruct"}' \
>>>>>>> 2b2ee177
    --dtype bfloat16 \
    --max-lora-rank 64 \
    --no-enable-prefix-caching

# Check that the lora model is listed along with other models.
#curl localhost:8000/v1/models | jq .

###########################################

# A second option is to enable dynamic adapter loading instead of at start-up.
#export VLLM_ALLOW_RUNTIME_LORA_UPDATING=True

#curl -X POST http://localhost:8000/v1/load_lora_adapter \
#-H "Content-Type: application/json" \
#-d '{
#    "lora_name": "new_alora",
#    "lora_path": "/path/to/new_alora"
#}'
# Should return "200 OK - Success: LoRA adapter 'new_alora' added successfully"

# Example of dynamically unloading an adapter.
# curl -X POST http://localhost:8000/v1/unload_lora_adapter \
# -H "Content-Type: application/json" \
# -d '{
#     "lora_name": "new_alora"
# }'

###########################################

# Send a request using the new aLoRA
#curl http://localhost:8000/v1/completions \
#    -H "Content-Type: application/json" \
#    -d '{
#        "model": "new_alora",
#        "prompt": ""What is MIT?"",
#        "max_tokens": 600,
#        "temperature": 0
#    }' | jq<|MERGE_RESOLUTION|>--- conflicted
+++ resolved
@@ -5,12 +5,7 @@
 # Specify base model (and optionally loras) to load in when starting the server.
 vllm serve ibm-granite/granite-3.2-8b-instruct \
     --enable-lora \
-<<<<<<< HEAD
-    --enforce-eager \
-    --lora-modules '{"name": "new_alora", "path": "/path/to/alora", "base_model_name": "ibm-granite/granite-3.2-8b-instruct"}' \
-=======
     --lora-modules '{"name": "new_alora", "path": "/proj/dmfexp/statllm/users/kgreenewald/.cache/huggingface/models/hub/models--ibm-granite--granite-3.2-8b-alora-uncertainty/snapshots/6109ad88201426003e696d023ec67c19e7f3d444", "base_model_name": "ibm-granite/granite-3.2-8b-instruct"}' \
->>>>>>> 2b2ee177
     --dtype bfloat16 \
     --max-lora-rank 64 \
     --no-enable-prefix-caching
