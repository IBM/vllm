# In this file, you can add more tests to run either by adding a new step or
# adding a new command to an existing step. See different options here for examples.

# This script will be feed into Jinja template in `test-template-aws.j2` at
# https://github.com/vllm-project/buildkite-ci/blob/main/scripts/test-template-aws.j2 
# to generate the final pipeline yaml file.

# Documentation
# label(str): the name of the test. emoji allowed.
# fast_check(bool): whether to run this on each commit on fastcheck pipeline.
# fast_check_only(bool): run this test on fastcheck pipeline only
# command(str): the single command to run for tests. incompatible with commands.
# commands(list): the list of commands to run for test. incompatbile with command.
# mirror_hardwares(list): the list of hardwares to run the test on as well. currently only supports [amd]
# gpu(str): override the GPU selection for the test. default is on L4 GPUs. currently only supports a100
# num_gpus(int): override the number of GPUs for the test. default to 1 GPU. currently support 2,4.
# num_nodes(int): whether to simulate multi-node setup by launch multiple containers on one host, 
#     in this case, commands must be specified. the first command runs on first host, the second
#     command runs on the second host.
# working_dir(str): specify the place where command should execute, default to /vllm-workspace/tests
# source_file_dependencies(list): the list of prefix to opt-in the test for, if empty, the test will always run.

# When adding a test
# - If the test belong to an existing group, add it there
# - If the test is short, add to any existing step
# - If the test takes more than 10min, then it is okay to create a new step. 
#   Note that all steps execute in parallel. 

steps:
##### fast check tests  #####

- label: Documentation Build # 2min
  working_dir: "/vllm-workspace/test_docs/docs"
  fast_check: true
  no_gpu: True
  commands:
  - pip install -r requirements-docs.txt
  - SPHINXOPTS=\"-W\" make html
  # Check API reference (if it fails, you may have missing mock imports)
  - grep \"sig sig-object py\" build/html/dev/sampling_params.html

- label: Async Engine, Inputs, Utils, Worker Test # 15min
  fast_check: true
  source_file_dependencies:
  - vllm/
  - tests/mq_llm_engine
  - tests/async_engine
  - tests/test_inputs
  - tests/multimodal
  - tests/test_utils
  - tests/worker
  commands:
  - pytest -v -s mq_llm_engine # MQLLMEngine
  - pytest -v -s async_engine # AsyncLLMEngine
  - NUM_SCHEDULER_STEPS=4 pytest -v -s async_engine/test_async_llm_engine.py
  - pytest -v -s test_inputs.py
  - pytest -v -s multimodal
  - pytest -v -s test_utils.py # Utils
  - pytest -v -s worker # Worker

- label: Basic Correctness Test # 30min
  #mirror_hardwares: [amd]
  fast_check: true
  source_file_dependencies:
  - vllm/
  - tests/basic_correctness
  commands:
  - pytest -v -s basic_correctness/test_basic_correctness.py
  - pytest -v -s basic_correctness/test_cpu_offload.py
  - VLLM_ATTENTION_BACKEND=XFORMERS pytest -v -s basic_correctness/test_chunked_prefill.py
  - VLLM_ATTENTION_BACKEND=FLASH_ATTN pytest -v -s basic_correctness/test_chunked_prefill.py
  - VLLM_TEST_ENABLE_ARTIFICIAL_PREEMPT=1 pytest -v -s basic_correctness/test_preemption.py
  
- label: Core Test # 10min
  mirror_hardwares: [amd]
  fast_check: true
  source_file_dependencies:
  - vllm/core
  - vllm/distributed
  - tests/core
  commands:
  - pytest -v -s core

- label: Entrypoints Test # 20min
  working_dir: "/vllm-workspace/tests"
  fast_check: true
  mirror_hardwares: [amd]
  source_file_dependencies:
  - vllm/
  commands:
  - pip install -e ./plugins/vllm_add_dummy_model
  - pip install git+https://github.com/EleutherAI/lm-evaluation-harness.git@a4987bba6e9e9b3f22bd3a6c1ecf0abd04fd5622#egg=lm_eval[api]
  - pytest -v -s entrypoints/llm --ignore=entrypoints/llm/test_lazy_outlines.py
  - pytest -v -s entrypoints/llm/test_lazy_outlines.py # it needs a clean process
  - pytest -v -s entrypoints/openai
  - pytest -v -s entrypoints/test_chat_utils.py
  - pytest -v -s entrypoints/offline_mode # Needs to avoid interference with other tests

- label: Distributed Tests (4 GPUs) # 10min
  working_dir: "/vllm-workspace/tests"
  num_gpus: 4
  fast_check: true
  source_file_dependencies:
  - vllm/distributed/
  - vllm/core/
  - tests/distributed
  - tests/spec_decode/e2e/test_integration_dist_tp4
  commands:
  - pytest -v -s distributed/test_pynccl.py
  - pytest -v -s spec_decode/e2e/test_integration_dist_tp4.py

- label: Metrics, Tracing Test # 10min
  num_gpus: 2 
  fast_check: true
  source_file_dependencies:
  - vllm/
  - tests/metrics
  - tests/tracing
  commands:
  - pytest -v -s metrics 
  - "pip install \
      'opentelemetry-sdk>=1.26.0,<1.27.0' \
      'opentelemetry-api>=1.26.0,<1.27.0' \
      'opentelemetry-exporter-otlp>=1.26.0,<1.27.0' \
      'opentelemetry-semantic-conventions-ai>=0.4.1,<0.5.0'"
  - pytest -v -s tracing

##### fast check tests  #####
#####  1 GPU test  #####

- label: Regression Test # 5min
  mirror_hardwares: [amd]
  source_file_dependencies:
  - vllm/
  - tests/test_regression
  command: pytest -v -s test_regression.py
  working_dir: "/vllm-workspace/tests" # optional

- label: Engine Test # 10min
  mirror_hardwares: [amd]
  source_file_dependencies:
  - vllm/
  - tests/engine
  - tests/tokenization
  commands:
  - pytest -v -s engine test_sequence.py test_config.py test_logger.py
  # OOM in the CI unless we run this separately
  - pytest -v -s tokenization

- label: Examples Test # 12min
  working_dir: "/vllm-workspace/examples"
  #mirror_hardwares: [amd]
  source_file_dependencies:
  - vllm/entrypoints
  - examples/
  commands:
    - pip install awscli tensorizer # for llava example and tensorizer test
    - python3 offline_inference.py
    - python3 cpu_offload.py
    - python3 offline_inference_chat.py
    - python3 offline_inference_with_prefix.py
    - python3 llm_engine_example.py
    - python3 offline_inference_vision_language.py
    - python3 offline_inference_vision_language_multi_image.py
    - python3 tensorize_vllm_model.py --model facebook/opt-125m serialize --serialized-directory /tmp/ --suffix v1 && python3 tensorize_vllm_model.py --model facebook/opt-125m deserialize --path-to-tensors /tmp/vllm/facebook/opt-125m/v1/model.tensors
    - python3 offline_inference_encoder_decoder.py

<<<<<<< HEAD
- label: torch compile integration test
  source_file_dependencies:
  - vllm/
  commands:
    - pytest -v -s ./compile/test_full_graph.py
    - pytest -v -s ./compile/test_wrapper.py

=======
>>>>>>> 5f7bb584
- label: Prefix Caching Test # 7min
  #mirror_hardwares: [amd]
  source_file_dependencies:
  - vllm/
  - tests/prefix_caching
  commands:
    - pytest -v -s prefix_caching

- label: Samplers Test # 18min
  source_file_dependencies:
  - vllm/model_executor/layers
  - vllm/sampling_metadata.py
  - tests/samplers
  commands:
    - pytest -v -s samplers
    - VLLM_USE_FLASHINFER_SAMPLER=1 pytest -v -s samplers

- label: LogitsProcessor Test # 5min
  mirror_hardwares: [amd]
  source_file_dependencies:
  - vllm/model_executor/layers
  - tests/test_logits_processor
  command: pytest -v -s test_logits_processor.py

- label: Speculative decoding tests # 22min
  source_file_dependencies:
  - vllm/spec_decode
  - tests/spec_decode
  commands:
    # See https://github.com/vllm-project/vllm/issues/5152
    - export VLLM_ATTENTION_BACKEND=XFORMERS
    - pytest -v -s spec_decode/e2e/test_multistep_correctness.py
    - pytest -v -s spec_decode --ignore=spec_decode/e2e/test_multistep_correctness.py

- label: LoRA Test %N # 30min each
  mirror_hardwares: [amd]
  source_file_dependencies:
  - vllm/lora
  - tests/lora
  command: pytest -v -s lora --shard-id=$$BUILDKITE_PARALLEL_JOB --num-shards=$$BUILDKITE_PARALLEL_JOB_COUNT --ignore=lora/test_long_context.py
  parallelism: 4

- label: Kernels Test %N # 30min each
  mirror_hardwares: [amd]
  source_file_dependencies:
  - csrc/
  - vllm/attention
  - tests/kernels
  commands:
    - pytest -v -s kernels --shard-id=$$BUILDKITE_PARALLEL_JOB --num-shards=$$BUILDKITE_PARALLEL_JOB_COUNT
  parallelism: 4

- label: Tensorizer Test # 11min
  mirror_hardwares: [amd]
  soft_fail: true
  source_file_dependencies:
  - vllm/model_executor/model_loader
  - tests/tensorizer_loader
  commands:
    - apt-get update && apt-get install -y curl libsodium23
    - export VLLM_WORKER_MULTIPROC_METHOD=spawn
    - pytest -v -s tensorizer_loader

- label: Benchmarks # 9min
  working_dir: "/vllm-workspace/.buildkite"
  mirror_hardwares: [amd]
  source_file_dependencies:
  - benchmarks/
  commands:
  - pip install aiohttp
  - bash run-benchmarks.sh

- label: Quantization Test # 15min
  source_file_dependencies:
  - csrc/
  - vllm/model_executor/layers/quantization
  - tests/quantization
  command: pytest -v -s quantization

- label: LM Eval Small Models # 53min
  working_dir: "/vllm-workspace/.buildkite/lm-eval-harness"
  source_file_dependencies:
  - csrc/
  - vllm/model_executor/layers/quantization
  commands:
  - pip install lm-eval
  - export VLLM_WORKER_MULTIPROC_METHOD=spawn
  - bash ./run-tests.sh -c configs/models-small.txt -t 1

- label: Encoder Decoder tests # 5min
  source_file_dependencies:
  - vllm/
  - tests/encoder_decoder
  commands:
    - pytest -v -s encoder_decoder

- label: OpenAI-Compatible Tool Use # 20 min
  fast_check: false
  mirror_hardwares: [ amd ]
  source_file_dependencies:
    - vllm/
    - tests/tool_use
  commands:
    - pytest -v -s tool_use

#####  models test  #####

- label: Basic Models Test # 3min
  source_file_dependencies:
  - vllm/
  - tests/models
  commands:
    - pip install -e ./plugins/vllm_add_dummy_model
    - pytest -v -s models/test_oot_registration.py # it needs a clean process
    - pytest -v -s models/*.py --ignore=models/test_oot_registration.py

- label: Decoder-only Language Models Test # 1h3min
  #mirror_hardwares: [amd]
  source_file_dependencies:
  - vllm/
  - tests/models/decoder_only/language
  commands:
    - pytest -v -s models/decoder_only/language

- label: Decoder-only Multi-Modal Models Test # 56min
  #mirror_hardwares: [amd]
  source_file_dependencies:
  - vllm/
  - tests/models/decoder_only/audio_language
  - tests/models/decoder_only/vision_language
  commands:
    - pytest -v -s models/decoder_only/audio_language
    - pytest -v -s models/decoder_only/vision_language

- label: Other Models Test # 5min
  #mirror_hardwares: [amd]
  source_file_dependencies:
  - vllm/
  - tests/models/embedding/language
  - tests/models/encoder_decoder/language
  commands:
    - pytest -v -s models/embedding/language
    - pytest -v -s models/encoder_decoder/language

#####  1 GPU test  #####
#####  multi gpus test  #####

- label: Distributed Comm Ops Test # 7min
  working_dir: "/vllm-workspace/tests"
  num_gpus: 2
  source_file_dependencies:
  - vllm/distributed
  - tests/distributed
  commands:
  - pytest -v -s distributed/test_comm_ops.py
  - pytest -v -s distributed/test_shm_broadcast.py

- label: 2 Node Tests (4 GPUs in total) # 16min
  working_dir: "/vllm-workspace/tests"
  num_gpus: 2
  num_nodes: 2
  source_file_dependencies:
  - vllm/distributed/
  - vllm/engine/
  - vllm/executor/
  - vllm/model_executor/models/
  - tests/distributed/
  commands:
  - # the following commands are for the first node, with ip 192.168.10.10 (ray environment already set up)
    - VLLM_TEST_SAME_HOST=0 torchrun --nnodes 2 --nproc-per-node=2 --rdzv_backend=c10d --rdzv_endpoint=192.168.10.10 distributed/test_same_node.py | grep -q 'Same node test passed'
    - VLLM_MULTI_NODE=1 pytest -v -s distributed/test_multi_node_assignment.py
    - VLLM_MULTI_NODE=1 pytest -v -s distributed/test_pipeline_parallel.py
  - # the following commands are for the second node, with ip 192.168.10.11 (ray environment already set up)
    - VLLM_TEST_SAME_HOST=0 torchrun --nnodes 2 --nproc-per-node=2 --rdzv_backend=c10d --rdzv_endpoint=192.168.10.10 distributed/test_same_node.py | grep -q 'Same node test passed'

- label: Distributed Tests (2 GPUs) # 28min
  #mirror_hardwares: [amd]
  working_dir: "/vllm-workspace/tests"
  num_gpus: 2
  source_file_dependencies:
  - vllm/distributed/
  - vllm/engine/
  - vllm/executor/
  - vllm/model_executor/models/
  - tests/distributed/
  - vllm/compilation
  commands:
<<<<<<< HEAD
=======
  - pytest -v -s ./compile/test_full_graph.py
  - pytest -v -s ./compile/test_wrapper.py
>>>>>>> 5f7bb584
  - VLLM_TEST_SAME_HOST=1 torchrun --nproc-per-node=4 distributed/test_same_node.py | grep -q 'Same node test passed'
  - TARGET_TEST_SUITE=L4 pytest basic_correctness/ -v -s -m distributed_2_gpus
  # Avoid importing model tests that cause CUDA reinitialization error
  - pytest models/encoder_decoder/language/test_bart.py models/decoder_only/vision_language/test_broadcast.py -v -s -m distributed_2_gpus
  - pytest -v -s spec_decode/e2e/test_integration_dist_tp2.py
  - pip install -e ./plugins/vllm_add_dummy_model
  - pytest -v -s distributed/test_distributed_oot.py
  - CUDA_VISIBLE_DEVICES=0,1 pytest -v -s test_sharded_state_loader.py
  - CUDA_VISIBLE_DEVICES=0,1 pytest -v -s distributed/test_utils.py

- label: Multi-step Tests (4 GPUs) # 21min
  working_dir: "/vllm-workspace/tests"
  num_gpus: 4
  source_file_dependencies:
  - vllm/model_executor/layers/sampler.py
  - vllm/sequence.py
  - vllm/worker/worker_base.py
  - vllm/worker/worker.py
  - vllm/worker/multi_step_worker.py
  - vllm/worker/model_runner_base.py
  - vllm/worker/model_runner.py
  - vllm/worker/multi_step_model_runner.py
  - vllm/engine
  - tests/multi_step
  commands:
  - pytest -v -s multi_step/test_correctness_async_llm.py
  - pytest -v -s multi_step/test_correctness_llm.py

- label: Pipeline Parallelism Test # 23min
  working_dir: "/vllm-workspace/tests"
  num_gpus: 4
  source_file_dependencies:
  - vllm/distributed/
  - vllm/engine/
  - vllm/executor/
  - vllm/model_executor/models/
  - tests/distributed/
  commands:
  - pytest -v -s distributed/test_pp_cudagraph.py
  - pytest -v -s distributed/test_pipeline_parallel.py

- label: LoRA Long Context (Distributed) # 11min
  # This test runs llama 13B, so it is required to run on 4 GPUs.
  num_gpus: 4
  soft_fail: true
  source_file_dependencies:
  - vllm/lora
  - tests/lora/test_long_context
  commands:
    # FIXIT: find out which code initialize cuda before running the test
    # before the fix, we need to use spawn to test it
    - export VLLM_WORKER_MULTIPROC_METHOD=spawn
    - pytest -v -s -x lora/test_long_context.py

- label: Weight Loading Multiple GPU Test
  working_dir: "/vllm-workspace/tests"
  num_gpus: 2
  source_file_dependencies:
  - vllm/
  - tests/weight_loading
  commands:
    - bash weight_loading/run_model_weight_loading_test.sh -c weight_loading/models.txt

- label: Weight Loading Multiple GPU Test - Large Models # optional
  working_dir: "/vllm-workspace/tests"
  num_gpus: 2
  gpu: a100
  optional: true
  source_file_dependencies:
  - vllm/
  - tests/weight_loading
  commands:
    - bash weight_loading/run_model_weight_loading_test.sh -c weight_loading/models-large.txt 


##### multi gpus test #####
##### A100 test #####

- label: Distributed Tests (A100) # optional
  gpu: a100
  num_gpus: 4
  source_file_dependencies:
  - vllm/
  commands: 
  # NOTE: don't test llama model here, it seems hf implementation is buggy
  # see https://github.com/vllm-project/vllm/pull/5689 for details
  - pytest -v -s distributed/test_custom_all_reduce.py
  - TARGET_TEST_SUITE=A100 pytest -v -s distributed/test_basic_distributed_correctness.py
  - pytest -v -s -x lora/test_mixtral.py

- label: LM Eval Large Models # optional
  gpu: a100
  num_gpus: 4
  working_dir: "/vllm-workspace/.buildkite/lm-eval-harness"
  source_file_dependencies:
  - csrc/
  - vllm/model_executor/layers/quantization
  commands:
  - pip install lm-eval
  - export VLLM_WORKER_MULTIPROC_METHOD=spawn
  - bash ./run-tests.sh -c configs/models-large.txt -t 4<|MERGE_RESOLUTION|>--- conflicted
+++ resolved
@@ -165,16 +165,6 @@
     - python3 tensorize_vllm_model.py --model facebook/opt-125m serialize --serialized-directory /tmp/ --suffix v1 && python3 tensorize_vllm_model.py --model facebook/opt-125m deserialize --path-to-tensors /tmp/vllm/facebook/opt-125m/v1/model.tensors
     - python3 offline_inference_encoder_decoder.py
 
-<<<<<<< HEAD
-- label: torch compile integration test
-  source_file_dependencies:
-  - vllm/
-  commands:
-    - pytest -v -s ./compile/test_full_graph.py
-    - pytest -v -s ./compile/test_wrapper.py
-
-=======
->>>>>>> 5f7bb584
 - label: Prefix Caching Test # 7min
   #mirror_hardwares: [amd]
   source_file_dependencies:
@@ -362,14 +352,10 @@
   - tests/distributed/
   - vllm/compilation
   commands:
-<<<<<<< HEAD
-=======
-  - pytest -v -s ./compile/test_full_graph.py
-  - pytest -v -s ./compile/test_wrapper.py
->>>>>>> 5f7bb584
   - VLLM_TEST_SAME_HOST=1 torchrun --nproc-per-node=4 distributed/test_same_node.py | grep -q 'Same node test passed'
   - TARGET_TEST_SUITE=L4 pytest basic_correctness/ -v -s -m distributed_2_gpus
   # Avoid importing model tests that cause CUDA reinitialization error
+  - pytest models/encoder_decoder/language/test_bart.py models/decoder_only/vision_language/test_broadcast.py -v -s -m distributed_2_gpus
   - pytest models/encoder_decoder/language/test_bart.py models/decoder_only/vision_language/test_broadcast.py -v -s -m distributed_2_gpus
   - pytest -v -s spec_decode/e2e/test_integration_dist_tp2.py
   - pip install -e ./plugins/vllm_add_dummy_model
