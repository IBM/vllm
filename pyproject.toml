[build-system]
# Should be mirrored in requirements-build.txt
requires = [
    "cmake>=3.26",
    "ninja",
    "packaging",
    "setuptools>=61",
    "setuptools-scm>=8.0",
    "torch == 2.5.1",
    "wheel",
    "jinja2",
]
build-backend = "setuptools.build_meta"

[tool.setuptools_scm]
# version_file = "vllm/_version.py" # currently handled by `setup.py:get_version()`

[tool.ruff]
# Allow lines to be as long as 80.
line-length = 80
exclude = [
    # External file, leaving license intact
<<<<<<< HEAD
    "examples/fp8/quantizer/quantize.py",
    "vllm/model_executor/model_loader/spyre_setup.py"
=======
    "examples/other/fp8/quantizer/quantize.py"
>>>>>>> a7d59688
]

[tool.ruff.lint.per-file-ignores]
"vllm/version.py" = ["F401"]
"vllm/_version.py" = ["ALL"]

[tool.ruff.lint]
select = [
    # pycodestyle
    "E",
    # Pyflakes
    "F",
    # pyupgrade
    "UP",
    # flake8-bugbear
    "B",
    # flake8-simplify
    "SIM",
    # isort
    # "I",
    "G",
]
ignore = [
    # star imports
    "F405", "F403",
    # lambda expression assignment
    "E731",
    # Loop control variable not used within loop body
    "B007",
    # f-string format
    "UP032",
]

[tool.mypy]
ignore_missing_imports = true
check_untyped_defs = true
follow_imports = "silent"

# After fixing type errors resulting from follow_imports: "skip" -> "silent",
# move the directory here and remove it from tools/mypy.sh
files = [
    "vllm/*.py",
    "vllm/adapter_commons",
    "vllm/assets",
    "vllm/entrypoints",
    "vllm/core",
    "vllm/inputs",
    "vllm/logging_utils",
    "vllm/multimodal",
    "vllm/platforms",
    "vllm/transformers_utils",
    "vllm/triton_utils",
    "vllm/usage",
]
# TODO(woosuk): Include the code from Megatron and HuggingFace.
exclude = [
    "vllm/model_executor/parallel_utils/|vllm/model_executor/models/",
    # Ignore triton kernels in ops.
    'vllm/attention/ops/.*\.py$',
    'vllm/model_executor/model_loader/spyre_setup.py'
]

[tool.codespell]
ignore-words-list = "dout, te, indicies, subtile, ElementE"
skip = "./tests/models/fixtures,./tests/prompts,./benchmarks/sonnet.txt,./tests/lora/data,./build"

[tool.isort]
use_parentheses = true
skip_gitignore = true

[tool.pytest.ini_options]
markers = [
    "skip_global_cleanup",
    "core_model: enable this model test in each PR instead of only nightly",
    "cpu_model: enable this model test in CPU tests",
    "quant_model: run this model test under Quantized category",
    "split: run this test as part of a split",
    "distributed: run this test only in distributed GPU tests",
    "skip_v1: do not run this test with v1",
    "optional: optional tests that are automatically skipped, include --optional to run them",
]

[tool.pymarkdown]
plugins.md013.enabled = false # line-length
plugins.md041.enabled = false # first-line-h1
plugins.md033.enabled = false # inline-html
plugins.md024.allow_different_nesting = true # no-duplicate-headers<|MERGE_RESOLUTION|>--- conflicted
+++ resolved
@@ -20,12 +20,8 @@
 line-length = 80
 exclude = [
     # External file, leaving license intact
-<<<<<<< HEAD
-    "examples/fp8/quantizer/quantize.py",
+    "examples/other/fp8/quantizer/quantize.py",
     "vllm/model_executor/model_loader/spyre_setup.py"
-=======
-    "examples/other/fp8/quantizer/quantize.py"
->>>>>>> a7d59688
 ]
 
 [tool.ruff.lint.per-file-ignores]
