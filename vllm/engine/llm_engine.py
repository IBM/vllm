--- conflicted
+++ resolved
@@ -441,23 +441,7 @@
                     "distributed_executor_backend must be a subclass of "
                     f"ExecutorBase. Got {distributed_executor_backend}.")
             executor_class = distributed_executor_backend
-<<<<<<< HEAD
-        elif engine_config.device_config.device_type == "neuron":
-            from vllm.executor.neuron_executor import NeuronExecutor
-            executor_class = NeuronExecutor
-        elif engine_config.device_config.device_type == "spyre":
-            if distributed_executor_backend == "mp":
-                from vllm.executor.multiproc_spyre_executor import (
-                    MultiprocessingSpyreExecutor)
-                executor_class = MultiprocessingSpyreExecutor
-            else:
-                from vllm.executor.spyre_executor import SpyreExecutor
-                executor_class = SpyreExecutor
-
-        elif engine_config.device_config.device_type == "tpu":
-=======
         elif engine_config.parallel_config.world_size > 1:
->>>>>>> b5b57e30
             if distributed_executor_backend == "ray":
                 from vllm.executor.ray_distributed_executor import (
                     RayDistributedExecutor)
