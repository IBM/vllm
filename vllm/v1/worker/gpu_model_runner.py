# SPDX-License-Identifier: Apache-2.0
# SPDX-FileCopyrightText: Copyright contributors to the vLLM project

import gc
import itertools
import time
from collections import defaultdict
from collections.abc import Iterator, Sequence
from contextlib import contextmanager
from copy import copy, deepcopy
from functools import reduce
from itertools import product
from typing import TYPE_CHECKING, Any, NamedTuple, TypeAlias, cast

import numpy as np
import torch
import torch.distributed
import torch.nn as nn
from tqdm import tqdm

import vllm.envs as envs
from vllm.attention import Attention, AttentionType
from vllm.attention.backends.abstract import (
    AttentionBackend,
    AttentionMetadata,
    MultipleOf,
)
from vllm.compilation.counter import compilation_counter
from vllm.compilation.cuda_graph import CUDAGraphWrapper
from vllm.compilation.monitor import set_cudagraph_capturing_enabled
from vllm.config import (
    CompilationMode,
    CUDAGraphMode,
    VllmConfig,
    get_layers_from_vllm_config,
    update_config,
)
from vllm.distributed.ec_transfer import get_ec_transfer, has_ec_transfer
from vllm.distributed.eplb.eplb_state import EplbState
from vllm.distributed.kv_transfer import get_kv_transfer_group, has_kv_transfer_group
from vllm.distributed.kv_transfer.kv_connector.utils import copy_kv_blocks
from vllm.distributed.parallel_state import (
    get_dcp_group,
    get_pp_group,
    get_tp_group,
    graph_capture,
    is_global_first_rank,
    prepare_communication_buffer_for_model,
)
from vllm.forward_context import BatchDescriptor, set_forward_context
from vllm.logger import init_logger
from vllm.model_executor.layers.attention_layer_base import AttentionLayerBase
from vllm.model_executor.layers.rotary_embedding import MRotaryEmbedding
from vllm.model_executor.model_loader import TensorizerLoader, get_model_loader
from vllm.model_executor.models.interfaces import (
    SupportsMRoPE,
    SupportsMultiModal,
    is_mixture_of_experts,
    supports_eagle3,
    supports_mrope,
    supports_multimodal_pruning,
    supports_transcription,
)
from vllm.model_executor.models.interfaces_base import (
<<<<<<< HEAD
    VllmModelForPooling, is_pooling_model, is_text_generation_model)
from vllm.model_executor.models.utils import PPMissingLayer
=======
    VllmModelForPooling,
    is_pooling_model,
    is_text_generation_model,
)
>>>>>>> 8ac3a414
from vllm.multimodal import MULTIMODAL_REGISTRY
from vllm.multimodal.inputs import (
    BatchedTensorInputs,
    MultiModalKwargsItem,
    PlaceholderRange,
)
from vllm.multimodal.utils import group_mm_kwargs_by_modality
from vllm.pooling_params import PoolingParams
from vllm.sampling_params import SamplingType
from vllm.sequence import IntermediateTensors
from vllm.tasks import GenerationTask, PoolingTask, SupportedTask
from vllm.utils import length_from_prompt_token_ids_or_embeds
from vllm.utils.jsontree import json_map_leaves
from vllm.utils.math_utils import cdiv, round_up
from vllm.utils.mem_constants import GiB_bytes
from vllm.utils.mem_utils import DeviceMemoryProfiler
from vllm.utils.platform_utils import is_pin_memory_available
from vllm.utils.torch_utils import (
    get_dtype_size,
    kv_cache_dtype_str_to_dtype,
    supports_dynamo,
)
from vllm.v1.attention.backends.gdn_attn import GDNAttentionMetadataBuilder
from vllm.v1.attention.backends.utils import (
    AttentionCGSupport,
    AttentionMetadataBuilder,
    CommonAttentionMetadata,
    create_fast_prefill_custom_backend,
    get_dcp_local_seq_lens,
    reorder_batch_to_split_decodes_and_prefills,
    split_attn_metadata,
)
from vllm.v1.cudagraph_dispatcher import CudagraphDispatcher
from vllm.v1.kv_cache_interface import (
    AttentionSpec,
    ChunkedLocalAttentionSpec,
    CrossAttentionSpec,
    EncoderOnlyAttentionSpec,
    FullAttentionSpec,
    KVCacheConfig,
    KVCacheGroupSpec,
    KVCacheSpec,
    MambaSpec,
    SlidingWindowSpec,
    UniformTypeKVCacheSpecs,
)
from vllm.v1.outputs import (
    EMPTY_MODEL_RUNNER_OUTPUT,
    AsyncModelRunnerOutput,
    DraftTokenIds,
    ECConnectorOutput,
    KVConnectorOutput,
    LogprobsLists,
    LogprobsTensors,
    ModelRunnerOutput,
    PoolerOutput,
    SamplerOutput,
    make_empty_encoder_model_runner_output,
)
from vllm.v1.pool.metadata import PoolingMetadata
from vllm.v1.sample.logits_processor import LogitsProcessors, build_logitsprocs
from vllm.v1.sample.logits_processor.interface import LogitsProcessor
from vllm.v1.sample.metadata import SamplingMetadata
from vllm.v1.sample.rejection_sampler import RejectionSampler
from vllm.v1.sample.sampler import Sampler
from vllm.v1.spec_decode.eagle import EagleProposer
from vllm.v1.spec_decode.medusa import MedusaProposer
from vllm.v1.spec_decode.metadata import SpecDecodeMetadata
from vllm.v1.spec_decode.ngram_proposer import NgramProposer
from vllm.v1.spec_decode.suffix_decoding import SuffixDecodingProposer
from vllm.v1.structured_output.utils import apply_grammar_bitmask
from vllm.v1.utils import CpuGpuBuffer, record_function_or_nullcontext
from vllm.v1.worker.dp_utils import coordinate_batch_across_dp
from vllm.v1.worker.ec_connector_model_runner_mixin import ECConnectorModelRunnerMixin
from vllm.v1.worker.gpu_input_batch import CachedRequestState, InputBatch
from vllm.v1.worker.gpu_ubatch_wrapper import UBatchWrapper
from vllm.v1.worker.kv_connector_model_runner_mixin import KVConnectorModelRunnerMixin
from vllm.v1.worker.lora_model_runner_mixin import LoRAModelRunnerMixin
from vllm.v1.worker.ubatch_utils import (
    UBatchSlice,
    UBatchSlices,
    check_ubatch_thresholds,
)
from vllm.v1.worker.utils import is_residual_scattered_for_sp

from .utils import (
    AttentionGroup,
    MultiModalBudget,
    add_kv_sharing_layers_to_kv_cache_groups,
    bind_kv_cache,
    gather_mm_placeholders,
    sanity_check_mm_encoder_outputs,
    scatter_mm_placeholders,
)

if TYPE_CHECKING:
    from vllm.model_executor.model_loader.tensorizer import TensorizerConfig
    from vllm.v1.core.sched.output import GrammarOutput, SchedulerOutput

logger = init_logger(__name__)

AttnMetadataDict: TypeAlias = dict[str, AttentionMetadata]
# list when ubatching is enabled
PerLayerAttnMetadata: TypeAlias = list[AttnMetadataDict] | AttnMetadataDict


# Wrapper for ModelRunnerOutput to support overlapped execution.
class AsyncGPUModelRunnerOutput(AsyncModelRunnerOutput):
    def __init__(
        self,
        model_runner_output: ModelRunnerOutput,
        sampled_token_ids: torch.Tensor,
        logprobs_tensors: torch.Tensor | None,
        invalid_req_indices: list[int],
        async_output_copy_stream: torch.cuda.Stream,
        vocab_size: int,
    ):
        self._model_runner_output = model_runner_output
        self._invalid_req_indices = invalid_req_indices

        # Event on the copy stream so we can synchronize the non-blocking copy.
        self.async_copy_ready_event = torch.Event()

        # Keep a reference to the device tensor to avoid it being
        # deallocated until we finish copying it to the host.
        self._sampled_token_ids = sampled_token_ids
        self.vocab_size = vocab_size
        self._logprobs_tensors = logprobs_tensors

        # Initiate the copy on a separate stream, but do not synchronize it.
        default_stream = torch.cuda.current_stream()
        with torch.cuda.stream(async_output_copy_stream):
            async_output_copy_stream.wait_stream(default_stream)
            self.sampled_token_ids_cpu = self._sampled_token_ids.to(
                "cpu", non_blocking=True
            )
            self._logprobs_tensors_cpu = (
                self._logprobs_tensors.to_cpu_nonblocking()
                if self._logprobs_tensors
                else None
            )
            self.async_copy_ready_event.record()

    def get_output(self) -> ModelRunnerOutput:
        """Copy the device tensors to the host and return a ModelRunnerOutput.

        This function blocks until the copy is finished.
        """
        self.async_copy_ready_event.synchronize()

        # Release the device tensors once the copy has completed.
        del self._logprobs_tensors
        del self._sampled_token_ids
        max_gen_len = self.sampled_token_ids_cpu.shape[-1]
        if max_gen_len == 1:
            valid_sampled_token_ids = self.sampled_token_ids_cpu.tolist()
        else:
            valid_sampled_token_ids = RejectionSampler.parse_output(
                self.sampled_token_ids_cpu,
                self.vocab_size,
            )
        for i in self._invalid_req_indices:
            valid_sampled_token_ids[i].clear()

        output = self._model_runner_output
        output.sampled_token_ids = valid_sampled_token_ids
        if self._logprobs_tensors_cpu:
            # NOTE(nick): this will need to be updated to use cu_num_accepted_tokens
            # for async sched + spec decode + logprobs compatibility.
            output.logprobs = self._logprobs_tensors_cpu.tolists()
        return output


class ExecuteModelState(NamedTuple):
    """Ephemeral cached state transferred between execute_model() and
    sample_tokens(), after execute_model() returns None."""

    scheduler_output: "SchedulerOutput"
    logits: torch.Tensor
    spec_decode_metadata: SpecDecodeMetadata | None
    spec_decode_common_attn_metadata: CommonAttentionMetadata | None
    hidden_states: torch.Tensor
    sample_hidden_states: torch.Tensor
    aux_hidden_states: list[torch.Tensor] | None
    ec_connector_output: ECConnectorOutput | None


class GPUModelRunner(
    LoRAModelRunnerMixin, KVConnectorModelRunnerMixin, ECConnectorModelRunnerMixin
):
    def __init__(
        self,
        vllm_config: VllmConfig,
        device: torch.device,
    ):
        self.vllm_config = vllm_config
        self.model_config = vllm_config.model_config
        self.cache_config = vllm_config.cache_config
        self.compilation_config = vllm_config.compilation_config
        self.lora_config = vllm_config.lora_config
        self.load_config = vllm_config.load_config
        self.parallel_config = vllm_config.parallel_config
        self.scheduler_config = vllm_config.scheduler_config
        self.speculative_config = vllm_config.speculative_config
        self.observability_config = vllm_config.observability_config

        from vllm.model_executor.models.utils import set_cpu_offload_max_bytes

        set_cpu_offload_max_bytes(int(self.cache_config.cpu_offload_gb * 1024**3))

        model_config = self.model_config
        cache_config = self.cache_config
        scheduler_config = self.scheduler_config
        parallel_config = self.parallel_config
        self.device = device
        self.pin_memory = is_pin_memory_available()
        self.dtype = self.model_config.dtype
        self.kv_cache_dtype = kv_cache_dtype_str_to_dtype(
            cache_config.cache_dtype, self.model_config
        )

        self.is_pooling_model = model_config.runner_type == "pooling"
        self.enable_prompt_embeds = model_config.enable_prompt_embeds
        self.is_multimodal_raw_input_only_model = (
            model_config.is_multimodal_raw_input_only_model
        )
        # This will be overridden in load_model()
        self.is_multimodal_pruning_enabled = False
        self.max_model_len = model_config.max_model_len

        # Always set to false after the first forward pass
        self.calculate_kv_scales = self.cache_config.calculate_kv_scales
        self.dcp_world_size = self.parallel_config.decode_context_parallel_size
        self.dcp_rank = 0 if self.dcp_world_size <= 1 else get_dcp_group().rank_in_group
        self.max_num_tokens = scheduler_config.max_num_batched_tokens
        self.max_num_reqs = scheduler_config.max_num_seqs

        # Broadcast PP output for external_launcher (torchrun)
        # to make sure we are synced across pp ranks
        # TODO: Support overlapping mirco-batches
        # https://github.com/vllm-project/vllm/issues/18019
        self.broadcast_pp_output = (
            self.parallel_config.distributed_executor_backend == "external_launcher"
            and len(get_pp_group().ranks) > 0
        )

        # Model-related.
        self.num_query_heads = model_config.get_num_attention_heads(parallel_config)
        self.hidden_size = model_config.get_hidden_size()
        self.attention_chunk_size = model_config.attention_chunk_size
        # Only relevant for models using ALiBi (e.g, MPT)
        self.use_alibi = model_config.uses_alibi

        self.cascade_attn_enabled = not self.model_config.disable_cascade_attn

        # Multi-modal data support
        self.mm_registry = MULTIMODAL_REGISTRY
        self.uses_mrope = model_config.uses_mrope
        self.supports_mm_inputs = self.mm_registry.supports_multimodal_inputs(
            model_config
        )

        if self.model_config.is_encoder_decoder:
            # Maximum length of the encoder input, only for encoder-decoder
            # models.
            self.max_encoder_len = scheduler_config.max_num_encoder_input_tokens
        else:
            self.max_encoder_len = 0

        # Sampler
        self.sampler = Sampler(logprobs_mode=self.model_config.logprobs_mode)

        self.eplb_state: EplbState | None = None
        """
        State of the expert parallelism load balancer.

        Will be lazily initialized when the model is loaded.
        """

        # Lazy initializations
        # self.model: nn.Module  # Set after load_model
        # Initialize in initialize_kv_cache
        self.kv_caches: list[torch.Tensor] = []
        # Initialize in initialize_kv_cache_tensors
        self.cross_layers_kv_cache: torch.Tensor | None = None
        self.cross_layers_attn_backend: type[AttentionBackend] | None = None
        # indexes: [kv_cache_group_id][attn_group]
        self.attn_groups: list[list[AttentionGroup]] = []
        # self.kv_cache_config: KVCacheConfig

        # mm_hash ->  encoder_output
        self.encoder_cache: dict[str, torch.Tensor] = {}

        self.use_aux_hidden_state_outputs = False
        # Set up speculative decoding.
        # NOTE(Jiayi): currently we put the entire draft model on
        # the last PP rank. This is not ideal if there are many
        # layers in the draft model.
        if self.speculative_config and get_pp_group().is_last_rank:
            self.drafter: (
                NgramProposer | SuffixDecodingProposer | EagleProposer | MedusaProposer
            )
            if self.speculative_config.method == "ngram":
                self.drafter = NgramProposer(self.vllm_config)
            elif self.speculative_config.method == "suffix":
                self.drafter = SuffixDecodingProposer(self.vllm_config)
            elif self.speculative_config.use_eagle():
                self.drafter = EagleProposer(self.vllm_config, self.device, self)
                if self.speculative_config.method == "eagle3":
                    self.use_aux_hidden_state_outputs = True
            elif self.speculative_config.method == "medusa":
                self.drafter = MedusaProposer(
                    vllm_config=self.vllm_config, device=self.device
                )
            else:
                raise ValueError(
                    "Unknown speculative decoding method: "
                    f"{self.speculative_config.method}"
                )
            self.rejection_sampler = RejectionSampler(self.sampler)

        self.num_spec_tokens = 0
        if self.speculative_config:
            self.num_spec_tokens = self.speculative_config.num_speculative_tokens

        # Request states.
        self.requests: dict[str, CachedRequestState] = {}
        self.comm_stream = torch.cuda.Stream()

        # Input Batch
        # NOTE(Chen): Ideally, we should initialize the input batch inside
        # `initialize_kv_cache` based on the kv cache config. However, as in
        # https://github.com/vllm-project/vllm/pull/18298, due to some unknown
        # reasons, we have to initialize the input batch before `load_model`,
        # quantization + weight offloading will fail otherwise. As a temporary
        # solution, we initialize the input batch here, and re-initialize it
        # in `initialize_kv_cache` if the block_sizes here is different from
        # the block_sizes in the kv cache config.
        logits_processors = model_config.logits_processors
        custom_logitsprocs: Sequence[str | type[LogitsProcessor]] = (
            tuple(logits_processors) if logits_processors is not None else ()
        )
        self.input_batch = InputBatch(
            max_num_reqs=self.max_num_reqs,
            # We need to use the encoder length for encoder-decoer
            # because of KV cache for cross-attention.
            max_model_len=max(self.max_model_len, self.max_encoder_len),
            max_num_batched_tokens=self.max_num_tokens,
            device=self.device,
            pin_memory=self.pin_memory,
            vocab_size=self.model_config.get_vocab_size(),
            block_sizes=[self.cache_config.block_size],
            kernel_block_sizes=[self.cache_config.block_size],
            is_spec_decode=bool(self.vllm_config.speculative_config),
            logitsprocs=build_logitsprocs(
                self.vllm_config,
                self.device,
                self.pin_memory,
                self.is_pooling_model,
                custom_logitsprocs,
            ),
            # We currently don't know whether a particular custom logits processor
            # uses output token ids so we set this conservatively.
            logitsprocs_need_output_token_ids=bool(custom_logitsprocs),
            is_pooling_model=self.is_pooling_model,
            cp_kv_cache_interleave_size=self.parallel_config.cp_kv_cache_interleave_size,
        )

        self.use_async_scheduling = self.scheduler_config.async_scheduling
        # Separate cuda stream for overlapping transfer of sampled token ids from
        # GPU to CPU when async scheduling is enabled.
        self.async_output_copy_stream: torch.cuda.Stream | None = None
        # cuda event to synchronize use of reused CPU tensors between steps
        # when async scheduling is enabled.
        self.prepare_inputs_event: torch.Event | None = None
        if self.use_async_scheduling:
            self.async_output_copy_stream = torch.cuda.Stream()
            self.prepare_inputs_event = torch.Event()

        # self.cudagraph_batch_sizes sorts in ascending order.
        if (
            self.compilation_config.cudagraph_capture_sizes
            and self.compilation_config.cudagraph_mode != CUDAGraphMode.NONE
        ):
            self.cudagraph_batch_sizes = sorted(
                self.compilation_config.cudagraph_capture_sizes
            )

        # Cache the device properties.
        self._init_device_properties()

        # Persistent buffers for CUDA graphs.
        self.input_ids = self._make_buffer(self.max_num_tokens, dtype=torch.int32)
        self.positions = self._make_buffer(self.max_num_tokens, dtype=torch.int64)
        self.query_start_loc = self._make_buffer(
            self.max_num_reqs + 1, dtype=torch.int32
        )
        self.seq_lens = self._make_buffer(self.max_num_reqs, dtype=torch.int32)
        if self.dcp_world_size > 1:
            self.dcp_local_seq_lens = self._make_buffer(
                self.max_num_reqs, dtype=torch.int32
            )
        # Because inputs_embeds may be bfloat16 and we don't need a numpy
        # version of this tensor, avoid a RuntimeError by not creating a
        # numpy buffer.
        self.inputs_embeds = self._make_buffer(
            self.max_num_tokens, self.hidden_size, dtype=self.dtype, numpy=False
        )
        self.is_token_ids = self._make_buffer(self.max_num_tokens, dtype=torch.bool)
        self.discard_request_indices = self._make_buffer(
            self.max_num_reqs, dtype=torch.int64
        )
        self.num_discarded_requests = 0

        self.num_decode_draft_tokens = self._make_buffer(
            self.max_num_reqs, dtype=torch.int32
        )
        self.num_accepted_tokens = self._make_buffer(
            self.max_num_reqs, dtype=torch.int64
        )

        # Only relevant for multimodal models
        if self.supports_mm_inputs:
            self.is_mm_embed = self._make_buffer(self.max_num_tokens, dtype=torch.bool)

        # Only relevant for models using M-RoPE (e.g, Qwen2-VL)
        if self.uses_mrope:
            # NOTE: `mrope_positions` is implemented with one additional dummy
            # position on purpose to make it non-contiguous so that it can work
            # with torch compile.
            # See detailed explanation in https://github.com/vllm-project/vllm/pull/12128#discussion_r1926431923

            # NOTE: When M-RoPE is enabled, position ids are 3D regardless of
            # the modality of inputs. For text-only inputs, each dimension has
            # identical position IDs, making M-RoPE functionally equivalent to
            # 1D-RoPE.
            # See page 5 of https://arxiv.org/abs/2409.12191
            self.mrope_positions = self._make_buffer(
                (3, self.max_num_tokens + 1), dtype=torch.int64
            )

        # None in the first PP rank. The rest are set after load_model.
        self.intermediate_tensors: IntermediateTensors | None = None

        # OPTIMIZATION: Cache the tensors rather than creating them every step.
        # Keep in int64 to avoid overflow with long context
        self.arange_np = np.arange(
            max(self.max_num_reqs + 1, self.max_model_len, self.max_num_tokens),
            dtype=np.int64,
        )

        # Layer pairings for cross-layer KV sharing.
        # If an Attention layer `layer_name` is in the keys of this dict, it
        # means this layer will perform attention using the keys and values
        # from the KV cache of `shared_kv_cache_layers[layer_name]`.
        self.shared_kv_cache_layers: dict[str, str] = {}
        self.kv_sharing_fast_prefill_eligible_layers: set[str] = set()

        self.kv_sharing_fast_prefill_logits_indices = None
        if self.cache_config.kv_sharing_fast_prefill:
            self.kv_sharing_fast_prefill_logits_indices = torch.zeros(
                self.max_num_tokens, dtype=torch.int32, device=self.device
            )

        self.uniform_decode_query_len = 1 + self.num_spec_tokens

        # Cudagraph dispatcher for runtime cudagraph dispatching.
        self.cudagraph_dispatcher = CudagraphDispatcher(self.vllm_config)

        self.mm_budget = (
            MultiModalBudget(
                self.model_config,
                self.scheduler_config,
                self.mm_registry,
            )
            if self.supports_mm_inputs
            else None
        )

        self.reorder_batch_threshold: int | None = None

        # Attention layers that are only in the KVCacheConfig of the runner
        # (e.g., KV sharing, encoder-only attention), but not in the
        # KVCacheConfig of the scheduler.
        self.runner_only_attn_layers: set[str] = set()

        # Cached outputs.
        self._draft_token_ids: list[list[int]] | torch.Tensor | None = None
        self.transfer_event = torch.Event()
        self.sampled_token_ids_pinned_cpu = torch.empty(
            (self.max_num_reqs, 1),
            dtype=torch.int64,
            device="cpu",
            pin_memory=self.pin_memory,
        )

        # Pre-allocated tensor for copying valid sampled token counts to CPU,
        # with dedicated stream for overlapping and event for coordination.
        self.valid_sampled_token_count_event: torch.Event | None = None
        self.valid_sampled_token_count_copy_stream: torch.cuda.Stream | None = None
        if self.use_async_scheduling and self.num_spec_tokens:
            self.valid_sampled_token_count_event = torch.Event()
            self.valid_sampled_token_count_copy_stream = torch.cuda.Stream()
        self.valid_sampled_token_count_cpu = torch.empty(
            self.max_num_reqs,
            dtype=torch.int64,
            device="cpu",
            pin_memory=self.pin_memory,
        )

        # Ephemeral state transferred between execute_model() and sample_tokens().
        self.execute_model_state: ExecuteModelState | None = None
        self.kv_connector_output: KVConnectorOutput | None = None

    def reset_mm_cache(self) -> None:
        if self.mm_budget:
            self.mm_budget.reset_cache()

    def _get_positions(self, num_tokens: Any):
        if isinstance(num_tokens, int):
            if self.uses_mrope:
                return self.mrope_positions.gpu[:, :num_tokens]
            return self.positions.gpu[:num_tokens]
        else:
            if self.uses_mrope:
                return self.mrope_positions.gpu[:, num_tokens]
            return self.positions.gpu[num_tokens]

    def _make_buffer(
        self, *size: int | torch.SymInt, dtype: torch.dtype, numpy: bool = True
    ) -> CpuGpuBuffer:
        return CpuGpuBuffer(
            *size,
            dtype=dtype,
            device=self.device,
            pin_memory=self.pin_memory,
            with_numpy=numpy,
        )

    def _init_model_kwargs(self, num_tokens: int):
        model_kwargs = dict[str, Any]()

        if not self.is_pooling_model:
            return model_kwargs

        num_reqs = self.input_batch.num_reqs
        pooling_params = self.input_batch.get_pooling_params()

        token_type_id_requests = dict[int, Any]()
        for i, param in enumerate(pooling_params):
            if (
                param.extra_kwargs is not None
                and (token_types := param.extra_kwargs.get("compressed_token_type_ids"))
                is not None
            ):
                token_type_id_requests[i] = token_types

        if len(token_type_id_requests) == 0:
            return model_kwargs

        seq_lens = self.seq_lens.gpu[:num_reqs]
        token_type_ids = []

        for i in range(num_reqs):
            pos = token_type_id_requests.get(i, seq_lens[i])
            ids = (torch.arange(seq_lens[i]) >= pos).int()
            token_type_ids.append(ids)

        model_kwargs["token_type_ids"] = torch.concat(token_type_ids).to(
            device=self.device
        )
        return model_kwargs

    def _may_reorder_batch(self, scheduler_output: "SchedulerOutput") -> None:
        """
        Update the order of requests in the batch based on the attention
        backend's needs. For example, some attention backends (namely MLA) may
        want to separate requests based on if the attention computation will be
        compute-bound or memory-bound.

        Args:
            scheduler_output: The scheduler output.
        """
        # Attention free models have zero kv_cache_goups, however models
        # like Mamba are also attention free but use the kv_cache for
        # keeping its internal state. This is why we check the number
        # of kv_cache groups instead of solely checking
        # for self.model_config.is_attention_free.
        if len(self.kv_cache_config.kv_cache_groups) == 0:
            return

        if self.reorder_batch_threshold is not None:
            reorder_batch_to_split_decodes_and_prefills(
                self.input_batch,
                scheduler_output,
                decode_threshold=self.reorder_batch_threshold,
            )

    # Note: used for model runner override.
    def _init_device_properties(self) -> None:
        """Initialize attributes from torch.cuda.get_device_properties"""
        self.device_properties = torch.cuda.get_device_properties(self.device)
        self.num_sms = self.device_properties.multi_processor_count

    # Note: used for model runner override.
    def _sync_device(self) -> None:
        torch.cuda.synchronize()

    def _update_states(self, scheduler_output: "SchedulerOutput") -> None:
        """Update the cached states and the persistent batch with the scheduler
        output.

        The updated states are used by the `_prepare_inputs` function to create
        the input GPU tensors for the model.

        The SamplingMetadata is updated and copied to the GPU if there is a
        new/resumed/paused/finished request in the batch.
        """
        # Remove finished requests from the cached states.
        for req_id in scheduler_output.finished_req_ids:
            self.requests.pop(req_id, None)
        # Remove the finished requests from the persistent batch.
        # NOTE(woosuk): There could be an edge case where finished_req_ids and
        # scheduled_req_ids overlap. This happens when a request is aborted and
        # then resubmitted with the same ID. In this case, we treat them as two
        # distinct requests - clearing the cached states for the first request
        # and handling the second as a new request.
        for req_id in scheduler_output.finished_req_ids:
            self.input_batch.remove_request(req_id)

        # Free the cached encoder outputs.
        for mm_hash in scheduler_output.free_encoder_mm_hashes:
            self.encoder_cache.pop(mm_hash, None)

        # Remove the unscheduled requests from the persistent batch.
        # NOTE(woosuk): The unscheduled requests are either preempted requests
        # or running requests that are not scheduled in this step. We remove
        # them from the persistent batch but keep their cached states since
        # they will be scheduled again sometime in the future.
        scheduled_req_ids = scheduler_output.num_scheduled_tokens.keys()
        cached_req_ids = self.input_batch.req_id_to_index.keys()
        unscheduled_req_ids = cached_req_ids - scheduled_req_ids
        # NOTE(woosuk): The persistent batch optimization assumes that
        # consecutive batches contain mostly the same requests. If batches
        # have low request overlap (e.g., alternating between two distinct
        # sets of requests), this optimization becomes very inefficient.
        for req_id in unscheduled_req_ids:
            self.input_batch.remove_request(req_id)

        reqs_to_add: list[CachedRequestState] = []
        # Add new requests to the cached states.
        for new_req_data in scheduler_output.scheduled_new_reqs:
            req_id = new_req_data.req_id
            sampling_params = new_req_data.sampling_params
            pooling_params = new_req_data.pooling_params

            if (
                sampling_params
                and sampling_params.sampling_type == SamplingType.RANDOM_SEED
            ):
                generator = torch.Generator(device=self.device)
                generator.manual_seed(sampling_params.seed)
            else:
                generator = None

            if self.is_pooling_model:
                assert pooling_params is not None
                task = pooling_params.task
                assert task is not None, "You did not set `task` in the API"

                model = cast(VllmModelForPooling, self.get_model())
                to_update = model.pooler.get_pooling_updates(task)
                to_update.apply(pooling_params)

            req_state = CachedRequestState(
                req_id=req_id,
                prompt_token_ids=new_req_data.prompt_token_ids,
                prompt_embeds=new_req_data.prompt_embeds,
                mm_features=new_req_data.mm_features,
                sampling_params=sampling_params,
                pooling_params=pooling_params,
                generator=generator,
                block_ids=new_req_data.block_ids,
                num_computed_tokens=new_req_data.num_computed_tokens,
                output_token_ids=[],
                lora_request=new_req_data.lora_request,
            )
            self.requests[req_id] = req_state

            # Only relevant for models using M-RoPE (e.g, Qwen2-VL)
            if self.uses_mrope:
                self._init_mrope_positions(req_state)

            reqs_to_add.append(req_state)

        # Update the states of the running/resumed requests.
        is_last_rank = get_pp_group().is_last_rank
        req_data = scheduler_output.scheduled_cached_reqs

        # Wait until valid_sampled_tokens_count is copied to cpu,
        # then use it to update actual num_computed_tokens of each request.
        valid_sampled_token_count = self._get_valid_sampled_token_count()

        for i, req_id in enumerate(req_data.req_ids):
            req_state = self.requests[req_id]
            num_computed_tokens = req_data.num_computed_tokens[i]
            new_block_ids = req_data.new_block_ids[i]
            resumed_from_preemption = req_id in req_data.resumed_req_ids
            num_output_tokens = req_data.num_output_tokens[i]
            req_index = self.input_batch.req_id_to_index.get(req_id)

            # prev_num_draft_len is used in async scheduling mode with
            # spec decode. it indicates if need to update num_computed_tokens
            # of the request. for example:
            # fist step: num_computed_tokens = 0, spec_tokens = [],
            # prev_num_draft_len = 0.
            # second step: num_computed_tokens = 100(prompt lenth),
            # spec_tokens = [a,b], prev_num_draft_len = 0.
            # third step: num_computed_tokens = 100 + 2, spec_tokens = [c,d],
            # prev_num_draft_len = 2.
            # num_computed_tokens in first step and second step does't contain
            # the spec tokens length, but in third step it contains the
            # spec tokens length. we only need to update num_computed_tokens
            # when prev_num_draft_len > 0.
            if req_state.prev_num_draft_len:
                if req_index is None:
                    req_state.prev_num_draft_len = 0
                else:
                    assert self.input_batch.prev_req_id_to_index is not None
                    prev_req_index = self.input_batch.prev_req_id_to_index[req_id]
                    num_accepted = valid_sampled_token_count[prev_req_index] - 1
                    num_rejected = req_state.prev_num_draft_len - num_accepted
                    num_computed_tokens -= num_rejected
                    req_state.output_token_ids.extend([-1] * num_accepted)

            # Update the cached states.
            req_state.num_computed_tokens = num_computed_tokens

            if not is_last_rank:
                # When using PP, the scheduler sends the sampled tokens back,
                # because there's no direct communication between the first-
                # stage worker and the last-stage worker.
                new_token_ids = req_data.new_token_ids[i]
                # Add the sampled token(s) from the previous step (if any).
                # This doesn't include "unverified" tokens like spec tokens.
                num_new_tokens = (
                    num_computed_tokens + len(new_token_ids) - req_state.num_tokens
                )
                if num_new_tokens == 1:
                    # Avoid slicing list in most common case.
                    req_state.output_token_ids.append(new_token_ids[-1])
                elif num_new_tokens > 0:
                    req_state.output_token_ids.extend(new_token_ids[-num_new_tokens:])
            elif num_output_tokens < len(req_state.output_token_ids):
                # Some output tokens were discarded due to a sync-KV-load
                # failure. Align the cached state.
                del req_state.output_token_ids[num_output_tokens:]
                if req_index is not None:
                    end_idx = (
                        self.input_batch.num_prompt_tokens[req_index]
                        + num_output_tokens
                    )
                    self.input_batch.num_tokens[req_index] = end_idx
                    self.input_batch.num_tokens_no_spec[req_index] = end_idx

            # Update the block IDs.
            if not resumed_from_preemption:
                if new_block_ids is not None:
                    # Append the new blocks to the existing block IDs.
                    for block_ids, new_ids in zip(req_state.block_ids, new_block_ids):
                        block_ids.extend(new_ids)
            else:
                assert req_index is None
                assert new_block_ids is not None
                # The request is resumed from preemption.
                # Replace the existing block IDs with the new ones.
                req_state.block_ids = new_block_ids

            if req_index is None:
                # The request is not in the persistent batch.
                # The request was either preempted and resumed later, or was not
                # scheduled in the previous step and needs to be added again.

                if self.use_async_scheduling and num_output_tokens > 0:
                    # We must recover the output token ids for resumed requests in the
                    # async scheduling case, so that correct input_ids are obtained.
                    resumed_token_ids = req_data.all_token_ids[req_id]
                    req_state.output_token_ids = resumed_token_ids[-num_output_tokens:]

                reqs_to_add.append(req_state)
                continue

            # Update the persistent batch.
            self.input_batch.num_computed_tokens_cpu[req_index] = num_computed_tokens
            if new_block_ids is not None:
                self.input_batch.block_table.append_row(new_block_ids, req_index)

            # For the last rank, we don't need to update the token_ids_cpu
            # because the sampled tokens are already cached.
            if not is_last_rank:
                # Add new_token_ids to token_ids_cpu.
                start_token_index = num_computed_tokens
                end_token_index = num_computed_tokens + len(new_token_ids)
                self.input_batch.token_ids_cpu[
                    req_index, start_token_index:end_token_index
                ] = new_token_ids
                self.input_batch.num_tokens_no_spec[req_index] = end_token_index
                self.input_batch.num_tokens[req_index] = end_token_index

            # Add spec_token_ids to token_ids_cpu.
            spec_token_ids = scheduler_output.scheduled_spec_decode_tokens.get(
                req_id, []
            )
            num_spec_tokens = len(spec_token_ids)
            # For async scheduling, token_ids_cpu assigned from
            # spec_token_ids are placeholders and will be overwritten in
            # _prepare_input_ids.
            if num_spec_tokens:
                start_index = self.input_batch.num_tokens_no_spec[req_index]
                end_token_index = start_index + num_spec_tokens
                self.input_batch.token_ids_cpu[
                    req_index, start_index:end_token_index
                ] = spec_token_ids
                # NOTE(woosuk): `num_tokens` here may include spec tokens.
                self.input_batch.num_tokens[req_index] += num_spec_tokens

            # When speculative decoding is used with structured output,
            # the scheduler can drop draft tokens that do not
            # conform to the schema. This can result in
            # scheduler_output.scheduled_spec_decode_tokens being empty,
            # even when speculative decoding is enabled.
            self.input_batch.spec_token_ids[req_index].clear()
            self.input_batch.spec_token_ids[req_index].extend(spec_token_ids)

            # there are no draft tokens with async scheduling,
            # we clear the spec_decoding info in scheduler_output and
            # use normal sampling but rejection_sampling.
            if self.use_async_scheduling:
                req_state.prev_num_draft_len = num_spec_tokens
                if num_spec_tokens and self._draft_token_ids is None:
                    scheduler_output.total_num_scheduled_tokens -= num_spec_tokens
                    scheduler_output.num_scheduled_tokens[req_id] -= num_spec_tokens
                    scheduler_output.scheduled_spec_decode_tokens.pop(req_id, None)
        # Add the new or resumed requests to the persistent batch.
        # The smaller empty indices are filled first.
        for request in reqs_to_add:
            self.input_batch.add_request(request)

        # Condense the batched states if there are gaps left by removed requests
        self.input_batch.condense()
        # Allow attention backend to reorder the batch, potentially
        self._may_reorder_batch(scheduler_output)
        # Refresh batch metadata with any pending updates.
        self.input_batch.refresh_metadata()

    def _update_states_after_model_execute(
        self, output_token_ids: torch.Tensor
    ) -> None:
        """Update the cached states after model execution.

        This is used for MTP/EAGLE for hybrid models, as in linear attention,
        only the last token's state is kept. In MTP/EAGLE, for draft tokens
        the state are kept util we decide how many tokens are accepted for
        each sequence, and a shifting is done during the next iteration
        based on the number of accepted tokens.
        """
        if not self.model_config.is_hybrid or not self.speculative_config:
            return

        # Find the number of accepted tokens for each sequence.
        num_accepted_tokens = (
            (
                torch.cat(
                    [
                        output_token_ids,
                        torch.full(
                            (output_token_ids.size(0), 1),
                            -1,
                            device=output_token_ids.device,
                        ),
                    ],
                    dim=1,
                )
                == -1
            )
            .int()
            .argmax(-1)
            .cpu()
            .numpy()
        )
        for i, num_tokens in enumerate(num_accepted_tokens):
            self.input_batch.num_accepted_tokens_cpu[i] = num_tokens

    def _init_mrope_positions(self, req_state: CachedRequestState):
        model = self.get_model()
        assert supports_mrope(model), "M-RoPE support is not implemented."
        assert req_state.prompt_token_ids is not None, (
            "M-RoPE requires prompt_token_ids to be available."
        )
        mrope_model = cast(SupportsMRoPE, model)

        req_state.mrope_positions, req_state.mrope_position_delta = (
            mrope_model.get_mrope_input_positions(
                req_state.prompt_token_ids,
                req_state.mm_features,
            )
        )

    def _extract_mm_kwargs(
        self,
        scheduler_output: "SchedulerOutput",
    ) -> BatchedTensorInputs:
        if not scheduler_output or not self.is_multimodal_raw_input_only_model:
            return {}

        mm_kwargs = list[MultiModalKwargsItem]()
        for req in scheduler_output.scheduled_new_reqs:
            for feature in req.mm_features:
                if feature.data is not None:
                    mm_kwargs.append(feature.data)

        # Input all modalities at once
        model = cast(SupportsMultiModal, self.model)
        mm_kwargs_combined: BatchedTensorInputs = {}
        for _, _, mm_kwargs_group in group_mm_kwargs_by_modality(
            mm_kwargs,
            device=self.device,
            pin_memory=self.pin_memory,
            merge_by_field_config=model.merge_by_field_config,
            multimodal_cpu_fields=model.multimodal_cpu_fields,
        ):
            mm_kwargs_combined.update(mm_kwargs_group)

        return mm_kwargs_combined

    def _dummy_mm_kwargs(self, num_seqs: int) -> BatchedTensorInputs:
        if not self.is_multimodal_raw_input_only_model:
            return {}

        mm_budget = self.mm_budget
        assert mm_budget is not None

        dummy_modality = mm_budget.get_modality_with_max_tokens()
        return self._get_mm_dummy_batch(dummy_modality, num_seqs)

    def _get_cumsum_and_arange(
        self,
        num_tokens: np.ndarray,
        cumsum_dtype: np.dtype | None = None,
    ) -> tuple[np.ndarray, np.ndarray]:
        """Get the cumulative sum and batched arange of the given array.
        # E.g., [2, 5, 3] -> ([2, 7, 10], [0, 1, 0, 1, 2, 3, 4, 0, 1, 2])
        # Equivalent to but faster than:
        # np.concatenate([np.arange(n) for n in num_tokens])
        """
        # Step 1. [2, 5, 3] -> [2, 7, 10]
        cu_num_tokens = np.cumsum(num_tokens, dtype=cumsum_dtype)
        total_num_tokens = cu_num_tokens[-1]
        # Step 2. [2, 7, 10] -> [0, 0, 2, 2, 2, 2, 2, 7, 7, 7]
        cumsums_offsets = np.repeat(cu_num_tokens - num_tokens, num_tokens)
        # Step 3. [0, 1, 0, 1, 2, 3, 4, 0, 1, 2]
        arange = self.arange_np[:total_num_tokens] - cumsums_offsets

        return cu_num_tokens, arange

    def _prepare_input_ids(
        self,
        scheduler_output: "SchedulerOutput",
        total_num_scheduled_tokens: int,
        cu_num_tokens: np.ndarray,
    ) -> None:
        """Prepare the input IDs for the current batch.

        Carefully handles the `prev_sampled_token_ids` which can be cached
        from the previous engine iteration, in which case those tokens on the
        GPU need to be copied into the corresponding slots into input_ids."""

        if self.input_batch.prev_sampled_token_ids is None:
            # Normal scheduling case
            self.input_ids.copy_to_gpu(total_num_scheduled_tokens)
            if self.enable_prompt_embeds:
                self.inputs_embeds.copy_to_gpu(total_num_scheduled_tokens)
                self.is_token_ids.copy_to_gpu(total_num_scheduled_tokens)
            return

        # Async scheduling case, where some decode requests from the previous
        # iteration won't have entries in input_ids_cpu and need to be copied
        # on the GPU from prev_sampled_token_ids.
        prev_req_id_to_index = self.input_batch.prev_req_id_to_index
        assert prev_req_id_to_index is not None
        sample_flattened_indices: list[int] = []
        spec_flattened_indices: list[int] = []
        prev_common_req_indices: list[int] = []
        prev_draft_token_indices: list[int] = []
        indices_match = True
        max_flattened_index = -1
        total_num_spec_tokens = 0
        scheduled_spec_tokens = scheduler_output.scheduled_spec_decode_tokens

        for req_id, cur_index in self.input_batch.req_id_to_index.items():
            if (prev_index := prev_req_id_to_index.get(req_id)) is not None:
                prev_common_req_indices.append(prev_index)
                # We need to compute the flattened input_ids index of the
                # last token in each common request.
                draft_len = len(scheduled_spec_tokens.get(req_id, ()))
                total_num_spec_tokens += draft_len
                flattened_index = cu_num_tokens[cur_index].item() - 1
                # example: cu_num_tokens = [2, 5, 8], draft_tokens = [1, 2, 2]
                # sample_flattened_indices = [0, 2, 5]
                # spec_flattened_indices = [1,   3, 4,    6, 7]
                sample_flattened_indices.append(flattened_index - draft_len)
                spec_flattened_indices.extend(
                    range(flattened_index - draft_len + 1, flattened_index + 1)
                )
                start = prev_index * self.num_spec_tokens
                # prev_draft_token_indices is used to find which draft_tokens_id
                # should be copied to input_ids
                # example: prev draft_tokens_id [[1,2], [3,4], [5, 6]]
                # flatten draft_tokens_id [1,2,3,4,5,6]
                # draft_len of each request [1, 2, 1]
                # then prev_draft_token_indices is [0,   2, 3,   4]
                prev_draft_token_indices.extend(range(start, start + draft_len))
                indices_match &= prev_index == flattened_index
                max_flattened_index = max(max_flattened_index, flattened_index)
        num_commmon_tokens = len(sample_flattened_indices)
        total_without_spec = total_num_scheduled_tokens - total_num_spec_tokens
        if num_commmon_tokens < total_without_spec:
            # If not all requests are decodes from the last iteration,
            # We need to copy the input_ids_cpu to the GPU first.
            self.input_ids.copy_to_gpu(total_num_scheduled_tokens)
            if self.enable_prompt_embeds:
                self.inputs_embeds.copy_to_gpu(total_num_scheduled_tokens)
                self.is_token_ids.copy_to_gpu(total_num_scheduled_tokens)
        if num_commmon_tokens == 0:
            # No requests in common with the previous iteration
            # So input_ids.cpu will have all the input ids.
            return
        if indices_match and max_flattened_index == (num_commmon_tokens - 1):
            # Common-case optimization: the batch is unchanged
            # and no reordering happened.
            # The indices are both the same permutation of 0..N-1 so
            # we can copy directly using a single slice.
            self.input_ids.gpu[:num_commmon_tokens].copy_(
                self.input_batch.prev_sampled_token_ids[:num_commmon_tokens, 0],
                non_blocking=True,
            )
            if self.enable_prompt_embeds:
                self.is_token_ids.gpu[:num_commmon_tokens] = True
            return
        # Upload the index tensors asynchronously so the scatter can be non-blocking.
        sampled_tokens_index_tensor = torch.tensor(
            sample_flattened_indices, dtype=torch.int64, pin_memory=self.pin_memory
        ).to(self.device, non_blocking=True)
        prev_common_req_indices_tensor = torch.tensor(
            prev_common_req_indices, dtype=torch.int64, pin_memory=self.pin_memory
        ).to(self.device, non_blocking=True)
        self.input_ids.gpu.scatter_(
            dim=0,
            index=sampled_tokens_index_tensor,
            src=self.input_batch.prev_sampled_token_ids[
                prev_common_req_indices_tensor, 0
            ],
        )

        # Scatter the draft tokens after the sampled tokens are scattered.
        if self._draft_token_ids is None or not spec_flattened_indices:
            return

        assert isinstance(self._draft_token_ids, torch.Tensor)
        draft_tokens_index_tensor = torch.tensor(
            spec_flattened_indices, dtype=torch.int64, pin_memory=self.pin_memory
        ).to(self.device, non_blocking=True)
        prev_draft_token_indices_tensor = torch.tensor(
            prev_draft_token_indices, dtype=torch.int64, pin_memory=self.pin_memory
        ).to(self.device, non_blocking=True)

        # because input_ids dtype is torch.int32,
        # so convert draft_token_ids to torch.int32 here.
        draft_token_ids = self._draft_token_ids.to(dtype=torch.int32)
        self._draft_token_ids = None

        self.input_ids.gpu.scatter_(
            dim=0,
            index=draft_tokens_index_tensor,
            src=draft_token_ids.flatten()[prev_draft_token_indices_tensor],
        )

    def _get_encoder_seq_lens(
        self,
        scheduled_encoder_inputs: dict[str, list[int]],
        kv_cache_spec: KVCacheSpec,
        num_reqs: int,
    ) -> np.ndarray | None:
        if not isinstance(kv_cache_spec, CrossAttentionSpec):
            return None

        # Build encoder_seq_lens array mapping request indices to
        # encoder lengths for inputs scheduled in this batch
        encoder_seq_lens = np.zeros(num_reqs, dtype=np.int32)
        for req_id in scheduled_encoder_inputs:
            req_index = self.input_batch.req_id_to_index[req_id]
            encoder_seq_lens[req_index] = self.max_encoder_len

        return encoder_seq_lens

    def _prepare_inputs(
        self,
        scheduler_output: "SchedulerOutput",
        num_scheduled_tokens: np.ndarray,
        max_num_scheduled_tokens: int,
    ) -> tuple[
        torch.Tensor,
        SpecDecodeMetadata | None,
        UBatchSlices | None,
        torch.Tensor | None,
    ]:
        """
        :return: tuple[
            logits_indices, spec_decode_metadata,
            ubatch_slices, num_tokens_across_dp,
        ]
        """
        total_num_scheduled_tokens = scheduler_output.total_num_scheduled_tokens
        assert total_num_scheduled_tokens > 0
        num_reqs = self.input_batch.num_reqs
        assert num_reqs > 0

        # OPTIMIZATION: Start copying the block table first.
        # This way, we can overlap the copy with the following CPU operations.
        self.input_batch.block_table.commit_block_table(num_reqs)

        # Get request indices.
        # E.g., [2, 5, 3] -> [0, 0, 1, 1, 1, 1, 1, 2, 2, 2]
        req_indices = np.repeat(self.arange_np[:num_reqs], num_scheduled_tokens)

        # cu_num_tokens: [2, 5, 3] -> [2, 7, 10]
        # arange: [0, 1, 0, 1, 2, 3, 4, 0, 1, 2]
        cu_num_tokens, arange = self._get_cumsum_and_arange(num_scheduled_tokens)

        # Get positions.
        positions_np = self.positions.np[:total_num_scheduled_tokens]
        np.add(
            self.input_batch.num_computed_tokens_cpu[req_indices],
            arange,
            out=positions_np,
        )

        # Calculate M-RoPE positions.
        # Only relevant for models using M-RoPE (e.g, Qwen2-VL)
        if self.uses_mrope:
            self._calc_mrope_positions(scheduler_output)

        # Get token indices.
        # E.g., [0, 1, 0, 1, 2, 3, 4, 0, 1, 2]
        # -> [0, 1, M, M + 1, M + 2, M + 3, M + 4, 2 * M, 2 * M + 1, 2 * M + 2]
        # where M is the max_model_len.
        token_indices = (
            positions_np + req_indices * self.input_batch.token_ids_cpu.shape[1]
        )
        token_indices_tensor = torch.from_numpy(token_indices)

        # NOTE(woosuk): We use torch.index_select instead of np.take here
        # because torch.index_select is much faster than np.take for large
        # tensors.
        torch.index_select(
            self.input_batch.token_ids_cpu_tensor.flatten(),
            0,
            token_indices_tensor,
            out=self.input_ids.cpu[:total_num_scheduled_tokens],
        )
        if self.enable_prompt_embeds:
            is_token_ids = self.input_batch.is_token_ids_tensor.flatten()
            torch.index_select(
                is_token_ids,
                0,
                token_indices_tensor,
                out=self.is_token_ids.cpu[:total_num_scheduled_tokens],
            )

        # Because we did not pre-allocate a massive prompt_embeds CPU tensor on
        # the InputBatch, we need to fill in the prompt embeds into the expected
        # spots in the GpuModelRunner's pre-allocated prompt_embeds tensor.
        if self.input_batch.req_prompt_embeds:
            output_idx = 0
            for req_idx in range(num_reqs):
                num_sched = num_scheduled_tokens[req_idx]

                # Skip if this request doesn't have embeddings
                if req_idx not in self.input_batch.req_prompt_embeds:
                    output_idx += num_sched
                    continue

                # Skip if no tokens scheduled
                if num_sched <= 0:
                    output_idx += num_sched
                    continue

                req_embeds = self.input_batch.req_prompt_embeds[req_idx]
                start_pos = self.input_batch.num_computed_tokens_cpu[req_idx]

                # Skip if trying to read beyond available embeddings
                if start_pos >= req_embeds.shape[0]:
                    output_idx += num_sched
                    continue

                # Copy available embeddings
                end_pos = start_pos + num_sched
                actual_end = min(end_pos, req_embeds.shape[0])
                actual_num_sched = actual_end - start_pos

                if actual_num_sched > 0:
                    self.inputs_embeds.cpu[
                        output_idx : output_idx + actual_num_sched
                    ].copy_(req_embeds[start_pos:actual_end])

                output_idx += num_sched

        self.input_batch.block_table.compute_slot_mapping(req_indices, positions_np)
        self.input_batch.block_table.commit_slot_mapping(total_num_scheduled_tokens)

        # Prepare the attention metadata.
        self.query_start_loc.np[0] = 0
        self.query_start_loc.np[1 : num_reqs + 1] = cu_num_tokens
        # Note: pad query_start_loc to be non-decreasing, as kernels
        # like FlashAttention requires that
        self.query_start_loc.np[num_reqs + 1 :].fill(cu_num_tokens[-1])
        self.query_start_loc.copy_to_gpu()
        query_start_loc = self.query_start_loc.gpu[: num_reqs + 1]

        num_tokens_unpadded = scheduler_output.total_num_scheduled_tokens
        num_tokens_padded = self._get_num_input_tokens(num_tokens_unpadded)
        uniform_decode = (
            max_num_scheduled_tokens == self.uniform_decode_query_len
        ) and (total_num_scheduled_tokens == num_reqs * max_num_scheduled_tokens)

        # Disable DP padding when running eager to avoid excessive padding when
        # running prefills. This lets us set enforce_eager on the prefiller in
        # a P/D setup and still use CUDA graphs (enabled by this padding) on the
        # decoder.
        allow_dp_padding = self.compilation_config.cudagraph_mode != CUDAGraphMode.NONE

        ubatch_slices, num_tokens_across_dp = coordinate_batch_across_dp(
            num_tokens_unpadded=num_tokens_unpadded,
            parallel_config=self.parallel_config,
            allow_microbatching=True,
            allow_dp_padding=allow_dp_padding,
            num_tokens_padded=num_tokens_padded,
            uniform_decode=uniform_decode,
            num_scheduled_tokens_per_request=num_scheduled_tokens,
        )

        self.seq_lens.np[:num_reqs] = (
            self.input_batch.num_computed_tokens_cpu[:num_reqs] + num_scheduled_tokens
        )
        # Fill unused with 0 for full cuda graph mode.
        self.seq_lens.np[num_reqs:].fill(0)
        self.seq_lens.copy_to_gpu()

        num_tokens = [self.requests[r].num_tokens for r in self.input_batch.req_ids]
        num_tokens_np = np.array(num_tokens, dtype=np.int32)

        # Record the index of requests that should not be sampled,
        # so that we could clear the sampled tokens before returning
        discard_requests_mask = self.seq_lens.np[:num_reqs] < num_tokens_np
        discard_request_indices = np.nonzero(discard_requests_mask)[0]
        self.num_discarded_requests = len(discard_request_indices)
        self.discard_request_indices.np[: self.num_discarded_requests] = (
            discard_request_indices
        )

        self.discard_request_indices.copy_to_gpu(self.num_discarded_requests)

        # Copy the tensors to the GPU.
        self._prepare_input_ids(
            scheduler_output,
            total_num_scheduled_tokens,
            cu_num_tokens,
        )

        if self.uses_mrope:
            # Only relevant for models using M-RoPE (e.g, Qwen2-VL)
            self.mrope_positions.gpu[:, :total_num_scheduled_tokens].copy_(
                self.mrope_positions.cpu[:, :total_num_scheduled_tokens],
                non_blocking=True,
            )
        else:
            # Common case (1D positions)
            self.positions.copy_to_gpu(total_num_scheduled_tokens)

        use_spec_decode = len(scheduler_output.scheduled_spec_decode_tokens) > 0
        if not use_spec_decode:
            # NOTE(woosuk): Due to chunked prefills, the batch may contain
            # partial requests. While we should not sample any token
            # from these partial requests, we do so for simplicity.
            # We will ignore the sampled tokens from the partial requests.
            # TODO: Support prompt logprobs.
            logits_indices = query_start_loc[1:] - 1
            num_draft_tokens = None
            spec_decode_metadata = None
            num_sampled_tokens = np.ones(num_reqs, dtype=np.int32)
        else:
            # Get the number of draft tokens for each request.
            # Iterate over the dictionary rather than all requests since not all
            # requests have draft tokens.
            num_draft_tokens = np.zeros(num_reqs, dtype=np.int32)
            # For chunked prefills, use -1 as mask rather than 0, as guided
            # decoding may rollback speculative tokens.
            num_decode_draft_tokens = np.full(num_reqs, -1, dtype=np.int32)
            for (
                req_id,
                draft_token_ids,
            ) in scheduler_output.scheduled_spec_decode_tokens.items():
                req_idx = self.input_batch.req_id_to_index[req_id]
                num_draft_tokens[req_idx] = len(draft_token_ids)
                num_decode_draft_tokens[req_idx] = (
                    len(draft_token_ids)
                    if (
                        self.input_batch.num_computed_tokens_cpu[req_idx]
                        >= self.input_batch.num_prompt_tokens[req_idx]
                    )
                    else -1
                )
            spec_decode_metadata = self._calc_spec_decode_metadata(
                num_draft_tokens, cu_num_tokens
            )
            logits_indices = spec_decode_metadata.logits_indices
            num_sampled_tokens = num_draft_tokens + 1
            # For DECODE only cuda graph of some attention backends (e.g., GDN).
            self.num_decode_draft_tokens.np[:num_reqs] = num_decode_draft_tokens
            self.num_decode_draft_tokens.np[num_reqs:].fill(-1)
            self.num_decode_draft_tokens.copy_to_gpu()

        # Hot-Swap lora model
        if self.lora_config:
            assert (
                np.sum(num_sampled_tokens)
                <= self.vllm_config.scheduler_config.max_num_batched_tokens
            )
            self.set_active_loras(
                self.input_batch, num_scheduled_tokens, num_sampled_tokens
            )

        return (
            logits_indices,
            spec_decode_metadata,
            ubatch_slices,
            num_tokens_across_dp,
        )

    def _build_attention_metadata(
        self,
        total_num_scheduled_tokens: int,
        max_num_scheduled_tokens: int,
        num_reqs: int,
        ubatch_slices: UBatchSlices | None = None,
        logits_indices: torch.Tensor | None = None,
        use_spec_decode: bool = False,
        for_cudagraph_capture: bool = False,
        scheduled_encoder_inputs: dict[str, list[int]] | None = None,
        cascade_attn_prefix_lens: list[list[int]] | None = None,
    ) -> tuple[PerLayerAttnMetadata, CommonAttentionMetadata | None]:
        """
        :return: tuple[attn_metadata, spec_decode_common_attn_metadata]
        """
        logits_indices_padded = None
        num_logits_indices = None
        if logits_indices is not None:
            num_logits_indices = logits_indices.size(0)
            if self.cache_config.kv_sharing_fast_prefill:
                logits_indices_padded = self._prepare_kv_sharing_fast_prefill(
                    logits_indices
                )

        # update seq_lens of decode reqs under DCP.
        if self.dcp_world_size > 1:
            self.dcp_local_seq_lens.cpu[:num_reqs] = get_dcp_local_seq_lens(
                self.seq_lens.cpu[:num_reqs],
                self.dcp_world_size,
                self.dcp_rank,
                self.parallel_config.cp_kv_cache_interleave_size,
            )
            self.dcp_local_seq_lens.copy_to_gpu(num_reqs)

        attn_metadata: PerLayerAttnMetadata = {}
        if ubatch_slices is not None:
            attn_metadata = [dict() for _ in range(len(ubatch_slices))]

        # Used in the below loop
        query_start_loc = self.query_start_loc.gpu[: num_reqs + 1]
        query_start_loc_cpu = self.query_start_loc.cpu[: num_reqs + 1]
        seq_lens = self.seq_lens.gpu[:num_reqs]
        seq_lens_cpu = self.seq_lens.cpu[:num_reqs]
        num_computed_tokens_cpu = self.input_batch.num_computed_tokens_cpu_tensor[
            :num_reqs
        ]

        dcp_local_seq_lens, dcp_local_seq_lens_cpu = None, None
        if self.dcp_world_size > 1:
            dcp_local_seq_lens = self.dcp_local_seq_lens.gpu[:num_reqs]
            dcp_local_seq_lens_cpu = self.dcp_local_seq_lens.cpu[:num_reqs]

        spec_decode_common_attn_metadata = None

        if for_cudagraph_capture:
            # For some attention backends (e.g. FA) with sliding window models we need
            # to make sure the backend see a max_seq_len that is larger to the sliding
            # window size when capturing to make sure the correct kernel is selected.
            max_seq_len = self.max_model_len
        else:
            max_seq_len = self.seq_lens.np[:num_reqs].max().item()

        if use_spec_decode:
            self.num_accepted_tokens.np[:num_reqs] = (
                self.input_batch.num_accepted_tokens_cpu[:num_reqs]
            )
            self.num_accepted_tokens.np[num_reqs:].fill(1)
            self.num_accepted_tokens.copy_to_gpu()

        # Prepare the attention metadata for each KV cache group and make layers
        # in the same group share the same metadata.
        for kv_cache_gid, kv_cache_group in enumerate(
            self.kv_cache_config.kv_cache_groups
        ):
            encoder_seq_lens = self._get_encoder_seq_lens(
                scheduled_encoder_inputs or {},
                kv_cache_group.kv_cache_spec,
                num_reqs,
            )

            if isinstance(kv_cache_group.kv_cache_spec, EncoderOnlyAttentionSpec):
                # Encoder-only layers do not have KV cache, so we need to
                # create a dummy block table and slot mapping for them.
                blk_table_tensor = torch.zeros(
                    (num_reqs, 1),
                    dtype=torch.int32,
                    device=self.device,
                )
                slot_mapping = torch.zeros(
                    (total_num_scheduled_tokens,),
                    dtype=torch.int64,
                    device=self.device,
                )
            else:
                blk_table = self.input_batch.block_table[kv_cache_gid]
                blk_table_tensor = blk_table.get_device_tensor(num_reqs)
                slot_mapping = blk_table.slot_mapping.gpu[:total_num_scheduled_tokens]

                # Fill unused with -1. Needed for reshape_and_cache in full cuda
                # graph mode.
                blk_table.slot_mapping.gpu[total_num_scheduled_tokens:].fill_(-1)

            common_attn_metadata = CommonAttentionMetadata(
                query_start_loc=query_start_loc,
                query_start_loc_cpu=query_start_loc_cpu,
                seq_lens=seq_lens,
                seq_lens_cpu=seq_lens_cpu,
                num_computed_tokens_cpu=num_computed_tokens_cpu,
                num_reqs=num_reqs,
                num_actual_tokens=total_num_scheduled_tokens,
                max_query_len=max_num_scheduled_tokens,
                max_seq_len=max_seq_len,
                block_table_tensor=blk_table_tensor,
                slot_mapping=slot_mapping,
                logits_indices_padded=logits_indices_padded,
                num_logits_indices=num_logits_indices,
                causal=True,
                encoder_seq_lens=encoder_seq_lens,
                dcp_local_seq_lens=dcp_local_seq_lens,
                dcp_local_seq_lens_cpu=dcp_local_seq_lens_cpu,
            )

            if self.speculative_config and spec_decode_common_attn_metadata is None:
                if isinstance(self.drafter, EagleProposer):
                    if self.drafter.attn_layer_names[0] in kv_cache_group.layer_names:
                        spec_decode_common_attn_metadata = common_attn_metadata
                else:
                    spec_decode_common_attn_metadata = common_attn_metadata

            for attn_gid, attn_group in enumerate(self.attn_groups[kv_cache_gid]):
                cascade_attn_prefix_len = (
                    cascade_attn_prefix_lens[kv_cache_gid][attn_gid]
                    if cascade_attn_prefix_lens
                    else 0
                )
                builder = attn_group.get_metadata_builder()

                extra_attn_metadata_args = {}
                if use_spec_decode and isinstance(builder, GDNAttentionMetadataBuilder):
                    extra_attn_metadata_args = dict(
                        num_accepted_tokens=self.num_accepted_tokens.gpu[:num_reqs],
                        num_decode_draft_tokens_cpu=self.num_decode_draft_tokens.cpu[
                            :num_reqs
                        ],
                    )

                if ubatch_slices is not None:
                    common_attn_metadata_list = split_attn_metadata(
                        ubatch_slices, common_attn_metadata
                    )
                    for ubid, common_attn_metadata in enumerate(
                        common_attn_metadata_list
                    ):
                        builder = attn_group.get_metadata_builder(ubatch_id=ubid)
                        if for_cudagraph_capture:
                            attn_metadata_i = builder.build_for_cudagraph_capture(
                                common_attn_metadata
                            )
                        else:
                            attn_metadata_i = builder.build(
                                common_prefix_len=cascade_attn_prefix_len,
                                common_attn_metadata=common_attn_metadata,
                            )
                        for layer_name in kv_cache_group.layer_names:
                            assert type(attn_metadata) is list
                            attn_metadata[ubid][layer_name] = attn_metadata_i
                else:
                    assert isinstance(attn_metadata, dict)
                    if for_cudagraph_capture:
                        attn_metadata_i = builder.build_for_cudagraph_capture(
                            common_attn_metadata
                        )
                    else:
                        attn_metadata_i = builder.build(
                            common_prefix_len=cascade_attn_prefix_len,
                            common_attn_metadata=common_attn_metadata,
                            **extra_attn_metadata_args,
                        )
                    for layer_name in attn_group.layer_names:
                        attn_metadata[layer_name] = attn_metadata_i

        return attn_metadata, spec_decode_common_attn_metadata

    def _compute_cascade_attn_prefix_lens(
        self,
        num_scheduled_tokens: np.ndarray,
        num_common_prefix_blocks: list[int],
    ) -> list[list[int]] | None:
        """
        :return: Optional[cascade_attn_prefix_lens]
            cascade_attn_prefix_lens is 2D: ``[kv_cache_group_id][attn_group_idx]``,
            None if we should not use cascade attention
        """

        use_cascade_attn = False
        num_kv_cache_groups = len(self.kv_cache_config.kv_cache_groups)
        cascade_attn_prefix_lens: list[list[int]] = [
            [] for _ in range(num_kv_cache_groups)
        ]

        for kv_cache_gid in range(num_kv_cache_groups):
            for attn_group in self.attn_groups[kv_cache_gid]:
                if isinstance(attn_group.kv_cache_spec, EncoderOnlyAttentionSpec):
                    cascade_attn_prefix_len = 0
                else:
                    # 0 if cascade attention should not be used
                    cascade_attn_prefix_len = self._compute_cascade_attn_prefix_len(
                        num_scheduled_tokens,
                        num_common_prefix_blocks[kv_cache_gid],
                        attn_group.kv_cache_spec,
                        attn_group.get_metadata_builder(),
                    )
                cascade_attn_prefix_lens[kv_cache_gid].append(cascade_attn_prefix_len)
                use_cascade_attn |= cascade_attn_prefix_len > 0

        return cascade_attn_prefix_lens if use_cascade_attn else None

    def _compute_cascade_attn_prefix_len(
        self,
        num_scheduled_tokens: np.ndarray,
        num_common_prefix_blocks: int,
        kv_cache_spec: KVCacheSpec,
        attn_metadata_builder: AttentionMetadataBuilder,
    ) -> int:
        """Compute the length of the common prefix for cascade attention.

        NOTE(woosuk): The common prefix length returned by this function
        represents the length used specifically for cascade attention, not the
        actual number of tokens shared between requests. When cascade attention
        is disabled (use_cascade=False), this function returns 0 even if
        requests share common tokens. Additionally, the common prefix length is
        truncated to a multiple of the block size and may be further truncated
        due to implementation details explained below.

        Args:
            num_scheduled_tokens: Number of tokens scheduled per request.
            num_common_prefix_blocks: Number of shared KV cache blocks.

        Returns:
            int: Length of common prefix in tokens.
        """

        common_prefix_len = num_common_prefix_blocks * kv_cache_spec.block_size
        if common_prefix_len == 0:
            # Common case.
            return 0

        # NOTE(woosuk): Cascade attention uses two attention kernels: one
        # for the common prefix and the other for the rest. For the first
        # kernel, we concatenate all the query tokens (possibly from
        # different requests) and treat them as if they are from the same
        # request. Then, we use bi-directional attention to process the
        # common prefix in the KV cache. Importantly, this means that the
        # first kernel does not do any masking.

        # Consider the following example:
        # Request 1's input query: [D, E, X]
        # Request 1's kv cache: [A, B, C, D, E, X]
        # Request 1's num_computed_tokens: 3 (i.e., [A, B, C])
        # Request 2's input query: [E, Y]
        # Request 2's kv cache: [A, B, C, D, E, Y]
        # Request 2's num_computed_tokens: 4 (i.e., [A, B, C, D])

        # If we use [A, B, C, D, E] as the common prefix, then the
        # first kernel will compute the bi-directional attention between
        # input query [D, E, X, E, Y] and common prefix [A, B, C, D, E].
        # However, this is wrong because D in Request 1 should not attend to
        # E in the common prefix (i.e., we need masking).
        # To avoid this, [A, B, C, D] should be the common prefix.
        # That is, the common prefix should be capped by the minimum
        # num_computed_tokens among the requests, and plus one to include
        # the first token of the query.

        # In practice, we use [A, B, C] as the common prefix, instead of
        # [A, B, C, D] (i.e., the common prefix is capped by the minimum
        # num_computed_tokens, without plus one).
        # This is because of an implementation detail: We want to always
        # use two kernels for cascade attention. Let's imagine:
        # Request 3's input query: [D]
        # Request 3's kv cache: [A, B, C, D]
        # Request 3's num_computed_tokens: 3 (i.e., [A, B, C])
        # If we use [A, B, C, D] as the common prefix for Request 1-3,
        # then Request 3 will be processed only by the first kernel,
        # and the second kernel will get an empty input. While this is not
        # a fundamental problem, our current implementation does not support
        # this case.
        num_reqs = len(num_scheduled_tokens)
        common_prefix_len = min(
            common_prefix_len, self.input_batch.num_computed_tokens_cpu[:num_reqs].min()
        )
        # common_prefix_len should be a multiple of the block size.
        common_prefix_len = (
            common_prefix_len // kv_cache_spec.block_size * kv_cache_spec.block_size
        )
        use_sliding_window = isinstance(kv_cache_spec, SlidingWindowSpec) or (
            isinstance(kv_cache_spec, FullAttentionSpec)
            and kv_cache_spec.sliding_window is not None
        )
        use_local_attention = isinstance(kv_cache_spec, ChunkedLocalAttentionSpec) or (
            isinstance(kv_cache_spec, FullAttentionSpec)
            and kv_cache_spec.attention_chunk_size is not None
        )
        assert isinstance(kv_cache_spec, AttentionSpec)
        use_cascade = attn_metadata_builder.use_cascade_attention(
            common_prefix_len=common_prefix_len,
            query_lens=num_scheduled_tokens,
            num_query_heads=self.num_query_heads,
            num_kv_heads=kv_cache_spec.num_kv_heads,
            use_alibi=self.use_alibi,
            use_sliding_window=use_sliding_window,
            use_local_attention=use_local_attention,
            num_sms=self.num_sms,
            dcp_world_size=self.dcp_world_size,
        )
        return common_prefix_len if use_cascade else 0

    def _calc_mrope_positions(self, scheduler_output: "SchedulerOutput"):
        mrope_pos_ptr = 0
        for index, req_id in enumerate(self.input_batch.req_ids):
            req = self.requests[req_id]
            assert req.mrope_positions is not None

            num_computed_tokens = self.input_batch.num_computed_tokens_cpu[index]
            num_scheduled_tokens = scheduler_output.num_scheduled_tokens[req_id]
            num_prompt_tokens = length_from_prompt_token_ids_or_embeds(
                req.prompt_token_ids, req.prompt_embeds
            )

            if num_computed_tokens + num_scheduled_tokens > num_prompt_tokens:
                prompt_part_len = max(0, num_prompt_tokens - num_computed_tokens)
                completion_part_len = max(0, num_scheduled_tokens - prompt_part_len)
            else:
                prompt_part_len = num_scheduled_tokens
                completion_part_len = 0

            assert num_scheduled_tokens == prompt_part_len + completion_part_len

            if prompt_part_len > 0:
                # prompt's mrope_positions are pre-computed
                dst_start = mrope_pos_ptr
                dst_end = mrope_pos_ptr + prompt_part_len
                src_start = num_computed_tokens
                src_end = num_computed_tokens + prompt_part_len

                self.mrope_positions.cpu[:, dst_start:dst_end] = req.mrope_positions[
                    :, src_start:src_end
                ]
                mrope_pos_ptr += prompt_part_len

            if completion_part_len > 0:
                # compute completion's mrope_positions on-the-fly
                dst_start = mrope_pos_ptr
                dst_end = mrope_pos_ptr + completion_part_len

                assert req.mrope_position_delta is not None
                MRotaryEmbedding.get_next_input_positions_tensor(
                    out=self.mrope_positions.np,
                    out_offset=dst_start,
                    mrope_position_delta=req.mrope_position_delta,
                    context_len=num_computed_tokens + prompt_part_len,
                    num_new_tokens=completion_part_len,
                )

                mrope_pos_ptr += completion_part_len

    def _calc_spec_decode_metadata(
        self,
        num_draft_tokens: np.ndarray,
        cu_num_scheduled_tokens: np.ndarray,
    ) -> SpecDecodeMetadata:
        # Inputs:
        # cu_num_scheduled_tokens:  [  4, 104, 107, 207, 209]
        # num_draft_tokens:         [  3,   0,   2,   0,   1]
        # Outputs:
        # cu_num_draft_tokens:      [  3,   3,   5,   5,   6]
        # logits_indices:           [  0,   1,   2,   3, 103, 104, 105, 106,
        #                            206, 207, 208]
        # target_logits_indices:    [  0,   1,   2,   5,   6,   9]
        # bonus_logits_indices:     [  3,   4,   7,   8,  10]

        # Compute the logits indices.
        # [4, 1, 3, 1, 2]
        num_sampled_tokens = num_draft_tokens + 1

        # Step 1. cu_num_sampled_tokens: [4, 5, 8, 9, 11]
        # arange: [0, 1, 2, 3, 0, 0, 1, 2, 0, 0, 1]
        cu_num_sampled_tokens, arange = self._get_cumsum_and_arange(
            num_sampled_tokens, cumsum_dtype=np.int32
        )
        # Step 2. [0, 0, 0, 0, 103, 104, 104, 104, 206, 207, 207]
        logits_indices = np.repeat(
            cu_num_scheduled_tokens - num_sampled_tokens, num_sampled_tokens
        )
        # Step 3. [0, 1, 2, 3, 103, 104, 105, 106, 206, 207, 208]
        logits_indices += arange

        # Compute the bonus logits indices.
        bonus_logits_indices = cu_num_sampled_tokens - 1

        # Compute the draft logits indices.
        # cu_num_draft_tokens: [3, 3, 5, 5, 6]
        # arange: [0, 1, 2, 0, 1, 0]
        cu_num_draft_tokens, arange = self._get_cumsum_and_arange(
            num_draft_tokens, cumsum_dtype=np.int32
        )
        # [0, 0, 0, 5, 5, 9]
        target_logits_indices = np.repeat(
            cu_num_sampled_tokens - num_sampled_tokens, num_draft_tokens
        )
        # [0, 1, 2, 5, 6, 9]
        target_logits_indices += arange

        # TODO: Optimize the CPU -> GPU copy.
        cu_num_draft_tokens = torch.from_numpy(cu_num_draft_tokens).to(
            self.device, non_blocking=True
        )
        cu_num_sampled_tokens = torch.from_numpy(cu_num_sampled_tokens).to(
            self.device, non_blocking=True
        )
        logits_indices = torch.from_numpy(logits_indices).to(
            self.device, non_blocking=True
        )
        target_logits_indices = torch.from_numpy(target_logits_indices).to(
            self.device, non_blocking=True
        )
        bonus_logits_indices = torch.from_numpy(bonus_logits_indices).to(
            self.device, non_blocking=True
        )

        # Compute the draft token ids.
        # draft_token_indices:      [  1,   2,   3, 105, 106, 208]
        draft_token_ids = self.input_ids.gpu[logits_indices]
        draft_token_ids = draft_token_ids[target_logits_indices + 1]

        return SpecDecodeMetadata(
            draft_token_ids=draft_token_ids,
            num_draft_tokens=num_draft_tokens.tolist(),
            cu_num_draft_tokens=cu_num_draft_tokens,
            cu_num_sampled_tokens=cu_num_sampled_tokens,
            target_logits_indices=target_logits_indices,
            bonus_logits_indices=bonus_logits_indices,
            logits_indices=logits_indices,
        )

    def _prepare_kv_sharing_fast_prefill(
        self,
        logits_indices: torch.Tensor,
    ) -> torch.Tensor:
        assert self.kv_sharing_fast_prefill_logits_indices is not None
        num_logits = logits_indices.shape[0]
        assert num_logits > 0
        self.kv_sharing_fast_prefill_logits_indices[:num_logits].copy_(logits_indices)
        # There might have leftover indices in logits_indices[num_logits:]
        # from previous iterations, whose values may be greater than the
        # batch size in the current iteration. To ensure indices are always
        # valid, we fill the padded indices with the last index.
        self.kv_sharing_fast_prefill_logits_indices[num_logits:].fill_(
            logits_indices[-1].item()
        )
        if (
            self.compilation_config.cudagraph_mode != CUDAGraphMode.NONE
            and num_logits <= self.cudagraph_batch_sizes[-1]
        ):
            # Use piecewise CUDA graphs.
            # Add padding to the batch size.
            num_logits_padded = self.vllm_config.pad_for_cudagraph(num_logits)
        else:
            num_logits_padded = num_logits
        logits_indices_padded = self.kv_sharing_fast_prefill_logits_indices[
            :num_logits_padded
        ]
        return logits_indices_padded

    def _batch_mm_kwargs_from_scheduler(
        self,
        scheduler_output: "SchedulerOutput",
    ) -> tuple[list[MultiModalKwargsItem], list[tuple[str, PlaceholderRange]]]:
        """Batch multimodal kwargs from scheduled encoder inputs.

        Args:
            scheduler_output: The scheduler output containing scheduled encoder
                inputs.

        Returns:
            A tuple of (mm_kwargs, req_ids_pos) where:
            - mm_kwargs: List of multimodal kwargs items to be batched
            - mm_hashes_pos: List of (mm_hash, position_info) tuples
        """
        scheduled_encoder_inputs = scheduler_output.scheduled_encoder_inputs
        if not scheduled_encoder_inputs:
            return [], []
        # Batch the multi-modal inputs.
        mm_kwargs = list[MultiModalKwargsItem]()
        # list of tuple (mm_hash, position_info)
        mm_hashes_pos = list[tuple[str, PlaceholderRange]]()
        for req_id, encoder_input_ids in scheduled_encoder_inputs.items():
            req_state = self.requests[req_id]

            for mm_input_id in encoder_input_ids:
                mm_feature = req_state.mm_features[mm_input_id]
                if mm_feature.data is None:
                    continue
                mm_hash = mm_feature.identifier
                mm_kwargs.append(mm_feature.data)
                mm_hashes_pos.append((mm_hash, mm_feature.mm_position))

        return mm_kwargs, mm_hashes_pos

    def _execute_mm_encoder(self, scheduler_output: "SchedulerOutput"):
        # Batch the multi-modal inputs using the helper method.
        mm_kwargs, mm_hashes_pos = self._batch_mm_kwargs_from_scheduler(
            scheduler_output
        )

        if not mm_kwargs:
            return

        # Batch mm inputs as much as we can: if a request in the batch has
        # multiple modalities or a different modality than the previous one,
        # we process it separately to preserve item order.
        # FIXME(ywang96): This is a hacky way to deal with multiple modalities
        # in the same batch while still being able to benefit from batching
        # multimodal inputs. The proper solution should be reordering the
        # encoder outputs.
        model = cast(SupportsMultiModal, self.model)
        encoder_outputs: list[torch.Tensor] = []
        for modality, num_items, mm_kwargs_group in group_mm_kwargs_by_modality(
            mm_kwargs,
            device=self.device,
            pin_memory=self.pin_memory,
            merge_by_field_config=model.merge_by_field_config,
            multimodal_cpu_fields=model.multimodal_cpu_fields,
        ):
            curr_group_outputs: list[torch.Tensor] = []

            # EVS-related change.
            # (ekhvedchenia): Temporary hack to limit peak memory usage when
            # processing multimodal data. This solves the issue with scheduler
            # putting too many video samples into a single batch. Scheduler
            # uses pruned vision tokens count to compare it versus compute
            # budget which is incorrect (Either input media size or non-pruned
            # output vision tokens count should be considered)
            # TODO(ywang96): Fix memory profiling to take EVS into account and
            # remove this hack.
            if (
                self.is_multimodal_pruning_enabled
                and modality == "video"
                and num_items > 1
            ):
                for video_mm_kwargs_item in filter(
                    lambda item: item.modality == "video", mm_kwargs
                ):
                    _, _, micro_batch_mm_inputs = next(
                        group_mm_kwargs_by_modality(
                            [video_mm_kwargs_item],
                            device=self.device,
                            pin_memory=self.pin_memory,
                            merge_by_field_config=model.merge_by_field_config,
                            multimodal_cpu_fields=model.multimodal_cpu_fields,
                        )
                    )

                    micro_batch_outputs = model.embed_multimodal(
                        **micro_batch_mm_inputs
                    )

                    curr_group_outputs.extend(micro_batch_outputs)
            else:
                # Run the encoder.
                # `curr_group_outputs` is either of the following:
                # 1. A tensor of shape (num_items, feature_size, hidden_size)
                # in case feature_size is fixed across all multimodal items.
                # 2. A list or tuple (length: num_items) of tensors,
                # each of shape (feature_size, hidden_size) in case the feature
                # size is dynamic depending on the input multimodal items.
                curr_group_outputs = model.embed_multimodal(**mm_kwargs_group)  # type: ignore[assignment]

            sanity_check_mm_encoder_outputs(
                curr_group_outputs,
                expected_num_items=num_items,
            )
            encoder_outputs.extend(curr_group_outputs)

        # Cache the encoder outputs by mm_hash
        for (mm_hash, pos_info), output in zip(mm_hashes_pos, encoder_outputs):
            self.encoder_cache[mm_hash] = scatter_mm_placeholders(
                output,
                is_embed=pos_info.is_embed,
            )
            logger.debug("Finish execute for mm hash %s", mm_hash)
            self.maybe_save_ec_to_connector(self.encoder_cache, mm_hash)

    def _gather_mm_embeddings(
        self,
        scheduler_output: "SchedulerOutput",
        shift_computed_tokens: int = 0,
    ) -> tuple[list[torch.Tensor], torch.Tensor]:
        total_num_scheduled_tokens = scheduler_output.total_num_scheduled_tokens

        mm_embeds = list[torch.Tensor]()
        is_mm_embed = self.is_mm_embed.cpu
        is_mm_embed[:total_num_scheduled_tokens] = False

        req_start_idx = 0
        should_sync_mrope_positions = False

        for req_id in self.input_batch.req_ids:
            mm_embeds_req: list[torch.Tensor] = []

            num_scheduled_tokens = scheduler_output.num_scheduled_tokens[req_id]
            req_state = self.requests[req_id]
            num_computed_tokens = req_state.num_computed_tokens + shift_computed_tokens

            for mm_feature in req_state.mm_features:
                pos_info = mm_feature.mm_position
                start_pos = pos_info.offset
                num_encoder_tokens = pos_info.length

                # The encoder output is needed if the two ranges overlap:
                # [num_computed_tokens,
                #  num_computed_tokens + num_scheduled_tokens) and
                # [start_pos, start_pos + num_encoder_tokens)
                if start_pos >= num_computed_tokens + num_scheduled_tokens:
                    # The encoder output is not needed in this step.
                    break
                if start_pos + num_encoder_tokens <= num_computed_tokens:
                    # The encoder output is already processed and stored
                    # in the decoder's KV cache.
                    continue

                start_idx = max(num_computed_tokens - start_pos, 0)
                end_idx = min(
                    num_computed_tokens - start_pos + num_scheduled_tokens,
                    num_encoder_tokens,
                )
                assert start_idx < end_idx

                mm_hash = mm_feature.identifier
                encoder_output = self.encoder_cache.get(mm_hash, None)
                assert encoder_output is not None, f"Encoder cache miss for {mm_hash}."

                if (is_embed := pos_info.is_embed) is not None:
                    is_embed = is_embed[start_idx:end_idx]

                req_start_pos = req_start_idx + start_pos - num_computed_tokens
                is_mm_embed[req_start_pos + start_idx : req_start_pos + end_idx] = (
                    True if is_embed is None else is_embed
                )

                mm_embeds_item = gather_mm_placeholders(
                    encoder_output[start_idx:end_idx],
                    is_embed=is_embed,
                )
                mm_embeds_req.append(mm_embeds_item)

            if self.is_multimodal_pruning_enabled and self.uses_mrope:
                assert req_state.mrope_positions is not None
                should_sync_mrope_positions = True
                mm_embeds_req, new_mrope_positions, new_delta = (
                    self.model.recompute_mrope_positions(
                        input_ids=req_state.prompt_token_ids,
                        multimodal_embeddings=mm_embeds_req,
                        mrope_positions=req_state.mrope_positions,
                        num_computed_tokens=req_state.num_computed_tokens,
                    )
                )
                req_state.mrope_positions.copy_(new_mrope_positions)
                req_state.mrope_position_delta = new_delta

            mm_embeds.extend(mm_embeds_req)
            req_start_idx += num_scheduled_tokens

        is_mm_embed = self.is_mm_embed.copy_to_gpu(total_num_scheduled_tokens)

        if should_sync_mrope_positions:
            self._calc_mrope_positions(scheduler_output)
            self.mrope_positions.copy_to_gpu(total_num_scheduled_tokens)

        return mm_embeds, is_mm_embed

    def _extract_encoder_inputs(
        self,
        scheduler_output: "SchedulerOutput",
    ) -> dict[str, torch.Tensor]:
        """Extract encoder inputs for encoder-decoder models.

        This method extracts multimodal input features from scheduled encoder
        inputs and formats them for the encoder-decoder model forward pass.
        """
        # Batch the multi-modal inputs using the helper method.
        mm_kwargs, _ = self._batch_mm_kwargs_from_scheduler(scheduler_output)

        if not mm_kwargs:
            return {}

        # Group MM kwargs by modality and extract features
        model = cast(SupportsMultiModal, self.model)
        encoder_features = {}
        for _, _, mm_kwargs_group in group_mm_kwargs_by_modality(
            mm_kwargs,
            device=self.device,
            pin_memory=self.pin_memory,
            merge_by_field_config=model.merge_by_field_config,
            multimodal_cpu_fields=model.multimodal_cpu_fields,
        ):
            # Add the grouped features to encoder_features dict
            # This allows the model to receive them as kwargs (e.g.,
            # input_features=...)
            encoder_features.update(mm_kwargs_group)

        return encoder_features

    def get_model(self) -> nn.Module:
        # get raw model out of the cudagraph wrapper.
        if isinstance(self.model, (CUDAGraphWrapper, UBatchWrapper)):
            return self.model.unwrap()
        return self.model

    def get_supported_generation_tasks(self) -> list[GenerationTask]:
        model = self.get_model()
        supported_tasks = list[GenerationTask]()

        if is_text_generation_model(model):
            supported_tasks.append("generate")

        if supports_transcription(model):
            if model.supports_transcription_only:
                return ["transcription"]

            supported_tasks.append("transcription")

        return supported_tasks

    def get_supported_pooling_tasks(self) -> list[PoolingTask]:
        model = self.get_model()
        if not is_pooling_model(model):
            return []

        supported_tasks = list(model.pooler.get_supported_tasks())

        if self.scheduler_config.enable_chunked_prefill:
            if "token_embed" in supported_tasks:
                supported_tasks.remove("token_embed")
            if "token_classify" in supported_tasks:
                supported_tasks.remove("token_classify")

            logger.debug_once(
                "Chunked prefill is not supported with "
                "token_embed and token_classify tasks "
                "which using ALL pooling. "
                "Please turn off chunked prefill by "
                "`--no-enable-chunked-prefill` before using it."
            )

        if "score" in supported_tasks:
            num_labels = getattr(self.model_config.hf_config, "num_labels", 0)
            if num_labels != 1:
                supported_tasks.remove("score")
                logger.debug_once("Score API is only enabled for num_labels == 1.")

        return supported_tasks

    def get_supported_tasks(self) -> tuple[SupportedTask, ...]:
        tasks = list[SupportedTask]()

        if self.model_config.runner_type == "generate":
            tasks.extend(self.get_supported_generation_tasks())
        if self.model_config.runner_type == "pooling":
            tasks.extend(self.get_supported_pooling_tasks())

        return tuple(tasks)

    def sync_and_slice_intermediate_tensors(
        self,
        num_tokens: int,
        intermediate_tensors: IntermediateTensors | None,
        sync_self: bool,
    ) -> IntermediateTensors:
        assert self.intermediate_tensors is not None

        tp = self.vllm_config.parallel_config.tensor_parallel_size
        is_rs = is_residual_scattered_for_sp(self.vllm_config, num_tokens)

        # When sequence parallelism is enabled, the "residual" tensor is sharded
        # across tensor parallel ranks, so each rank only needs its own slice.
        if sync_self:
            assert intermediate_tensors is not None
            for k, v in intermediate_tensors.items():
                is_scattered = k == "residual" and is_rs
                copy_len = num_tokens // tp if is_scattered else num_tokens
                self.intermediate_tensors[k][:copy_len].copy_(
                    v[:copy_len], non_blocking=True
                )

        return IntermediateTensors(
            {
                k: v[: num_tokens // tp]
                if k == "residual" and is_rs
                else v[:num_tokens]
                for k, v in self.intermediate_tensors.items()
            }
        )

    def eplb_step(self, is_dummy: bool = False, is_profile: bool = False) -> None:
        """
        Step for the EPLB (Expert Parallelism Load Balancing) state.
        """
        if not self.parallel_config.enable_eplb:
            return

        assert self.eplb_state is not None
        model = self.get_model()
        assert is_mixture_of_experts(model)
        self.eplb_state.step(
            is_dummy,
            is_profile,
            log_stats=self.parallel_config.eplb_config.log_balancedness,
        )

    # This is where the second ubatch is adjusted to account for the padding.
    # Should be called after attention metadata creation. This just pads
    # the second ubatch slice out to the total number of tokens
    # (num_tokens + padding)
    @staticmethod
    def pad_out_ubatch_slice(ubatch_slices: UBatchSlices, num_total_tokens: int):
        padded_second_ubatch_slice = slice(
            ubatch_slices[1].token_slice.start, num_total_tokens
        )
        ubatch_slices[1] = UBatchSlice(
            padded_second_ubatch_slice, padded_second_ubatch_slice
        )

    def _pool(
        self,
        hidden_states: torch.Tensor,
        num_scheduled_tokens: int,
        num_scheduled_tokens_np: np.ndarray,
    ) -> ModelRunnerOutput:
        assert self.input_batch.num_reqs == len(self.input_batch.pooling_params), (
            "Either all or none of the requests in a batch must be pooling request"
        )

        hidden_states = hidden_states[:num_scheduled_tokens]
        pooling_metadata = self.input_batch.get_pooling_metadata()
        pooling_metadata.build_pooling_cursor(
            num_scheduled_tokens_np.tolist(), device=hidden_states.device
        )
        seq_lens_cpu = self.seq_lens.cpu[: self.input_batch.num_reqs]

        model = cast(VllmModelForPooling, self.model)
        raw_pooler_output: PoolerOutput = model.pooler(
            hidden_states=hidden_states,
            pooling_metadata=pooling_metadata,
        )
        raw_pooler_output = json_map_leaves(
            lambda x: x.to("cpu", non_blocking=True),
            raw_pooler_output,
        )
        self._sync_device()

        pooler_output: list[torch.Tensor | None] = []
        for raw_output, seq_len, prompt_len in zip(
            raw_pooler_output, seq_lens_cpu, pooling_metadata.prompt_lens
        ):
            output = raw_output if seq_len == prompt_len else None
            pooler_output.append(output)

        return ModelRunnerOutput(
            req_ids=self.input_batch.req_ids,
            req_id_to_index=self.input_batch.req_id_to_index,
            sampled_token_ids=[],
            logprobs=None,
            prompt_logprobs_dict={},
            pooler_output=pooler_output,
        )

<<<<<<< HEAD
    def _perform_repositioning(self,
                               scheduler_output: "SchedulerOutput") -> None:
        """
        Repositions KV cache blocks based on the scheduler's instructions.

        This method handles the repositioning of attention block
        vectors in the KV cache when their positions in the KV cache
        and in the prompt differ. It applies rotary embedding
        transformations to adjust the positions.

        Args:
            scheduler_output: The output from the scheduler containing blocks
                            to reposition.
        """
        blocks_to_reposition = scheduler_output.blocks_to_reposition
        if envs.VLLM_V1_SPANS_DEBUG:
            ts_repo = time.time()
            repo_count = len(blocks_to_reposition)
        if len(blocks_to_reposition) > 0:
            bs = 512
            for i in range(0, len(blocks_to_reposition), bs):
                repo_batch = blocks_to_reposition[i:i+bs]
                self._repositionings_handler(repo_batch)
        if envs.VLLM_V1_SPANS_DEBUG and repo_count > 0:
            torch.cuda.synchronize()
            t_repo = time.time() - ts_repo
            print(f'[SPANS -> gpu_model_runner] repositioning' \
                  f' speed: {repo_count/t_repo:.2f} (blocks/s)'\
                    f' (total {repo_count})')

    @torch.inference_mode()
    def _repositionings_handler(self, blocks_to_reposition):
        num_repos = len(blocks_to_reposition)
        if envs.VLLM_V1_SPANS_DEBUG and num_repos > 0:
            print(
                f'[SPANS -> gpu_model_runner] ' \
                    f'reposition block count: {num_repos}'
            )
        if not envs.VLLM_V1_SPANS_DISABLE_REPOSITION:
            kvc_positions = torch.tensor(
                [d.kvc_pos for d in blocks_to_reposition],
                dtype=torch.long,
                device=self.kv_caches[0].device).unsqueeze(-1)
            prt_positions = torch.tensor(
                [d.prompt_pos for d in blocks_to_reposition],
                dtype=torch.long,
                device=self.kv_caches[0].device).unsqueeze(-1)
            block_ids = torch.tensor(
                [d.block_id for d in blocks_to_reposition],
                dtype=torch.long,
                device=self.kv_caches[0].device)

            # (self.kv_caches shape):
            # [nlay, kv, maxblocks, blocksize, headcount, headsize]
            concerned_vectors = [
                x[0, block_ids, :, :, :] for x in self.kv_caches
            ]  # -> [nlay, blockids, blocksize, headcount, headsize]
            bids, bsize, hcount, hsize = concerned_vectors[0].shape

            template_tensor = torch.arange(
                bsize, dtype=torch.long,
                device=self.kv_caches[0].device).unsqueeze(0)
            pos_depos = kvc_positions + template_tensor
            pos_repos = prt_positions + template_tensor

            # precision highly affects the outputs
            PRECISION = torch.float32
            DEF_PRECISION = self.kv_caches[0].dtype

            # do the rotation
            # note: PPMissingLayer is for pipeline parallel support
            if not hasattr(self, 'rotate'):
                if not isinstance(self.model.model.layers[0], PPMissingLayer):
                    self.rotate = self.model.model.layers[
                        0].self_attn.rotary_emb
                else:
                    for lay in self.model.model.layers:
                        if not isinstance(lay, PPMissingLayer):
                            self.rotate = lay.self_attn.rotary_emb
                            break
            assert pos_depos.shape[0] == concerned_vectors[0].shape[0]

            if num_repos > 100:
                for i, k_vectors in enumerate(concerned_vectors):
                    k_vectors_tmp, _ = self.rotate.forward_native(
                        pos_depos,
                        k_vectors.to(PRECISION),
                        invert_rotation_angle=True)
                    k_vectors_tmp, _ = self.rotate.forward_native(
                       pos_repos, k_vectors_tmp)
                    self.kv_caches[i][0, block_ids, ...] = \
                        k_vectors_tmp.to(DEF_PRECISION)
            else:
                nlays = len(concerned_vectors)
                kvecs = torch.cat(concerned_vectors, dim=0).to(PRECISION)
                k_vectors_tmp, _ = self.rotate.forward_native(
                    pos_depos.repeat(nlays, 1),
                    kvecs,
                    invert_rotation_angle=True)
                k_vectors_tmp, _ = self.rotate.forward_native(
                    pos_repos.repeat(nlays, 1),
                    k_vectors_tmp)
                k_vectors_tmp = k_vectors_tmp.reshape(nlays,
                                                      *concerned_vectors[0].shape)
                for i in range(len(self.kv_caches)):
                    self.kv_caches[i][0, block_ids, ...] = \
                        k_vectors_tmp[i].to(DEF_PRECISION)
=======
    def _get_num_input_tokens(self, num_scheduled_tokens: int) -> int:
        if (
            self.compilation_config.cudagraph_mode != CUDAGraphMode.NONE
            and hasattr(self, "cudagraph_batch_sizes")
            and self.cudagraph_batch_sizes
            and num_scheduled_tokens <= self.cudagraph_batch_sizes[-1]
        ):
            # Use CUDA graphs.
            # Add padding to the batch size.
            return self.vllm_config.pad_for_cudagraph(num_scheduled_tokens)

        # Eager mode.
        # Pad tokens to multiple of tensor_parallel_size when
        # enabled collective fusion for SP
        tp_size = self.vllm_config.parallel_config.tensor_parallel_size
        if (
            self.compilation_config.pass_config.enable_sequence_parallelism
            and tp_size > 1
        ):
            return round_up(num_scheduled_tokens, tp_size)
        return num_scheduled_tokens
>>>>>>> 8ac3a414

    def _preprocess(
        self,
        scheduler_output: "SchedulerOutput",
        num_input_tokens: int,  # Padded
        intermediate_tensors: IntermediateTensors | None = None,
    ) -> tuple[
        torch.Tensor | None,
        torch.Tensor | None,
        torch.Tensor,
        IntermediateTensors | None,
        dict[str, Any],
        ECConnectorOutput | None,
    ]:
        num_scheduled_tokens = scheduler_output.total_num_scheduled_tokens
        is_first_rank = get_pp_group().is_first_rank

        # _prepare_inputs may reorder the batch, so we must gather multi
        # modal outputs after that to ensure the correct order
        ec_connector_output = None

        if (
            self.supports_mm_inputs
            and is_first_rank
            and not self.model_config.is_encoder_decoder
        ):
            # Run the multimodal encoder if any.
            with self.maybe_get_ec_connector_output(
                scheduler_output,
                encoder_cache=self.encoder_cache,
            ) as ec_connector_output:
                self._execute_mm_encoder(scheduler_output)
                mm_embeds, is_mm_embed = self._gather_mm_embeddings(scheduler_output)

            # NOTE(woosuk): To unify token ids and soft tokens (vision
            # embeddings), we always use embeddings (rather than token ids)
            # as input to the multimodal model, even when the input is text.
            inputs_embeds_scheduled = self.model.embed_input_ids(
                self.input_ids.gpu[:num_scheduled_tokens],
                multimodal_embeddings=mm_embeds,
                is_multimodal=is_mm_embed,
            )

            # TODO(woosuk): Avoid the copy. Optimize.
            self.inputs_embeds.gpu[:num_scheduled_tokens].copy_(inputs_embeds_scheduled)

            input_ids = None
            inputs_embeds = self.inputs_embeds.gpu[:num_input_tokens]
            model_kwargs = {
                **self._init_model_kwargs(num_scheduled_tokens),
                **self._extract_mm_kwargs(scheduler_output),
            }
        elif self.enable_prompt_embeds and is_first_rank:
            # Get the input embeddings for the tokens that are not input embeds,
            # then put them into the appropriate positions.
            # TODO(qthequartermasterman): Since even when prompt embeds are
            # enabled, (a) not all requests will use prompt embeds, and (b)
            # after the initial prompt is processed, the rest of the generated
            # tokens will be token ids, it is not desirable to have the
            # embedding layer outside of the CUDA graph all the time. The v0
            # engine avoids this by "double compiling" the CUDA graph, once
            # with input_ids and again with inputs_embeds, for all num_tokens.
            # If a batch only has token ids, then including the embedding layer
            # in the CUDA graph will be more performant (like in the else case
            # below).
            token_ids_idx = (
                self.is_token_ids.gpu[:num_scheduled_tokens]
                .nonzero(as_tuple=False)
                .squeeze(1)
            )
            # Some tokens ids may need to become embeds
            if token_ids_idx.numel() > 0:
                token_ids = self.input_ids.gpu[token_ids_idx]
                tokens_to_embeds = self.model.embed_input_ids(input_ids=token_ids)
                self.inputs_embeds.gpu[token_ids_idx] = tokens_to_embeds

            inputs_embeds = self.inputs_embeds.gpu[:num_input_tokens]
            model_kwargs = self._init_model_kwargs(num_input_tokens)
            input_ids = None
        else:
            # For text-only models, we use token ids as input.
            # While it is possible to use embeddings as input just like the
            # multimodal models, it is not desirable for performance since
            # then the embedding layer is not included in the CUDA graph.
            input_ids = self.input_ids.gpu[:num_input_tokens]
            inputs_embeds = None
            model_kwargs = self._init_model_kwargs(num_input_tokens)
        if self.uses_mrope:
            positions = self.mrope_positions.gpu[:, :num_input_tokens]
        else:
            positions = self.positions.gpu[:num_input_tokens]

        if is_first_rank:
            intermediate_tensors = None
        else:
            assert intermediate_tensors is not None
            intermediate_tensors = self.sync_and_slice_intermediate_tensors(
                num_input_tokens, intermediate_tensors, True
            )

        if (
            self.model_config.is_encoder_decoder
            and scheduler_output.scheduled_encoder_inputs
        ):
            encoder_inputs = self._extract_encoder_inputs(scheduler_output)
            model_kwargs.update(encoder_inputs)

        return (
            input_ids,
            inputs_embeds,
            positions,
            intermediate_tensors,
            model_kwargs,
            ec_connector_output,
        )

    def _sample(
        self,
        logits: torch.Tensor | None,
        spec_decode_metadata: SpecDecodeMetadata | None,
    ) -> SamplerOutput:
        # Sample the next token and get logprobs if needed.
        sampling_metadata = self.input_batch.sampling_metadata
        if spec_decode_metadata is None:
            # Update output token ids with tokens sampled in last step
            # if async scheduling and required by current sampling params.
            self.input_batch.update_async_output_token_ids()
            return self.sampler(
                logits=logits,
                sampling_metadata=sampling_metadata,
            )

        sampler_output = self.rejection_sampler(
            spec_decode_metadata,
            None,  # draft_probs
            logits,
            sampling_metadata,
        )
        self._update_states_after_model_execute(sampler_output.sampled_token_ids)
        return sampler_output

    def _bookkeeping_sync(
        self,
        scheduler_output: "SchedulerOutput",
        sampler_output: SamplerOutput,
        logits: torch.Tensor | None,
        hidden_states: torch.Tensor,
        num_scheduled_tokens: int,
        spec_decode_metadata: SpecDecodeMetadata | None,
    ) -> tuple[
        dict[str, int],
        LogprobsLists | None,
        list[list[int]],
        dict[str, LogprobsTensors | None],
        list[str],
        dict[str, int],
        list[int],
    ]:
        num_nans_in_logits = {}
        if envs.VLLM_COMPUTE_NANS_IN_LOGITS:
            num_nans_in_logits = self._get_nans_in_logits(logits)

        discard_sampled_tokens_req_indices = self.discard_request_indices.np[
            : self.num_discarded_requests
        ]
        for i in discard_sampled_tokens_req_indices:
            gen = self.input_batch.generators.get(int(i))
            if gen is not None:
                gen.set_offset(gen.get_offset() - 4)

        # Copy some objects so they don't get modified after returning.
        # This is important when using async scheduling.
        req_ids_output_copy = self.input_batch.req_ids.copy()
        req_id_to_index_output_copy = self.input_batch.req_id_to_index.copy()

        num_sampled_tokens = sampler_output.sampled_token_ids.shape[0]
        sampled_token_ids = sampler_output.sampled_token_ids
        invalid_req_indices = []
        if not self.use_async_scheduling:
            # Get the valid generated tokens.
            max_gen_len = sampled_token_ids.shape[-1]
            if max_gen_len == 1:
                # No spec decode tokens.
                valid_sampled_token_ids = self._to_list(sampled_token_ids)
            else:
                # Includes spec decode tokens.
                valid_sampled_token_ids = self.rejection_sampler.parse_output(
                    sampled_token_ids,
                    self.input_batch.vocab_size,
                )
            # Mask out the sampled tokens that should not be sampled.
            for i in discard_sampled_tokens_req_indices:
                valid_sampled_token_ids[int(i)].clear()
        else:
            valid_sampled_token_ids = []
            invalid_req_indices = discard_sampled_tokens_req_indices.tolist()
            invalid_req_indices_set = set(invalid_req_indices)

            # Cache the sampled tokens on the GPU and avoid CPU sync.
            # These will be copied into input_ids in the next step
            # when preparing inputs.
            # With spec decoding, this is done in propose_draft_token_ids().
            if self.input_batch.prev_sampled_token_ids is None:
                assert sampled_token_ids.shape[-1] == 1
                self.input_batch.prev_sampled_token_ids = sampled_token_ids
            self.input_batch.prev_req_id_to_index = {
                req_id: i
                for i, req_id in enumerate(self.input_batch.req_ids)
                if i not in invalid_req_indices_set
            }

        # Cache the sampled tokens in the model runner, so that the scheduler
        # doesn't need to send them back.
        # NOTE(woosuk): As an exception, when using PP, the scheduler sends
        # the sampled tokens back, because there's no direct communication
        # between the first-stage worker and the last-stage worker.
        req_ids = self.input_batch.req_ids
        logprobs_tensors = sampler_output.logprobs_tensors
        cu_num_accepted_tokens = (
            [0] if spec_decode_metadata and logprobs_tensors else None
        )
        for req_idx in range(num_sampled_tokens):
            if self.use_async_scheduling:
                sampled_ids = [-1] if req_idx not in invalid_req_indices_set else None
            else:
                sampled_ids = valid_sampled_token_ids[req_idx]

            num_sampled_ids: int = len(sampled_ids) if sampled_ids else 0

            if cu_num_accepted_tokens is not None:
                cu_num_accepted_tokens.append(
                    cu_num_accepted_tokens[-1] + num_sampled_ids
                )

            if not sampled_ids:
                continue

            start_idx = self.input_batch.num_tokens_no_spec[req_idx]
            end_idx = start_idx + num_sampled_ids
            assert end_idx <= self.max_model_len, (
                "Sampled token IDs exceed the max model length. "
                f"Total number of tokens: {end_idx} > max_model_len: "
                f"{self.max_model_len}"
            )

            self.input_batch.token_ids_cpu[req_idx, start_idx:end_idx] = sampled_ids
            self.input_batch.is_token_ids[req_idx, start_idx:end_idx] = True
            self.input_batch.num_tokens_no_spec[req_idx] = end_idx
            self.input_batch.num_tokens[req_idx] = end_idx

            req_id = req_ids[req_idx]
            req_state = self.requests[req_id]
            req_state.output_token_ids.extend(sampled_ids)

        logprobs_lists = (
            logprobs_tensors.tolists(cu_num_accepted_tokens)
            if not self.use_async_scheduling and logprobs_tensors is not None
            else None
        )

        # Compute prompt logprobs if needed.
        prompt_logprobs_dict = self._get_prompt_logprobs_dict(
            hidden_states[:num_scheduled_tokens],
            scheduler_output.num_scheduled_tokens,
        )

        return (
            num_nans_in_logits,
            logprobs_lists,
            valid_sampled_token_ids,
            prompt_logprobs_dict,
            req_ids_output_copy,
            req_id_to_index_output_copy,
            invalid_req_indices,
        )

    @contextmanager
    def synchronize_input_prep(self):
        if self.prepare_inputs_event is None:
            yield
            return

        # Ensure prior step has finished with reused CPU tensors.
        # This is required in the async scheduling case because
        # the CPU->GPU transfer happens async.
        self.prepare_inputs_event.synchronize()
        try:
            yield
        finally:
            self.prepare_inputs_event.record()

    def _model_forward(
        self,
        input_ids: torch.Tensor | None = None,
        positions: torch.Tensor | None = None,
        intermediate_tensors: IntermediateTensors | None = None,
        inputs_embeds: torch.Tensor | None = None,
        **model_kwargs: dict[str, Any],
    ) -> Any:
        """Helper method to call the model forward pass.

        This method can be overridden by subclasses for model execution.
        Motivation: We can inspect only this method versus
        the whole execute_model, which has additional logic.

        Args:
            input_ids: Input token IDs
            positions: Token positions
            intermediate_tensors: Tensors from previous pipeline stages
            inputs_embeds: Input embeddings (alternative to input_ids)
            **model_kwargs: Additional model arguments

        Returns:
            Model output tensor
        """
        return self.model(
            input_ids=input_ids,
            positions=positions,
            intermediate_tensors=intermediate_tensors,
            inputs_embeds=inputs_embeds,
            **model_kwargs,
        )

    @torch.inference_mode()
    def execute_model(
        self,
        scheduler_output: "SchedulerOutput",
<<<<<<< HEAD
        intermediate_tensors: Optional[IntermediateTensors] = None,
    ) -> Union[ModelRunnerOutput, AsyncModelRunnerOutput, IntermediateTensors]:
        with record_function_or_nullcontext("Preprocess"):

            # handle repositioning requests
            self._perform_repositioning(scheduler_output)

            self._update_states(scheduler_output)
            if not scheduler_output.total_num_scheduled_tokens:
                if not has_kv_transfer_group():
                    # Return empty ModelRunnerOutput if there's no work to do.
                    return EMPTY_MODEL_RUNNER_OUTPUT
                return self.kv_connector_no_forward(scheduler_output,
                                                    self.vllm_config)
            if self.cache_config.kv_sharing_fast_prefill:
                assert not self.input_batch.num_prompt_logprobs, (
                    "--kv-sharing-fast-prefill produces incorrect logprobs for "
                    "prompt tokens, tokens, please disable it when the requests"
                    " need prompt logprobs")
=======
        intermediate_tensors: IntermediateTensors | None = None,
    ) -> ModelRunnerOutput | IntermediateTensors | None:
        if self.execute_model_state is not None:
            raise RuntimeError(
                "State error: sample_tokens() must be called "
                "after execute_model() returns None."
            )
>>>>>>> 8ac3a414

        # self._draft_token_ids is None when `input_fits_in_drafter=False`
        # and there is no draft tokens scheduled. so it need to update the
        # spec_decoding info in scheduler_output with async_scheduling.
        # use deepcopy to avoid the modification has influence on the
        # scheduler_output in engine core process.
        # TODO(Ronald1995): deepcopy is expensive when there is a large
        # number of requests, optimize it later.
        if (
            self.use_async_scheduling
            and self.num_spec_tokens
            and self._draft_token_ids is None
        ):
            scheduler_output = deepcopy(scheduler_output)

        num_scheduled_tokens = scheduler_output.total_num_scheduled_tokens
        with record_function_or_nullcontext("gpu_model_runner: preprocess"):
            with self.synchronize_input_prep():
                # Update persistent batch states.
                self._update_states(scheduler_output)

                if has_ec_transfer() and get_ec_transfer().is_producer:
                    with self.maybe_get_ec_connector_output(
                        scheduler_output,
                        encoder_cache=self.encoder_cache,
                    ) as ec_connector_output:
                        self._execute_mm_encoder(scheduler_output)
                        return make_empty_encoder_model_runner_output(scheduler_output)

                if not num_scheduled_tokens:
                    if (
                        self.parallel_config.distributed_executor_backend
                        == "external_launcher"
                        and self.parallel_config.data_parallel_size > 1
                    ):
                        # this is a corner case when both external launcher
                        # and DP are enabled, num_scheduled_tokens could be
                        # 0, and has_unfinished_requests in the outer loop
                        # returns True. before returning early here we call
                        # dummy run to ensure coordinate_batch_across_dp
                        # is called into to avoid out of sync issues.
                        self._dummy_run(1)
                    if not has_kv_transfer_group():
                        # Return empty ModelRunnerOutput if no work to do.
                        return EMPTY_MODEL_RUNNER_OUTPUT
                    return self.kv_connector_no_forward(
                        scheduler_output, self.vllm_config
                    )
                if self.cache_config.kv_sharing_fast_prefill:
                    assert not self.input_batch.num_prompt_logprobs, (
                        "--kv-sharing-fast-prefill produces incorrect "
                        "logprobs for prompt tokens, tokens, please disable "
                        "it when the requests need prompt logprobs"
                    )

                num_reqs = self.input_batch.num_reqs
                req_ids = self.input_batch.req_ids
                tokens = [scheduler_output.num_scheduled_tokens[i] for i in req_ids]
                num_scheduled_tokens_np = np.array(tokens, dtype=np.int32)
                max_num_scheduled_tokens = int(num_scheduled_tokens_np.max())

                (
                    logits_indices,
                    spec_decode_metadata,
                    ubatch_slices,
                    num_tokens_across_dp,
                ) = self._prepare_inputs(
                    scheduler_output, num_scheduled_tokens_np, max_num_scheduled_tokens
                )

                cascade_attn_prefix_lens = None
                # Disable cascade attention when using microbatching (DBO)
                if self.cascade_attn_enabled and ubatch_slices is None:
                    # Pre-compute cascade attention prefix lengths
                    # NOTE: Must be AFTER _prepare_inputs uses self.input_batch state
                    cascade_attn_prefix_lens = self._compute_cascade_attn_prefix_lens(
                        num_scheduled_tokens_np,
                        scheduler_output.num_common_prefix_blocks,
                    )

                # TODO(lucas): move cudagraph dispatching here:
                #   https://github.com/vllm-project/vllm/issues/23789

                total_num_scheduled_tokens = scheduler_output.total_num_scheduled_tokens
                use_spec_decode = len(scheduler_output.scheduled_spec_decode_tokens) > 0
                attn_metadata, spec_decode_common_attn_metadata = (
                    self._build_attention_metadata(
                        total_num_scheduled_tokens=total_num_scheduled_tokens,
                        max_num_scheduled_tokens=max_num_scheduled_tokens,
                        num_reqs=num_reqs,
                        ubatch_slices=ubatch_slices,
                        logits_indices=logits_indices,
                        use_spec_decode=use_spec_decode,
                        scheduled_encoder_inputs=scheduler_output.scheduled_encoder_inputs,
                        cascade_attn_prefix_lens=cascade_attn_prefix_lens,
                    )
                )

                dp_rank = self.parallel_config.data_parallel_rank
                if ubatch_slices:
                    assert num_tokens_across_dp is not None
                    num_input_tokens = int(num_tokens_across_dp[dp_rank].item())
                    self.pad_out_ubatch_slice(ubatch_slices, num_input_tokens)
                elif num_tokens_across_dp is not None:
                    num_input_tokens = int(num_tokens_across_dp[dp_rank].item())
                else:
                    num_input_tokens = self._get_num_input_tokens(
                        scheduler_output.total_num_scheduled_tokens
                    )

                (
                    input_ids,
                    inputs_embeds,
                    positions,
                    intermediate_tensors,
                    model_kwargs,
                    ec_connector_output,
                ) = self._preprocess(
                    scheduler_output, num_input_tokens, intermediate_tensors
                )

            uniform_decode = (
                max_num_scheduled_tokens == self.uniform_decode_query_len
            ) and (num_scheduled_tokens == num_reqs * max_num_scheduled_tokens)
            batch_desc = BatchDescriptor(
                num_tokens=num_input_tokens,
                uniform_decode=uniform_decode,
                has_lora=len(self.input_batch.lora_id_to_lora_request) > 0,
            )
            cudagraph_runtime_mode, batch_descriptor = (
                self.cudagraph_dispatcher.dispatch(
                    batch_desc,
                    use_cascade_attn=cascade_attn_prefix_lens is not None,
                )
            )

        # Set cudagraph mode to none if calc_kv_scales is true.
        # KV scales calculation involves dynamic operations that are incompatible
        # with CUDA graph capture.
        if self.calculate_kv_scales:
            cudagraph_runtime_mode = CUDAGraphMode.NONE
            # Mark KV scales as calculated after the first forward pass
            self.calculate_kv_scales = False

        # Run the model.
        # Use persistent buffers for CUDA graphs.
        with (
            set_forward_context(
                attn_metadata,
                self.vllm_config,
                num_tokens=num_input_tokens,
                num_tokens_across_dp=num_tokens_across_dp,
                cudagraph_runtime_mode=cudagraph_runtime_mode,
                batch_descriptor=batch_descriptor,
                ubatch_slices=ubatch_slices,
            ),
            record_function_or_nullcontext("gpu_model_runner: forward"),
            self.maybe_get_kv_connector_output(scheduler_output) as kv_connector_output,
        ):
            model_output = self._model_forward(
                input_ids=input_ids,
                positions=positions,
                intermediate_tensors=intermediate_tensors,
                inputs_embeds=inputs_embeds,
                **model_kwargs,
            )

        with record_function_or_nullcontext("gpu_model_runner: postprocess"):
            if self.use_aux_hidden_state_outputs:
                # True when EAGLE 3 is used.
                hidden_states, aux_hidden_states = model_output
            else:
                # Common case.
                hidden_states = model_output
                aux_hidden_states = None

            if not self.broadcast_pp_output:
                # Common case.
                if not get_pp_group().is_last_rank:
                    # Return the intermediate tensors.
                    assert isinstance(hidden_states, IntermediateTensors)
                    hidden_states.kv_connector_output = kv_connector_output
                    self.kv_connector_output = kv_connector_output
                    return hidden_states

                if self.is_pooling_model:
                    # Return the pooling output.
                    output = self._pool(
                        hidden_states, num_scheduled_tokens, num_scheduled_tokens_np
                    )
                    output.kv_connector_output = kv_connector_output
                    return output

                sample_hidden_states = hidden_states[logits_indices]
                logits = self.model.compute_logits(sample_hidden_states)
            else:
                # Rare case.
                assert not self.is_pooling_model

                sample_hidden_states = hidden_states[logits_indices]
                if not get_pp_group().is_last_rank:
                    all_gather_tensors = {
                        "residual": not is_residual_scattered_for_sp(
                            self.vllm_config, num_input_tokens
                        )
                    }
                    get_pp_group().send_tensor_dict(
                        hidden_states.tensors,
                        all_gather_group=get_tp_group(),
                        all_gather_tensors=all_gather_tensors,
                    )
                    logits = None
                else:
                    logits = self.model.compute_logits(sample_hidden_states)

                model_output_broadcast_data: dict[str, Any] = {}
                if logits is not None:
                    model_output_broadcast_data["logits"] = logits.contiguous()

                broadcasted = get_pp_group().broadcast_tensor_dict(
                    model_output_broadcast_data, src=len(get_pp_group().ranks) - 1
                )
                assert broadcasted is not None
                logits = broadcasted["logits"]

        self.execute_model_state = ExecuteModelState(
            scheduler_output,
            logits,
            spec_decode_metadata,
            spec_decode_common_attn_metadata,
            hidden_states,
            sample_hidden_states,
            aux_hidden_states,
            ec_connector_output,
        )
        self.kv_connector_output = kv_connector_output
        return None

    @torch.inference_mode
    def sample_tokens(
        self, grammar_output: "GrammarOutput | None"
    ) -> ModelRunnerOutput | AsyncModelRunnerOutput | IntermediateTensors:
        kv_connector_output = self.kv_connector_output
        self.kv_connector_output = None

        if self.execute_model_state is None:
            # Nothing to do (PP non-final rank case), output isn't used.
            if not kv_connector_output:
                return None  # type: ignore[return-value]

            # In case of PP with kv transfer, we need to pass through the
            # kv_connector_output
            if kv_connector_output.is_empty():
                return EMPTY_MODEL_RUNNER_OUTPUT

            output = copy(EMPTY_MODEL_RUNNER_OUTPUT)
            output.kv_connector_output = kv_connector_output
            return output

        # Unpack ephemeral state.
        (
            scheduler_output,
            logits,
            spec_decode_metadata,
            spec_decode_common_attn_metadata,
            hidden_states,
            sample_hidden_states,
            aux_hidden_states,
            ec_connector_output,
        ) = self.execute_model_state
        # Clear ephemeral state.
        self.execute_model_state = None

        # Apply structured output bitmasks if present.
        if grammar_output is not None:
            apply_grammar_bitmask(
                scheduler_output, grammar_output, self.input_batch, logits
            )

        with record_function_or_nullcontext("gpu_model_runner: sample"):
            sampler_output = self._sample(logits, spec_decode_metadata)

        self.input_batch.prev_sampled_token_ids = None

        def propose_draft_token_ids(sampled_token_ids):
            assert spec_decode_common_attn_metadata is not None
            with record_function_or_nullcontext("gpu_model_runner: draft"):
                self._draft_token_ids = self.propose_draft_token_ids(
                    scheduler_output,
                    sampled_token_ids,
                    self.input_batch.sampling_metadata,
                    hidden_states,
                    sample_hidden_states,
                    aux_hidden_states,
                    spec_decode_metadata,
                    spec_decode_common_attn_metadata,
                )

        spec_config = self.speculative_config
        use_padded_batch_for_eagle = (
            spec_config is not None
            and spec_config.use_eagle()
            and not spec_config.disable_padded_drafter_batch
        )
        effective_drafter_max_model_len = self.max_model_len
        if effective_drafter_max_model_len is None:
            effective_drafter_max_model_len = self.model_config.max_model_len
        if (
            spec_config is not None
            and spec_config.draft_model_config is not None
            and spec_config.draft_model_config.max_model_len is not None
        ):
            effective_drafter_max_model_len = (
                spec_config.draft_model_config.max_model_len
            )
        input_fits_in_drafter = spec_decode_common_attn_metadata and (
            spec_decode_common_attn_metadata.max_seq_len + self.num_spec_tokens
            <= effective_drafter_max_model_len
        )
        if use_padded_batch_for_eagle:
            assert self.speculative_config is not None
            assert isinstance(self.drafter, EagleProposer)
            sampled_token_ids = sampler_output.sampled_token_ids
            if input_fits_in_drafter:
                # EAGLE speculative decoding can use the GPU sampled tokens
                # as inputs, and does not need to wait for bookkeeping to finish.
                propose_draft_token_ids(sampled_token_ids)
            elif self.valid_sampled_token_count_event is not None:
                assert spec_decode_common_attn_metadata is not None
                next_token_ids, valid_sampled_tokens_count = (
                    self.drafter.prepare_next_token_ids_padded(
                        spec_decode_common_attn_metadata,
                        sampled_token_ids,
                        self.requests,
                        self.input_batch,
                        self.discard_request_indices.gpu,
                        self.num_discarded_requests,
                    )
                )
                self._copy_valid_sampled_token_count(
                    next_token_ids, valid_sampled_tokens_count
                )

        with record_function_or_nullcontext("gpu_model_runner: bookkeep"):
            (
                num_nans_in_logits,
                logprobs_lists,
                valid_sampled_token_ids,
                prompt_logprobs_dict,
                req_ids_output_copy,
                req_id_to_index_output_copy,
                invalid_req_indices,
            ) = self._bookkeeping_sync(
                scheduler_output,
                sampler_output,
                logits,
                hidden_states,
                scheduler_output.total_num_scheduled_tokens,
                spec_decode_metadata,
            )

        if (
            self.speculative_config
            and not use_padded_batch_for_eagle
            and input_fits_in_drafter
        ):
            # ngram and other speculative decoding methods use the sampled
            # tokens on the CPU, so they are run after bookkeeping.
            propose_draft_token_ids(valid_sampled_token_ids)

        with record_function_or_nullcontext("gpu_model_runner: eplb"):
            self.eplb_step()
        with record_function_or_nullcontext("gpu_model_runner: ModelRunnerOutput"):
            output = ModelRunnerOutput(
                req_ids=req_ids_output_copy,
                req_id_to_index=req_id_to_index_output_copy,
                sampled_token_ids=valid_sampled_token_ids,
                logprobs=logprobs_lists,
                prompt_logprobs_dict=prompt_logprobs_dict,
                pooler_output=[],
                kv_connector_output=kv_connector_output,
                ec_connector_output=ec_connector_output
                if self.supports_mm_inputs
                else None,
                num_nans_in_logits=num_nans_in_logits,
            )

        if not self.use_async_scheduling:
            return output
        with record_function_or_nullcontext(
            "gpu_model_runner: AsyncGPUModelRunnerOutput"
        ):
            async_output = AsyncGPUModelRunnerOutput(
                model_runner_output=output,
                sampled_token_ids=sampler_output.sampled_token_ids,
                logprobs_tensors=sampler_output.logprobs_tensors,
                invalid_req_indices=invalid_req_indices,
                async_output_copy_stream=self.async_output_copy_stream,
                vocab_size=self.input_batch.vocab_size,
            )
        with record_function_or_nullcontext(
            "gpu_model_runner: set_async_sampled_token_ids"
        ):
            # Save ref of sampled_token_ids CPU tensor if the batch contains
            # any requests with sampling params that require output ids.
            self.input_batch.set_async_sampled_token_ids(
                async_output.sampled_token_ids_cpu,
                async_output.async_copy_ready_event,
            )

        return async_output

    def take_draft_token_ids(self) -> DraftTokenIds | None:
        if self._draft_token_ids is None:
            return None
        req_ids = self.input_batch.req_ids
        if isinstance(self._draft_token_ids, torch.Tensor):
            draft_token_ids = self._draft_token_ids.tolist()
        else:
            draft_token_ids = self._draft_token_ids
        self._draft_token_ids = None
        return DraftTokenIds(req_ids, draft_token_ids)

    def _copy_valid_sampled_token_count(
        self, next_token_ids: torch.Tensor, valid_sampled_tokens_count: torch.Tensor
    ) -> None:
        if self.valid_sampled_token_count_event is None:
            return

        default_stream = torch.cuda.current_stream()
        # Initialize a new stream to overlap the copy operation with
        # prepare_input of draft model.
        with torch.cuda.stream(self.valid_sampled_token_count_copy_stream):
            self.valid_sampled_token_count_copy_stream.wait_stream(default_stream)  # type: ignore
            counts = valid_sampled_tokens_count
            counts_cpu = self.valid_sampled_token_count_cpu
            counts_cpu[: counts.shape[0]].copy_(counts, non_blocking=True)
            self.valid_sampled_token_count_event.record()

        self.input_batch.prev_sampled_token_ids = next_token_ids.unsqueeze(1)

    def _get_valid_sampled_token_count(self) -> list[int]:
        # Wait until valid_sampled_tokens_count is copied to cpu,
        prev_sampled_token_ids = self.input_batch.prev_sampled_token_ids
        if (
            self.valid_sampled_token_count_event is None
            or prev_sampled_token_ids is None
        ):
            return []

        counts_cpu = self.valid_sampled_token_count_cpu
        self.valid_sampled_token_count_event.synchronize()
        return counts_cpu[: prev_sampled_token_ids.shape[0]].tolist()

    def propose_draft_token_ids(
        self,
        scheduler_output: "SchedulerOutput",
        sampled_token_ids: torch.Tensor | list[list[int]],
        sampling_metadata: SamplingMetadata,
        hidden_states: torch.Tensor,
        sample_hidden_states: torch.Tensor,
        aux_hidden_states: list[torch.Tensor] | None,
        spec_decode_metadata: SpecDecodeMetadata | None,
        common_attn_metadata: CommonAttentionMetadata,
    ) -> list[list[int]] | torch.Tensor:
        num_scheduled_tokens = scheduler_output.total_num_scheduled_tokens
        spec_config = self.speculative_config
        assert spec_config is not None
        if spec_config.method == "ngram":
            assert isinstance(sampled_token_ids, list)
            assert isinstance(self.drafter, NgramProposer)
            draft_token_ids = self.drafter.propose(
                sampled_token_ids,
                self.input_batch.req_ids,
                self.input_batch.num_tokens_no_spec,
                self.input_batch.token_ids_cpu,
                self.input_batch.spec_decode_unsupported_reqs,
            )
        elif spec_config.method == "suffix":
            assert isinstance(sampled_token_ids, list)
            assert isinstance(self.drafter, SuffixDecodingProposer)
            draft_token_ids = self.drafter.propose(self.input_batch, sampled_token_ids)
        elif spec_config.method == "medusa":
            assert isinstance(sampled_token_ids, list)
            assert isinstance(self.drafter, MedusaProposer)

            if sample_hidden_states.shape[0] == len(sampled_token_ids):
                # The input to the target model does not include draft tokens.
                hidden_states = sample_hidden_states
            else:
                indices = []
                offset = 0
                assert spec_decode_metadata is not None, (
                    "No spec decode metadata for medusa"
                )
                for num_draft, tokens in zip(
                    spec_decode_metadata.num_draft_tokens, sampled_token_ids
                ):
                    indices.append(offset + len(tokens) - 1)
                    offset += num_draft + 1
                indices = torch.tensor(indices, device=self.device)
                hidden_states = sample_hidden_states[indices]

            draft_token_ids = self.drafter.propose(
                target_hidden_states=hidden_states,
                sampling_metadata=sampling_metadata,
            )
        elif spec_config.use_eagle():
            assert isinstance(self.drafter, EagleProposer)

            if spec_config.disable_padded_drafter_batch:
                # When padded-batch is disabled, the sampled_token_ids should be
                # the cpu-side list[list[int]] of valid sampled tokens for each
                # request, with invalid requests having empty lists.
                assert isinstance(sampled_token_ids, list), (
                    "sampled_token_ids should be a python list when"
                    "padded-batch is disabled."
                )
                next_token_ids = self.drafter.prepare_next_token_ids_cpu(
                    sampled_token_ids,
                    self.requests,
                    self.input_batch,
                    scheduler_output.num_scheduled_tokens,
                )
            else:
                # When using padded-batch, the sampled_token_ids should be
                # the gpu tensor of sampled tokens for each request, of shape
                # (num_reqs, num_spec_tokens + 1) with rejected tokens having
                # value -1.
                assert isinstance(sampled_token_ids, torch.Tensor), (
                    "sampled_token_ids should be a torch.Tensor when"
                    "padded-batch is enabled."
                )
                next_token_ids, valid_sampled_tokens_count = (
                    self.drafter.prepare_next_token_ids_padded(
                        common_attn_metadata,
                        sampled_token_ids,
                        self.requests,
                        self.input_batch,
                        self.discard_request_indices.gpu,
                        self.num_discarded_requests,
                    )
                )
                self._copy_valid_sampled_token_count(
                    next_token_ids, valid_sampled_tokens_count
                )

            if spec_decode_metadata is None:
                token_indices_to_sample = None
                # input_ids can be None for multimodal models.
                target_token_ids = self.input_ids.gpu[:num_scheduled_tokens]
                target_positions = self._get_positions(num_scheduled_tokens)
                if self.use_aux_hidden_state_outputs:
                    assert aux_hidden_states is not None
                    target_hidden_states = torch.cat(
                        [h[:num_scheduled_tokens] for h in aux_hidden_states], dim=-1
                    )
                else:
                    target_hidden_states = hidden_states[:num_scheduled_tokens]
            else:
                if spec_config.disable_padded_drafter_batch:
                    token_indices_to_sample = None
                    common_attn_metadata, token_indices = self.drafter.prepare_inputs(
                        common_attn_metadata,
                        sampled_token_ids,
                        spec_decode_metadata.num_draft_tokens,
                    )
                else:
                    common_attn_metadata, token_indices, token_indices_to_sample = (
                        self.drafter.prepare_inputs_padded(
                            common_attn_metadata,
                            spec_decode_metadata,
                            valid_sampled_tokens_count,
                        )
                    )

                target_token_ids = self.input_ids.gpu[token_indices]
                target_positions = self._get_positions(token_indices)
                if self.use_aux_hidden_state_outputs:
                    assert aux_hidden_states is not None
                    target_hidden_states = torch.cat(
                        [h[token_indices] for h in aux_hidden_states], dim=-1
                    )
                else:
                    target_hidden_states = hidden_states[token_indices]

            if self.supports_mm_inputs:
                mm_embed_inputs = self._gather_mm_embeddings(
                    scheduler_output,
                    shift_computed_tokens=1,
                )
            else:
                mm_embed_inputs = None

            draft_token_ids = self.drafter.propose(
                target_token_ids=target_token_ids,
                target_positions=target_positions,
                target_hidden_states=target_hidden_states,
                next_token_ids=next_token_ids,
                last_token_indices=token_indices_to_sample,
                sampling_metadata=sampling_metadata,
                common_attn_metadata=common_attn_metadata,
                mm_embed_inputs=mm_embed_inputs,
            )

        return draft_token_ids

    def update_config(self, overrides: dict[str, Any]) -> None:
        allowed_config_names = {"load_config", "model_config"}
        for config_name, config_overrides in overrides.items():
            assert config_name in allowed_config_names, (
                f"Config `{config_name}` not supported. "
                f"Allowed configs: {allowed_config_names}"
            )
            config = getattr(self, config_name)
            new_config = update_config(config, config_overrides)
            setattr(self, config_name, new_config)

    def load_model(self, eep_scale_up: bool = False) -> None:
        """
        Args:
            eep_scale_up: the model loading is for elastic EP scale up.
        """
        logger.info_once(
            "Starting to load model %s...",
            self.model_config.model,
            scope="global",
        )
        global_expert_loads, old_global_expert_indices_per_model, rank_mapping = (
            EplbState.get_eep_state(self.parallel_config)
            if eep_scale_up
            else (None, None, None)
        )

        if self.parallel_config.enable_eplb:
            self.eplb_state = EplbState(self.parallel_config, self.device)
            eplb_models = 0
        with DeviceMemoryProfiler() as m:
            time_before_load = time.perf_counter()
            model_loader = get_model_loader(self.load_config)
            self.model = model_loader.load_model(
                vllm_config=self.vllm_config, model_config=self.model_config
            )
            if self.lora_config:
                self.model = self.load_lora_model(
                    self.model, self.vllm_config, self.device
                )
            if hasattr(self, "drafter"):
                logger.info_once("Loading drafter model...")
                self.drafter.load_model(self.model)
                if (
                    hasattr(self.drafter, "model")
                    and is_mixture_of_experts(self.drafter.model)
                    and self.parallel_config.enable_eplb
                ):
                    spec_config = self.vllm_config.speculative_config
                    assert spec_config is not None
                    assert spec_config.draft_model_config is not None
                    logger.info_once(
                        "EPLB is enabled for drafter model %s.",
                        spec_config.draft_model_config.model,
                    )

                    global_expert_load = (
                        global_expert_loads[eplb_models]
                        if global_expert_loads
                        else None
                    )
                    old_global_expert_indices = (
                        old_global_expert_indices_per_model[eplb_models]
                        if old_global_expert_indices_per_model
                        else None
                    )
                    if self.eplb_state is None:
                        self.eplb_state = EplbState(self.parallel_config, self.device)
                    self.eplb_state.add_model(
                        self.drafter.model,
                        spec_config.draft_model_config,
                        global_expert_load,
                        old_global_expert_indices,
                        rank_mapping,
                    )
                    eplb_models += 1

            if self.use_aux_hidden_state_outputs:
                if not supports_eagle3(self.get_model()):
                    raise RuntimeError(
                        "Model does not support EAGLE3 interface but "
                        "aux_hidden_state_outputs was requested"
                    )

                # Try to get auxiliary layers from speculative config,
                # otherwise use model's default layers
                aux_layers = self._get_eagle3_aux_layers_from_config()
                if aux_layers:
                    logger.info(
                        "Using auxiliary layers from speculative config: %s",
                        aux_layers,
                    )
                else:
                    aux_layers = self.model.get_eagle3_aux_hidden_state_layers()

                self.model.set_aux_hidden_state_layers(aux_layers)
            time_after_load = time.perf_counter()
        self.model_memory_usage = m.consumed_memory
        logger.info_once(
            "Model loading took %.4f GiB memory and %.6f seconds",
            self.model_memory_usage / GiB_bytes,
            time_after_load - time_before_load,
            scope="local",
        )
        prepare_communication_buffer_for_model(self.model)
        mm_config = self.model_config.multimodal_config
        self.is_multimodal_pruning_enabled = (
            supports_multimodal_pruning(self.get_model())
            and mm_config is not None
            and mm_config.is_multimodal_pruning_enabled()
        )

        if is_mixture_of_experts(self.model) and self.parallel_config.enable_eplb:
            logger.info_once("EPLB is enabled for model %s.", self.model_config.model)
            global_expert_load = (
                global_expert_loads[eplb_models] if global_expert_loads else None
            )
            old_global_expert_indices = (
                old_global_expert_indices_per_model[eplb_models]
                if old_global_expert_indices_per_model
                else None
            )
            assert self.eplb_state is not None
            self.eplb_state.add_model(
                self.model,
                self.model_config,
                global_expert_load,
                old_global_expert_indices,
                rank_mapping,
            )

        if (
            self.vllm_config.compilation_config.mode
            == CompilationMode.STOCK_TORCH_COMPILE
            and supports_dynamo()
        ):
            backend = self.vllm_config.compilation_config.init_backend(self.vllm_config)
            compilation_counter.stock_torch_compile_count += 1
            self.model.compile(fullgraph=True, backend=backend)
            return
        # for other compilation modes, cudagraph behavior is controlled by
        # CudagraphWraper and CudagraphDispatcher of vllm.

        # wrap the model with full cudagraph wrapper if needed.
        cudagraph_mode = self.compilation_config.cudagraph_mode
        assert cudagraph_mode is not None
        if cudagraph_mode.has_full_cudagraphs() and not self.parallel_config.enable_dbo:
            self.model = CUDAGraphWrapper(
                self.model, self.vllm_config, runtime_mode=CUDAGraphMode.FULL
            )
        elif self.parallel_config.enable_dbo:
            if cudagraph_mode.has_full_cudagraphs():
                self.model = UBatchWrapper(
                    self.model, self.vllm_config, CUDAGraphMode.FULL, self.device
                )
            else:
                self.model = UBatchWrapper(
                    self.model, self.vllm_config, CUDAGraphMode.NONE, self.device
                )

    def _get_eagle3_aux_layers_from_config(self) -> tuple[int, ...] | None:
        """Extract Eagle3 auxiliary layer indices from speculative config.

        These indices specify which hidden states from the base model should
        be used as auxiliary inputs for the Eagle3 drafter model during
        speculative decoding.

        Returns:
            Tuple of layer indices if found in draft model config,
            None otherwise.
        """
        if not (self.speculative_config and self.speculative_config.draft_model_config):
            return None

        hf_config = self.speculative_config.draft_model_config.hf_config
        if not hasattr(hf_config, "eagle_aux_hidden_state_layer_ids"):
            return None

        layer_ids = hf_config.eagle_aux_hidden_state_layer_ids
        if layer_ids and isinstance(layer_ids, (list, tuple)):
            return tuple(layer_ids)

        return None

    def reload_weights(self) -> None:
        assert getattr(self, "model", None) is not None, (
            "Cannot reload weights before model is loaded."
        )
        model_loader = get_model_loader(self.load_config)
        logger.info("Reloading weights inplace...")
        model_loader.load_weights(self.get_model(), model_config=self.model_config)

    def save_tensorized_model(
        self,
        tensorizer_config: "TensorizerConfig",
    ) -> None:
        TensorizerLoader.save_model(
            self.get_model(),
            tensorizer_config=tensorizer_config,
            model_config=self.model_config,
        )

    def _get_prompt_logprobs_dict(
        self,
        hidden_states: torch.Tensor,
        num_scheduled_tokens: dict[str, int],
    ) -> dict[str, LogprobsTensors | None]:
        num_prompt_logprobs_dict = self.input_batch.num_prompt_logprobs
        if not num_prompt_logprobs_dict:
            return {}

        in_progress_dict = self.input_batch.in_progress_prompt_logprobs_cpu
        prompt_logprobs_dict: dict[str, LogprobsTensors | None] = {}

        # Since prompt logprobs are a rare feature, prioritize simple,
        # maintainable loop over optimal performance.
        completed_prefill_reqs = []
        for req_id, num_prompt_logprobs in num_prompt_logprobs_dict.items():
            num_tokens = num_scheduled_tokens[req_id]

            # Get metadata for this request.
            request = self.requests[req_id]
            if request.prompt_token_ids is None:
                # Prompt logprobs is incompatible with prompt embeddings
                continue

            num_prompt_tokens = len(request.prompt_token_ids)
            prompt_token_ids = torch.tensor(request.prompt_token_ids).to(
                self.device, non_blocking=True
            )

            # Set up target LogprobsTensors object.
            logprobs_tensors = in_progress_dict.get(req_id)
            if not logprobs_tensors:
                # Create empty logprobs CPU tensors for the entire prompt.
                # If chunked, we'll copy in slice by slice.
                logprobs_tensors = LogprobsTensors.empty_cpu(
                    num_prompt_tokens - 1, num_prompt_logprobs + 1
                )
                in_progress_dict[req_id] = logprobs_tensors

            # Determine number of logits to retrieve.
            start_idx = request.num_computed_tokens
            start_tok = start_idx + 1
            num_remaining_tokens = num_prompt_tokens - start_tok
            if num_tokens <= num_remaining_tokens:
                # This is a chunk, more tokens remain.
                # In the == case, there are no more prompt logprobs to produce
                # but we want to defer returning them to the next step where we
                # have new generated tokens to return.
                num_logits = num_tokens
            else:
                # This is the last chunk of prompt tokens to return.
                num_logits = num_remaining_tokens
                completed_prefill_reqs.append(req_id)
                prompt_logprobs_dict[req_id] = logprobs_tensors

            if num_logits <= 0:
                # This can happen for the final chunk if we prefilled exactly
                # (num_prompt_tokens - 1) tokens for this request in the prior
                # step. There are no more prompt logprobs to produce.
                continue

            # Get the logits corresponding to this req's prompt tokens.
            # If this is a partial request (i.e. chunked prefill),
            # then there is prompt logprob generated for each index.
            req_idx = self.input_batch.req_id_to_index[req_id]
            offset = self.query_start_loc.np[req_idx].item()
            prompt_hidden_states = hidden_states[offset : offset + num_logits]
            logits = self.model.compute_logits(prompt_hidden_states)

            # Get the "target" tokens for each index. For prompt at index i,
            # the token at prompt index i+1 is the "sampled" token we want
            # to gather the logprob for.
            tgt_token_ids = prompt_token_ids[start_tok : start_tok + num_logits]

            # Compute prompt logprobs.
            logprobs = self.sampler.compute_logprobs(logits)
            token_ids, logprobs, ranks = self.sampler.gather_logprobs(
                logprobs, num_prompt_logprobs, tgt_token_ids
            )

            # Transfer GPU->CPU async.
            chunk_slice = slice(start_idx, start_idx + num_logits)
            logprobs_tensors.logprob_token_ids[chunk_slice].copy_(
                token_ids, non_blocking=True
            )
            logprobs_tensors.logprobs[chunk_slice].copy_(logprobs, non_blocking=True)
            logprobs_tensors.selected_token_ranks[chunk_slice].copy_(
                ranks, non_blocking=True
            )

        # Remove requests that have completed prefill from the batch
        # num_prompt_logprobs_dict.
        for req_id in completed_prefill_reqs:
            del num_prompt_logprobs_dict[req_id]
            del in_progress_dict[req_id]

        # Must synchronize the non-blocking GPU->CPU transfers.
        if prompt_logprobs_dict:
            self._sync_device()

        return prompt_logprobs_dict

    def _get_nans_in_logits(
        self,
        logits: torch.Tensor | None,
    ) -> dict[str, int]:
        try:
            if logits is None:
                return {req_id: 0 for req_id in self.input_batch.req_ids}

            num_nans_in_logits = {}
            num_nans_for_index = logits.isnan().sum(dim=-1).cpu().numpy()
            for req_id in self.input_batch.req_ids:
                req_index = self.input_batch.req_id_to_index[req_id]
                num_nans_in_logits[req_id] = (
                    int(num_nans_for_index[req_index])
                    if num_nans_for_index is not None and req_index < logits.shape[0]
                    else 0
                )
            return num_nans_in_logits
        except IndexError:
            return {}

    @contextmanager
    def maybe_randomize_inputs(self, input_ids: torch.Tensor):
        """
        Randomize input_ids if VLLM_RANDOMIZE_DP_DUMMY_INPUTS is set.
        This is to help balance expert-selection
         - during profile_run
         - during DP rank dummy run
        """
        dp_size = self.vllm_config.parallel_config.data_parallel_size
        randomize_inputs = envs.VLLM_RANDOMIZE_DP_DUMMY_INPUTS and dp_size > 1
        if not randomize_inputs:
            yield
        else:
            import functools

            @functools.cache
            def rand_input_ids() -> torch.Tensor:
                return torch.randint_like(
                    self.input_ids.gpu,
                    low=0,
                    high=self.model_config.get_vocab_size(),
                    dtype=input_ids.dtype,
                )

            logger.debug_once("Randomizing dummy data for DP Rank")
            input_ids.copy_(rand_input_ids()[: input_ids.size(0)], non_blocking=True)
            yield
            input_ids.fill_(0)

    def _get_mm_dummy_batch(
        self,
        modality: str,
        max_items_per_batch: int,
    ) -> BatchedTensorInputs:
        """Dummy data for profiling and precompiling multimodal models."""
        assert self.mm_budget is not None

        dummy_decoder_data = self.mm_registry.get_decoder_dummy_data(
            model_config=self.model_config,
            seq_len=self.max_model_len,
            mm_counts={modality: 1},
            cache=self.mm_budget.cache,
        )
        dummy_mm_data = dummy_decoder_data.multi_modal_data

        # Result in the maximum GPU consumption of the model
        dummy_mm_item = dummy_mm_data[modality][0]
        dummy_mm_items = [dummy_mm_item] * max_items_per_batch

        model = cast(SupportsMultiModal, self.model)
        return next(
            mm_kwargs_group
            for _, _, mm_kwargs_group in group_mm_kwargs_by_modality(
                dummy_mm_items,
                device=self.device,
                pin_memory=self.pin_memory,
                merge_by_field_config=model.merge_by_field_config,
                multimodal_cpu_fields=model.multimodal_cpu_fields,
            )
        )

    @torch.inference_mode()
    def _dummy_run(
        self,
        num_tokens: int,
        cudagraph_runtime_mode: CUDAGraphMode | None = None,
        force_attention: bool = False,
        uniform_decode: bool = False,
        allow_microbatching: bool = True,
        skip_eplb: bool = False,
        is_profile: bool = False,
        create_mixed_batch: bool = False,
        remove_lora: bool = True,
        activate_lora: bool = False,
    ) -> tuple[torch.Tensor, torch.Tensor]:
        """
        Run a dummy forward pass to warm up/profile run or capture the
        CUDA graph for the model.

        Args:
            num_tokens: Number of tokens to run the dummy forward pass.
            cudagraph_runtime_mode: used to control the behavior.
                - if not set will determine the cudagraph mode based on using
                    the self.cudagraph_dispatcher.
                - CUDAGraphMode.NONE: No cudagraph, for warm up and profile run
                - CUDAGraphMode.PIECEWISE: Piecewise cudagraph.
                - CUDAGraphMode.FULL: Full cudagraph, attention metadata is
                    needed.
            force_attention: If True, always create attention metadata. Used to
                warm up attention backend when mode is NONE.
            uniform_decode: If True, the batch is a uniform decode batch.
            skip_eplb: If True, skip EPLB state update.
            is_profile: If True, this is a profile run.
            create_mixed_batch: If True, create a mixed batch with both decode
                (1 token) and prefill (multiple tokens) requests.
            remove_lora: If False, dummy LoRAs are not destroyed after the run
            activate_lora: If False, dummy_run is performed without LoRAs.
        """
        assert (
            cudagraph_runtime_mode is None
            or cudagraph_runtime_mode.valid_runtime_modes()
        )

        # If cudagraph_mode.decode_mode() == FULL and
        # cudagraph_mode.separate_routine(). This means that we are using
        # different graphs and/or modes for mixed prefill-decode batches vs.
        # uniform decode batches. A uniform decode batch means that all
        # requests have identical query length, except a potential virtual
        # request (shorter) in the batch account for padding.
        # Uniform decode batch could either be common pure decode, where
        # max_query_len == 1, or speculative decode, where
        # max_query_len == 1 + num_spec_decode_tokens.

        # When setting max_query_len = 1, we switch to and capture the optimized
        # routine of FA2 for pure decode, i.e., Flashdecode + an optimization
        # for GQA/MQA.
        max_query_len = self.uniform_decode_query_len if uniform_decode else num_tokens

        # Set num_scheduled_tokens based on num_tokens and max_num_seqs
        # for dummy run with LoRA so that the num_reqs collectively
        # has num_tokens in total.
        assert num_tokens <= self.scheduler_config.max_num_batched_tokens
        max_num_reqs = self.scheduler_config.max_num_seqs
        if create_mixed_batch:
            assert not uniform_decode
            # Create mixed batch:
            # first half decode tokens, second half one prefill
            num_decode_tokens = min(max_num_reqs - 1, num_tokens // 2)
            num_prefill_tokens = num_tokens - num_decode_tokens
            num_reqs = num_decode_tokens + 1

            # Create decode requests (1 token each) followed by prefill request
            num_scheduled_tokens_list = [1] * num_decode_tokens + [num_prefill_tokens]
            # Note: Overriding max_query_len to be the prefill tokens
            max_query_len = num_prefill_tokens
        elif uniform_decode:
            assert not create_mixed_batch
            num_reqs = min(max_num_reqs, cdiv(num_tokens, max_query_len))
            num_scheduled_tokens_list = [max_query_len] * num_reqs
            if num_tokens % max_query_len != 0:
                num_scheduled_tokens_list[-1] = num_tokens % max_query_len
        else:
            num_reqs = min(num_tokens, max_num_reqs)
            min_tokens_per_req = num_tokens // num_reqs
            num_scheduled_tokens_list = [min_tokens_per_req] * num_reqs
            num_scheduled_tokens_list[-1] += num_tokens % num_reqs

        assert sum(num_scheduled_tokens_list) == num_tokens
        assert len(num_scheduled_tokens_list) == num_reqs
        num_scheduled_tokens = np.array(num_scheduled_tokens_list, dtype=np.int32)
        total_num_scheduled_tokens = int(num_scheduled_tokens.sum())
        num_sampled_tokens = np.ones(num_reqs, dtype=np.int32)

        # Disable DP padding when running eager
        allow_dp_padding = self.compilation_config.cudagraph_mode != CUDAGraphMode.NONE

        # We currently only microbatch if the number of tokens is
        # over a certain threshold.
        ubatch_slices, num_tokens_across_dp = coordinate_batch_across_dp(
            num_tokens_unpadded=total_num_scheduled_tokens,
            parallel_config=self.vllm_config.parallel_config,
            allow_microbatching=allow_microbatching,
            allow_dp_padding=allow_dp_padding,
            num_tokens_padded=total_num_scheduled_tokens,
            uniform_decode=uniform_decode,
            num_scheduled_tokens_per_request=num_scheduled_tokens,
        )
        num_tokens_after_padding = num_tokens
        if num_tokens_across_dp is not None:
            dp_rank = self.parallel_config.data_parallel_rank
            num_tokens_after_padding = int(num_tokens_across_dp[dp_rank])

        attn_metadata: PerLayerAttnMetadata | None = None

        # If force_attention is True, we always capture attention. Otherwise,
        # it only happens for cudagraph_runtime_mode=FULL.
        if force_attention or cudagraph_runtime_mode == CUDAGraphMode.FULL:
            if create_mixed_batch:
                # In the mixed batch mode (used for FI warmup), we use
                # shorter sequence lengths to run faster.
                # TODO(luka) better system for describing dummy batches
                seq_lens = [1] * num_decode_tokens + [num_prefill_tokens + 1]
            else:
                seq_lens = max_query_len  # type: ignore[assignment]
            self.seq_lens.np[:num_reqs] = seq_lens
            self.seq_lens.np[num_reqs:] = 0
            self.seq_lens.copy_to_gpu()

            cum_num_tokens, _ = self._get_cumsum_and_arange(num_scheduled_tokens)
            self.query_start_loc.np[1 : num_reqs + 1] = cum_num_tokens
            self.query_start_loc.copy_to_gpu()

            attn_metadata, _ = self._build_attention_metadata(
                total_num_scheduled_tokens=num_tokens,
                max_num_scheduled_tokens=max_query_len,
                num_reqs=num_reqs,
                ubatch_slices=ubatch_slices,
                for_cudagraph_capture=True,
            )

        with self.maybe_dummy_run_with_lora(
            self.lora_config,
            num_scheduled_tokens,
            num_sampled_tokens,
            activate_lora,
            remove_lora,
        ):
            # Make sure padding doesn't exceed max_num_tokens
            assert num_tokens_after_padding <= self.max_num_tokens
            model_kwargs = self._init_model_kwargs(num_tokens_after_padding)
            if self.supports_mm_inputs and not self.model_config.is_encoder_decoder:
                input_ids = None
                inputs_embeds = self.inputs_embeds.gpu[:num_tokens_after_padding]
                model_kwargs = {
                    **model_kwargs,
                    **self._dummy_mm_kwargs(num_reqs),
                }
            elif self.enable_prompt_embeds:
                input_ids = None
                inputs_embeds = self.inputs_embeds.gpu[:num_tokens_after_padding]
                model_kwargs = self._init_model_kwargs(num_tokens_after_padding)
            else:
                input_ids = self.input_ids.gpu[:num_tokens_after_padding]
                inputs_embeds = None

            if self.uses_mrope:
                positions = self.mrope_positions.gpu[:, :num_tokens_after_padding]
            else:
                positions = self.positions.gpu[:num_tokens_after_padding]

            if get_pp_group().is_first_rank:
                intermediate_tensors = None
            else:
                if self.intermediate_tensors is None:
                    self.intermediate_tensors = (
                        self.model.make_empty_intermediate_tensors(
                            batch_size=self.max_num_tokens,
                            dtype=self.model_config.dtype,
                            device=self.device,
                        )
                    )

                intermediate_tensors = self.sync_and_slice_intermediate_tensors(
                    num_tokens_after_padding, None, False
                )

            # filter out the valid batch descriptor
            _cg_mode, batch_descriptor = (
                self.cudagraph_dispatcher.dispatch(
                    BatchDescriptor(
                        num_tokens=num_tokens_after_padding,
                        uniform_decode=uniform_decode,
                        has_lora=activate_lora and self.lora_config is not None,
                    )
                )
                if not is_profile
                else (CUDAGraphMode.NONE, None)
            )
            if cudagraph_runtime_mode is not None:
                # we allow forcing NONE when the dispatcher disagrees to support
                # warm ups for cudagraph capture
                assert (
                    cudagraph_runtime_mode == CUDAGraphMode.NONE
                    or cudagraph_runtime_mode == _cg_mode
                ), (
                    f"Cudagraph runtime mode mismatch at dummy_run. "
                    f"Expected {_cg_mode}, but got {cudagraph_runtime_mode}."
                )
            else:
                cudagraph_runtime_mode = _cg_mode

            if ubatch_slices is not None:
                # Adjust values to reflect a single ubatch.
                # TODO(sage,lucas): this is cruft that should be addressed in
                #  the padding refactor.
                num_tokens_after_padding = ubatch_slices[0].num_tokens
                if num_tokens_across_dp is not None:
                    num_tokens_across_dp[:] = num_tokens_after_padding

            with (
                self.maybe_randomize_inputs(input_ids),
                set_forward_context(
                    attn_metadata,
                    self.vllm_config,
                    num_tokens=num_tokens_after_padding,
                    num_tokens_across_dp=num_tokens_across_dp,
                    cudagraph_runtime_mode=cudagraph_runtime_mode,
                    batch_descriptor=batch_descriptor,
                    ubatch_slices=ubatch_slices,
                ),
            ):
                outputs = self.model(
                    input_ids=input_ids,
                    positions=positions,
                    intermediate_tensors=intermediate_tensors,
                    inputs_embeds=inputs_embeds,
                    **model_kwargs,
                )

            if self.use_aux_hidden_state_outputs:
                hidden_states, _ = outputs
            else:
                hidden_states = outputs

            if self.speculative_config and self.speculative_config.use_eagle():
                assert isinstance(self.drafter, EagleProposer)
                use_cudagraphs = (
                    cudagraph_runtime_mode == CUDAGraphMode.PIECEWISE
                    and not self.speculative_config.enforce_eager
                )

                # Note(gnovack) - We need to disable cudagraphs for one of the two
                # lora cases when cudagraph_specialize_lora is enabled. This is a
                # short term mitigation for issue mentioned in
                # https://github.com/vllm-project/vllm/issues/28334
                if self.compilation_config.cudagraph_specialize_lora and activate_lora:
                    use_cudagraphs = False

                self.drafter.dummy_run(
                    num_tokens,
                    use_cudagraphs=use_cudagraphs,
                )

        # This is necessary to avoid blocking DP.
        # For dummy runs, we typically skip EPLB since we don't have any real
        # requests to process.
        # However, in DP settings, there may be cases when some DP ranks do
        # not have any requests to process, so they're executing dummy batches.
        # In such cases, we still have to trigger EPLB to make sure
        # ranks execute the rearrangement in synchronization.
        if not skip_eplb:
            self.eplb_step(is_dummy=True, is_profile=is_profile)

        logit_indices = np.cumsum(num_scheduled_tokens) - 1
        logit_indices_device = torch.from_numpy(logit_indices).to(
            self.device, non_blocking=True
        )
        return hidden_states, hidden_states[logit_indices_device]

    @torch.inference_mode()
    def _dummy_sampler_run(
        self,
        hidden_states: torch.Tensor,
    ) -> torch.Tensor:
        # The dummy hidden states may contain special values,
        # like `inf` or `nan`.
        # To avoid breaking the sampler, we use a random tensor here instead.
        hidden_states = torch.rand_like(hidden_states)

        logits = self.model.compute_logits(hidden_states)
        num_reqs = logits.size(0)

        dummy_tensors = lambda v: torch.full((num_reqs,), v, device=self.device)

        dummy_metadata = SamplingMetadata(
            temperature=dummy_tensors(0.5),
            all_greedy=False,
            all_random=False,
            top_p=dummy_tensors(0.9),
            top_k=dummy_tensors(logits.size(1) - 1),
            generators={},
            max_num_logprobs=None,
            no_penalties=True,
            prompt_token_ids=None,
            frequency_penalties=dummy_tensors(0.1),
            presence_penalties=dummy_tensors(0.1),
            repetition_penalties=dummy_tensors(0.1),
            output_token_ids=[[] for _ in range(num_reqs)],
            spec_token_ids=[[] for _ in range(num_reqs)],
            allowed_token_ids_mask=None,
            bad_words_token_ids={},
            logitsprocs=LogitsProcessors(),
        )
        try:
            sampler_output = self.sampler(
                logits=logits, sampling_metadata=dummy_metadata
            )
        except RuntimeError as e:
            if "out of memory" in str(e):
                raise RuntimeError(
                    "CUDA out of memory occurred when warming up sampler with "
                    f"{num_reqs} dummy requests. Please try lowering "
                    "`max_num_seqs` or `gpu_memory_utilization` when "
                    "initializing the engine."
                ) from e
            else:
                raise e
        if self.speculative_config:
            draft_token_ids = [[0] for _ in range(num_reqs)]
            dummy_spec_decode_metadata = SpecDecodeMetadata.make_dummy(
                draft_token_ids, self.device
            )

            num_tokens = sum(len(ids) for ids in draft_token_ids)
            # draft_probs = torch.randn(
            #     num_tokens, logits.shape[-1], device=self.device,
            #     dtype=logits.dtype)
            draft_probs = None
            logits = torch.randn(
                num_tokens + num_reqs,
                logits.shape[-1],
                device=self.device,
                dtype=logits.dtype,
            )
            self.rejection_sampler(
                dummy_spec_decode_metadata,
                draft_probs,
                logits,
                dummy_metadata,
            )
        return sampler_output

    def _dummy_pooler_run_task(
        self,
        hidden_states: torch.Tensor,
        task: PoolingTask,
    ) -> PoolerOutput:
        num_tokens = hidden_states.shape[0]
        max_num_reqs = self.scheduler_config.max_num_seqs
        num_reqs = min(num_tokens, max_num_reqs)
        min_tokens_per_req = num_tokens // num_reqs
        num_scheduled_tokens_list = [min_tokens_per_req] * num_reqs
        num_scheduled_tokens_list[-1] += num_tokens % num_reqs
        assert sum(num_scheduled_tokens_list) == num_tokens
        assert len(num_scheduled_tokens_list) == num_reqs

        req_num_tokens = num_tokens // num_reqs

        dummy_prompt_lens = torch.tensor(
            num_scheduled_tokens_list,
            device="cpu",
        )
        dummy_token_ids = torch.zeros(
            (num_reqs, req_num_tokens), dtype=torch.int32, device=self.device
        )

        model = cast(VllmModelForPooling, self.get_model())
        dummy_pooling_params = PoolingParams(task=task)
        dummy_pooling_params.verify(task=task, model_config=self.model_config)
        to_update = model.pooler.get_pooling_updates(task)
        to_update.apply(dummy_pooling_params)

        dummy_metadata = PoolingMetadata(
            prompt_lens=dummy_prompt_lens,
            prompt_token_ids=dummy_token_ids,
            pooling_params=[dummy_pooling_params] * num_reqs,
        )

        dummy_metadata.build_pooling_cursor(
            num_scheduled_tokens_list, device=hidden_states.device
        )

        try:
            return model.pooler(
                hidden_states=hidden_states, pooling_metadata=dummy_metadata
            )
        except RuntimeError as e:
            if "out of memory" in str(e):
                raise RuntimeError(
                    "CUDA out of memory occurred when warming up pooler "
                    f"({task=}) with {num_reqs} dummy requests. Please try "
                    "lowering `max_num_seqs` or `gpu_memory_utilization` when "
                    "initializing the engine."
                ) from e
            else:
                raise e

    @torch.inference_mode()
    def _dummy_pooler_run(
        self,
        hidden_states: torch.Tensor,
    ) -> PoolerOutput:
        # Find the task that has the largest output for subsequent steps
        supported_pooling_tasks = self.get_supported_pooling_tasks()

        if not supported_pooling_tasks:
            if self.scheduler_config.enable_chunked_prefill:
                raise RuntimeError(
                    f"Model {self.model_config.model} does not support "
                    "any pooling tasks with chunked prefill enabled. "
                    "Please add --no-enable-chunked-prefill to your "
                    "config or CLI args. See "
                    "https://docs.vllm.ai/en/latest/models/pooling_models.html "
                    "to learn more."
                )
            else:
                raise RuntimeError(
                    f"Model {self.model_config.model} does not support "
                    "any pooling tasks. See "
                    "https://docs.vllm.ai/en/latest/models/pooling_models.html "
                    "to learn more."
                )

        output_size = dict[PoolingTask, float]()
        for task in supported_pooling_tasks:
            # Run a full batch with each task to ensure none of them OOMs
            output = self._dummy_pooler_run_task(hidden_states, task)
            output_size[task] = sum(o.nbytes for o in output)
            del output  # Allow GC

        max_task = max(output_size.items(), key=lambda x: x[1])[0]
        return self._dummy_pooler_run_task(hidden_states, max_task)

    def profile_run(self) -> None:
        # Profile with multimodal encoder & encoder cache.
        if self.supports_mm_inputs:
            mm_config = self.model_config.multimodal_config
            if mm_config is not None and mm_config.skip_mm_profiling:
                logger.info(
                    "Skipping memory profiling for multimodal encoder and "
                    "encoder cache."
                )
            else:
                mm_budget = self.mm_budget
                assert mm_budget is not None

                if (encoder_budget := mm_budget.get_encoder_budget()) > 0:
                    # NOTE: Currently model is profiled with a single non-text
                    # modality with the max possible input tokens even when
                    # it supports multiple.
                    dummy_modality = mm_budget.get_modality_with_max_tokens()
                    max_mm_items_per_batch = mm_budget.max_items_per_batch_by_modality[
                        dummy_modality
                    ]

                    logger.info(
                        "Encoder cache will be initialized with a budget of "
                        "%s tokens, and profiled with %s %s items of the "
                        "maximum feature size.",
                        encoder_budget,
                        max_mm_items_per_batch,
                        dummy_modality,
                    )

                    # Create dummy batch of multimodal inputs.
                    batched_dummy_mm_inputs = self._get_mm_dummy_batch(
                        dummy_modality,
                        max_mm_items_per_batch,
                    )

                    # Run multimodal encoder.
                    dummy_encoder_outputs = self.model.embed_multimodal(
                        **batched_dummy_mm_inputs
                    )

                    sanity_check_mm_encoder_outputs(
                        dummy_encoder_outputs,
                        expected_num_items=max_mm_items_per_batch,
                    )

                    # NOTE: This happens when encoder cache needs to store
                    # the embeddings that encoder outputs are scattered onto.
                    # In this case we create dummy embeddings of size
                    # (encode_budget, hidden_size) and scatter encoder
                    # output into it.
                    encoder_output_shape = dummy_encoder_outputs[0].shape
                    if encoder_output_shape[0] < encoder_budget:
                        expanded_outputs = []
                        for output in dummy_encoder_outputs:
                            expanded = output.new_zeros(
                                (encoder_budget, encoder_output_shape[-1])
                            )
                            num_tokens = output.shape[0]
                            expanded[:num_tokens].copy_(output)
                            expanded_outputs.append(expanded)

                        dummy_encoder_outputs = expanded_outputs

                    # Cache the dummy encoder outputs.
                    self.encoder_cache["tmp"] = dict(enumerate(dummy_encoder_outputs))

        # Add `is_profile` here to pre-allocate communication buffers
        hidden_states, last_hidden_states = self._dummy_run(
            self.max_num_tokens, is_profile=True
        )
        if get_pp_group().is_last_rank:
            if self.is_pooling_model:
                output = self._dummy_pooler_run(hidden_states)
            else:
                output = self._dummy_sampler_run(last_hidden_states)
        else:
            output = None
        self._sync_device()
        del hidden_states, output
        self.encoder_cache.clear()
        gc.collect()

    def capture_model(self) -> int:
        if self.compilation_config.cudagraph_mode == CUDAGraphMode.NONE:
            logger.warning(
                "Skipping CUDA graph capture. To turn on CUDA graph capture, "
                "ensure `cudagraph_mode` was not manually set to `NONE`"
            )
            return 0

        compilation_counter.num_gpu_runner_capture_triggers += 1

        start_time = time.perf_counter()

        @contextmanager
        def freeze_gc():
            # Optimize garbage collection during CUDA graph capture.
            # Clean up, then freeze all remaining objects from being included
            # in future collections.
            gc.collect()
            should_freeze = not envs.VLLM_ENABLE_CUDAGRAPH_GC
            if should_freeze:
                gc.freeze()
            try:
                yield
            finally:
                if should_freeze:
                    gc.unfreeze()
                    gc.collect()

        # Trigger CUDA graph capture for specific shapes.
        # Capture the large shapes first so that the smaller shapes
        # can reuse the memory pool allocated for the large shapes.
        set_cudagraph_capturing_enabled(True)
        with freeze_gc(), graph_capture(device=self.device):
            start_free_gpu_memory = torch.cuda.mem_get_info()[0]
            cudagraph_mode = self.compilation_config.cudagraph_mode
            assert cudagraph_mode is not None

            if self.lora_config:
                if self.compilation_config.cudagraph_specialize_lora:
                    lora_cases = [True, False]
                else:
                    lora_cases = [True]
            else:
                lora_cases = [False]

            if cudagraph_mode.mixed_mode() != CUDAGraphMode.NONE:
                cudagraph_runtime_mode = cudagraph_mode.mixed_mode()
                # make sure we capture the largest batch size first
                compilation_cases = list(
                    product(reversed(self.cudagraph_batch_sizes), lora_cases)
                )
                self._capture_cudagraphs(
                    compilation_cases,
                    cudagraph_runtime_mode=cudagraph_runtime_mode,
                    uniform_decode=False,
                )

            # Capture full cudagraph for uniform decode batches if we
            # don't already have full mixed prefill-decode cudagraphs.
            if (
                cudagraph_mode.decode_mode() == CUDAGraphMode.FULL
                and cudagraph_mode.separate_routine()
            ):
                max_num_tokens = (
                    self.scheduler_config.max_num_seqs * self.uniform_decode_query_len
                )
                decode_cudagraph_batch_sizes = [
                    x
                    for x in self.cudagraph_batch_sizes
                    if max_num_tokens >= x >= self.uniform_decode_query_len
                ]
                compilation_cases_decode = list(
                    product(reversed(decode_cudagraph_batch_sizes), lora_cases)
                )
                self._capture_cudagraphs(
                    compilation_cases=compilation_cases_decode,
                    cudagraph_runtime_mode=CUDAGraphMode.FULL,
                    uniform_decode=True,
                )

            torch.cuda.synchronize()
            end_free_gpu_memory = torch.cuda.mem_get_info()[0]

        # Disable cudagraph capturing globally, so any unexpected cudagraph
        # capturing will be detected and raise an error after here.
        # Note: We don't put it into graph_capture context manager because
        # we may do lazy capturing in future that still allows capturing
        # after here.
        set_cudagraph_capturing_enabled(False)

        end_time = time.perf_counter()
        elapsed_time = end_time - start_time
        cuda_graph_size = start_free_gpu_memory - end_free_gpu_memory
        # This usually takes 5~20 seconds.
        logger.info_once(
            "Graph capturing finished in %.0f secs, took %.2f GiB",
            elapsed_time,
            cuda_graph_size / (1 << 30),
            scope="local",
        )
        return cuda_graph_size

    def _capture_cudagraphs(
        self,
        compilation_cases: list[tuple[int, bool]],
        cudagraph_runtime_mode: CUDAGraphMode,
        uniform_decode: bool,
    ):
        assert (
            cudagraph_runtime_mode != CUDAGraphMode.NONE
            and cudagraph_runtime_mode.valid_runtime_modes()
        ), f"Invalid cudagraph runtime mode: {cudagraph_runtime_mode}"

        # Only rank 0 should print progress bar during capture
        if is_global_first_rank():
            compilation_cases = tqdm(
                compilation_cases,
                disable=not self.load_config.use_tqdm_on_load,
                desc="Capturing CUDA graphs ({}, {})".format(
                    "decode" if uniform_decode else "mixed prefill-decode",
                    cudagraph_runtime_mode.name,
                ),
            )

        # We skip EPLB here since we don't want to record dummy metrics
        for num_tokens, activate_lora in compilation_cases:
            # We currently only capture ubatched graphs when its a FULL
            # cudagraph, a uniform decode batch, and the number of tokens
            # is above the threshold. Otherwise we just capture a non-ubatched
            # version of the graph
            allow_microbatching = (
                self.parallel_config.enable_dbo
                and cudagraph_runtime_mode == CUDAGraphMode.FULL
                and uniform_decode
                and check_ubatch_thresholds(
                    config=self.vllm_config.parallel_config,
                    num_tokens=num_tokens,
                    uniform_decode=uniform_decode,
                )
            )

            for _ in range(self.compilation_config.cudagraph_num_of_warmups):
                # Use CUDAGraphRuntimeStyle.NONE (default) for warmup.
                # But be careful, warm up with `NONE`is orthogonal to
                # if we want to warm up attention or not. This is
                # different from the case where `FULL` implies capture
                # attention while `PIECEWISE` implies no attention.
                force_attention = cudagraph_runtime_mode == CUDAGraphMode.FULL
                self._dummy_run(
                    num_tokens,
                    cudagraph_runtime_mode=CUDAGraphMode.NONE,
                    force_attention=force_attention,
                    uniform_decode=uniform_decode,
                    allow_microbatching=allow_microbatching,
                    skip_eplb=True,
                    remove_lora=False,
                    activate_lora=activate_lora,
                )
            self._dummy_run(
                num_tokens,
                cudagraph_runtime_mode=cudagraph_runtime_mode,
                uniform_decode=uniform_decode,
                allow_microbatching=allow_microbatching,
                skip_eplb=True,
                remove_lora=False,
                activate_lora=activate_lora,
            )
        self.maybe_remove_all_loras(self.lora_config)

    def initialize_attn_backend(self, kv_cache_config: KVCacheConfig) -> None:
        """
        Initialize the attention backends and attention metadata builders.
        """
        assert len(self.attn_groups) == 0, "Attention backends are already initialized"

        class AttentionGroupKey(NamedTuple):
            attn_backend: type[AttentionBackend]
            kv_cache_spec: KVCacheSpec

        def get_attn_backends_for_group(
            kv_cache_group_spec: KVCacheGroupSpec,
        ) -> tuple[dict[AttentionGroupKey, list[str]], set[type[AttentionBackend]]]:
            layer_type = cast(type[Any], AttentionLayerBase)
            layers = get_layers_from_vllm_config(
                self.vllm_config, layer_type, kv_cache_group_spec.layer_names
            )
            attn_backends = {}
            attn_backend_layers = defaultdict(list)
            # Dedupe based on full class name; this is a bit safer than
            # using the class itself as the key because when we create dynamic
            # attention backend subclasses (e.g. ChunkedLocalAttention) unless
            # they are cached correctly, there will be different objects per
            # layer.
            for layer_name in kv_cache_group_spec.layer_names:
                attn_backend = layers[layer_name].get_attn_backend()

                if layer_name in self.kv_sharing_fast_prefill_eligible_layers:
                    attn_backend = create_fast_prefill_custom_backend(
                        "FastPrefill",
                        attn_backend,  # type: ignore[arg-type]
                    )

                full_cls_name = attn_backend.full_cls_name()
                layer_kv_cache_spec = kv_cache_group_spec.kv_cache_spec
                if isinstance(layer_kv_cache_spec, UniformTypeKVCacheSpecs):
                    layer_kv_cache_spec = layer_kv_cache_spec.kv_cache_specs[layer_name]
                key = (full_cls_name, layer_kv_cache_spec)
                attn_backends[key] = AttentionGroupKey(
                    attn_backend, layer_kv_cache_spec
                )
                attn_backend_layers[key].append(layer_name)
            return (
                {attn_backends[k]: v for k, v in attn_backend_layers.items()},
                set(group_key.attn_backend for group_key in attn_backends.values()),
            )

        def create_attn_groups(
            attn_backends_map: dict[AttentionGroupKey, list[str]],
            kv_cache_group_id: int,
        ) -> list[AttentionGroup]:
            attn_groups: list[AttentionGroup] = []
            for (attn_backend, kv_cache_spec), layer_names in attn_backends_map.items():
                attn_group = AttentionGroup(
                    attn_backend,
                    layer_names,
                    kv_cache_spec,
                    kv_cache_group_id,
                )

                attn_groups.append(attn_group)
            return attn_groups

        attention_backend_maps = []
        attention_backend_list = []
        for kv_cache_group_spec in kv_cache_config.kv_cache_groups:
            attn_backends = get_attn_backends_for_group(kv_cache_group_spec)
            attention_backend_maps.append(attn_backends[0])
            attention_backend_list.append(attn_backends[1])

        # Resolve cudagraph_mode before actually initialize metadata_builders
        self._check_and_update_cudagraph_mode(
            attention_backend_list, kv_cache_config.kv_cache_groups
        )

        for i, attn_backend_map in enumerate(attention_backend_maps):
            self.attn_groups.append(create_attn_groups(attn_backend_map, i))

    def initialize_metadata_builders(
        self, kv_cache_config: KVCacheConfig, kernel_block_sizes: list[int]
    ) -> None:
        """
        Create the metadata builders for all KV cache groups and attn groups.
        """
        for kv_cache_group_id in range(len(kv_cache_config.kv_cache_groups)):
            for attn_group in self.attn_groups[kv_cache_group_id]:
                attn_group.create_metadata_builders(
                    self.vllm_config,
                    self.device,
                    kernel_block_sizes[kv_cache_group_id]
                    if kv_cache_group_id < len(kernel_block_sizes)
                    else None,
                    num_metadata_builders=1
                    if not self.parallel_config.enable_dbo
                    else 2,
                )
        # Calculate reorder batch threshold (if needed)
        # Note (tdoublep): do this *after* constructing builders,
        # because some of them change the threshold at init time.
        self.calculate_reorder_batch_threshold()

    def _check_and_update_cudagraph_mode(
        self,
        attention_backends: list[set[type[AttentionBackend]]],
        kv_cache_groups: list[KVCacheGroupSpec],
    ) -> None:
        """
        Resolve the cudagraph_mode when there are multiple attention
        groups with potential conflicting CUDA graph support.
        Then initialize the cudagraph_dispatcher based on the resolved
        cudagraph_mode.
        """
        min_cg_support = AttentionCGSupport.ALWAYS
        min_cg_backend_name = None

        for attn_backend_set, kv_cache_group in zip(
            attention_backends, kv_cache_groups
        ):
            for attn_backend in attn_backend_set:
                builder_cls = attn_backend.get_builder_cls()

                cg_support = builder_cls.get_cudagraph_support(
                    self.vllm_config, kv_cache_group.kv_cache_spec
                )
                if cg_support.value < min_cg_support.value:
                    min_cg_support = cg_support
                    min_cg_backend_name = attn_backend.__name__
        # Flexible resolve the cudagraph mode
        cudagraph_mode = self.compilation_config.cudagraph_mode
        assert cudagraph_mode is not None
        # check cudagraph for mixed batch is supported
        if (
            cudagraph_mode.mixed_mode() == CUDAGraphMode.FULL
            and min_cg_support != AttentionCGSupport.ALWAYS
        ):
            msg = (
                f"CUDAGraphMode.{cudagraph_mode.name} is not supported "
                f"with {min_cg_backend_name} backend (support: "
                f"{min_cg_support})"
            )
            if min_cg_support == AttentionCGSupport.NEVER:
                # if not supported any full cudagraphs, just raise it.
                msg += (
                    "; please try cudagraph_mode=PIECEWISE, and "
                    "make sure compilation mode is VLLM_COMPILE"
                )
                raise ValueError(msg)

            # attempt to resolve the full cudagraph related mode
            if self.compilation_config.splitting_ops_contain_attention():
                msg += "; setting cudagraph_mode=FULL_AND_PIECEWISE"
                cudagraph_mode = self.compilation_config.cudagraph_mode = (
                    CUDAGraphMode.FULL_AND_PIECEWISE
                )
            else:
                msg += "; setting cudagraph_mode=FULL_DECODE_ONLY"
                cudagraph_mode = self.compilation_config.cudagraph_mode = (
                    CUDAGraphMode.FULL_DECODE_ONLY
                )
            logger.warning(msg)

        # check that if we are doing decode full-cudagraphs it is supported
        if (
            cudagraph_mode.decode_mode() == CUDAGraphMode.FULL
            and min_cg_support == AttentionCGSupport.NEVER
        ):
            msg = (
                f"CUDAGraphMode.{cudagraph_mode.name} is not supported "
                f"with {min_cg_backend_name} backend (support: "
                f"{min_cg_support})"
            )
            if self.compilation_config.mode == CompilationMode.VLLM_COMPILE and (
                self.compilation_config.splitting_ops_contain_attention()
                or self.compilation_config.use_inductor_graph_partition
            ):
                msg += (
                    "; setting cudagraph_mode=PIECEWISE because "
                    "attention is compiled piecewise"
                )
                cudagraph_mode = self.compilation_config.cudagraph_mode = (
                    CUDAGraphMode.PIECEWISE
                )
            else:
                msg += (
                    "; setting cudagraph_mode=NONE because "
                    "attention is not compiled piecewise"
                )
                cudagraph_mode = self.compilation_config.cudagraph_mode = (
                    CUDAGraphMode.NONE
                )
            logger.warning(msg)

        # check that if we are doing spec-decode + decode full-cudagraphs it is
        # supported
        if (
            cudagraph_mode.decode_mode() == CUDAGraphMode.FULL
            and self.uniform_decode_query_len > 1
            and min_cg_support.value < AttentionCGSupport.UNIFORM_BATCH.value
        ):
            msg = (
                f"CUDAGraphMode.{cudagraph_mode.name} is not supported"
                f" with spec-decode for attention backend "
                f"{min_cg_backend_name} (support: {min_cg_support})"
            )
            if self.compilation_config.splitting_ops_contain_attention():
                msg += "; setting cudagraph_mode=PIECEWISE"
                cudagraph_mode = self.compilation_config.cudagraph_mode = (
                    CUDAGraphMode.PIECEWISE
                )
            else:
                msg += "; setting cudagraph_mode=NONE"
                cudagraph_mode = self.compilation_config.cudagraph_mode = (
                    CUDAGraphMode.NONE
                )
            logger.warning(msg)

        # double check that we can support full cudagraph if they are requested
        # even after automatic downgrades
        if (
            cudagraph_mode.has_full_cudagraphs()
            and min_cg_support == AttentionCGSupport.NEVER
        ):
            raise ValueError(
                f"CUDAGraphMode.{cudagraph_mode.name} is not "
                f"supported with {min_cg_backend_name} backend ("
                f"support:{min_cg_support}) "
                "; please try cudagraph_mode=PIECEWISE, "
                "and make sure compilation mode is VLLM_COMPILE"
            )

        # if we have dedicated decode cudagraphs, and spec-decode is enabled,
        # we need to adjust the cudagraph sizes to be a multiple of the uniform
        # decode query length to avoid: https://github.com/vllm-project/vllm/issues/28207
        # temp-fix: https://github.com/vllm-project/vllm/issues/28207#issuecomment-3504004536
        # Will be removed in the near future when we have seperate cudagraph capture
        # sizes for decode and mixed prefill-decode.
        if (
            cudagraph_mode.decode_mode() == CUDAGraphMode.FULL
            and cudagraph_mode.separate_routine()
            and self.uniform_decode_query_len > 1
        ):
            self.compilation_config.adjust_cudagraph_sizes_for_spec_decode(
                self.uniform_decode_query_len, self.parallel_config.tensor_parallel_size
            )
            capture_sizes = self.compilation_config.cudagraph_capture_sizes
            self.cudagraph_batch_sizes = (
                capture_sizes if capture_sizes is not None else []
            )

        # Trigger cudagraph dispatching keys initialization after
        # resolved cudagraph mode.
        cudagraph_mode = self.compilation_config.cudagraph_mode
        assert cudagraph_mode is not None
        self.cudagraph_dispatcher.initialize_cudagraph_keys(
            cudagraph_mode, self.uniform_decode_query_len
        )

    def calculate_reorder_batch_threshold(self) -> None:
        """
        Choose the minimum reorder batch threshold from all attention groups.
        Backends should be able to support lower threshold then what they request
        just may have a performance penalty due to that backend treating decodes
        as prefills.
        """
        min_none_high = lambda a, b: a if b is None else b if a is None else min(a, b)

        reorder_batch_thresholds: list[int | None] = [
            group.get_metadata_builder().reorder_batch_threshold
            for group in self._attn_group_iterator()
        ]
        # If there are no attention groups (attention-free model) or no backend
        # reports a threshold, leave reordering disabled.
        if len(reorder_batch_thresholds) == 0:
            self.reorder_batch_threshold = None
            return
        self.reorder_batch_threshold = reduce(min_none_high, reorder_batch_thresholds)  # type: ignore[assignment]

    @staticmethod
    def select_common_block_size(
        kv_manager_block_size: int, attn_groups: list[AttentionGroup]
    ) -> int:
        """
        Select a block size that is supported by all backends and is a factor of
        kv_manager_block_size.

        If kv_manager_block_size is supported by all backends, return it directly.
        Otherwise, return the max supported size.

        Args:
            kv_manager_block_size: Block size of KV cache
            attn_groups: List of attention groups

        Returns:
            The selected block size

        Raises:
            ValueError: If no valid block size found
        """

        def block_size_is_supported(
            backends: list[type[AttentionBackend]], block_size: int
        ) -> bool:
            """
            Check if the block size is supported by all backends.
            """
            for backend in backends:
                is_supported = False
                for supported_size in backend.supported_kernel_block_sizes:
                    if isinstance(supported_size, int):
                        if block_size == supported_size:
                            is_supported = True
                    elif isinstance(supported_size, MultipleOf):
                        if block_size % supported_size.base == 0:
                            is_supported = True
                    else:
                        raise ValueError(f"Unknown supported size: {supported_size}")
                if not is_supported:
                    return False
            return True

        backends = [group.backend for group in attn_groups]

        # Case 1: if the block_size of kv cache manager is supported by all backends,
        # return it directly
        if block_size_is_supported(backends, kv_manager_block_size):
            return kv_manager_block_size

        # Case 2: otherwise, the block_size must be an `int`-format supported size of
        # at least one backend. Iterate over all `int`-format supported sizes in
        # descending order and return the first one that is supported by all backends.
        # Simple proof:
        # If the supported size b is in MultipleOf(x_i) format for all attention
        # backends i, and b a factor of kv_manager_block_size, then
        # kv_manager_block_size also satisfies MultipleOf(x_i) for all i. We will
        # return kv_manager_block_size in case 1.
        all_int_supported_sizes = set(
            supported_size
            for backend in backends
            for supported_size in backend.supported_kernel_block_sizes
            if isinstance(supported_size, int)
        )

        for supported_size in sorted(all_int_supported_sizes, reverse=True):
            if kv_manager_block_size % supported_size != 0:
                continue
            if block_size_is_supported(backends, supported_size):
                return supported_size
        raise ValueError(f"No common block size for {kv_manager_block_size}. ")

    def may_reinitialize_input_batch(
        self, kv_cache_config: KVCacheConfig, kernel_block_sizes: list[int]
    ) -> None:
        """
        Re-initialize the input batch if the block sizes are different from
        `[self.cache_config.block_size]`. This usually happens when there
        are multiple KV cache groups.

        Args:
            kv_cache_config: The KV cache configuration.
            kernel_block_sizes: The kernel block sizes for each KV cache group.
        """
        block_sizes = [
            kv_cache_group.kv_cache_spec.block_size
            for kv_cache_group in kv_cache_config.kv_cache_groups
            if not isinstance(kv_cache_group.kv_cache_spec, EncoderOnlyAttentionSpec)
        ]

        if block_sizes != [self.cache_config.block_size] or kernel_block_sizes != [
            self.cache_config.block_size
        ]:
            assert self.cache_config.cpu_offload_gb == 0, (
                "Cannot re-initialize the input batch when CPU weight "
                "offloading is enabled. See https://github.com/vllm-project/vllm/pull/18298 "  # noqa: E501
                "for more details."
            )
            self.input_batch = InputBatch(
                max_num_reqs=self.max_num_reqs,
                max_model_len=max(self.max_model_len, self.max_encoder_len),
                max_num_batched_tokens=self.max_num_tokens,
                device=self.device,
                pin_memory=self.pin_memory,
                vocab_size=self.model_config.get_vocab_size(),
                block_sizes=block_sizes,
                kernel_block_sizes=kernel_block_sizes,
                is_spec_decode=bool(self.vllm_config.speculative_config),
                logitsprocs=self.input_batch.logitsprocs,
                logitsprocs_need_output_token_ids=self.input_batch.logitsprocs_need_output_token_ids,
                is_pooling_model=self.is_pooling_model,
                num_speculative_tokens=self.num_spec_tokens,
            )

    def _allocate_kv_cache_tensors(
        self, kv_cache_config: KVCacheConfig
    ) -> dict[str, torch.Tensor]:
        """
        Initializes the KV cache buffer with the correct size. The buffer needs
        to be reshaped to the desired shape before being used by the models.

        Args:
            kv_cache_config: The KV cache config
        Returns:
            dict[str, torch.Tensor]: A map between layer names to their
            corresponding memory buffer for KV cache.
        """
        kv_cache_raw_tensors: dict[str, torch.Tensor] = {}
        for kv_cache_tensor in kv_cache_config.kv_cache_tensors:
            tensor = torch.zeros(
                kv_cache_tensor.size, dtype=torch.int8, device=self.device
            )
            for layer_name in kv_cache_tensor.shared_by:
                kv_cache_raw_tensors[layer_name] = tensor

        layer_names = set()
        for group in kv_cache_config.kv_cache_groups:
            for layer_name in group.layer_names:
                if layer_name in self.runner_only_attn_layers:
                    continue
                layer_names.add(layer_name)
        assert layer_names == set(kv_cache_raw_tensors.keys()), (
            "Some layers are not correctly initialized"
        )
        return kv_cache_raw_tensors

    def _attn_group_iterator(self) -> Iterator[AttentionGroup]:
        return itertools.chain.from_iterable(self.attn_groups)

    def _kv_cache_spec_attn_group_iterator(self) -> Iterator[AttentionGroup]:
        if not self.kv_cache_config.kv_cache_groups:
            return
        for attn_groups in self.attn_groups:
            yield from attn_groups

    def _prepare_kernel_block_sizes(self, kv_cache_config: KVCacheConfig) -> list[int]:
        """
        Generate kernel_block_sizes that matches each block_size.

        For attention backends that support virtual block splitting,
        use the supported block sizes from the backend.
        For other backends (like Mamba), use the same block size (no splitting).

        Args:
            kv_cache_config: The KV cache configuration.

        Returns:
            list[int]: List of kernel block sizes for each cache group.
        """
        kernel_block_sizes = []
        for kv_cache_gid, kv_cache_group in enumerate(kv_cache_config.kv_cache_groups):
            kv_cache_spec = kv_cache_group.kv_cache_spec
            if isinstance(kv_cache_spec, UniformTypeKVCacheSpecs):
                # All layers in the UniformTypeKVCacheSpecs have the same type,
                # Pick an arbitrary one to dispatch.
                kv_cache_spec = next(iter(kv_cache_spec.kv_cache_specs.values()))
            if isinstance(kv_cache_spec, EncoderOnlyAttentionSpec):
                continue
            elif isinstance(kv_cache_spec, AttentionSpec):
                # This is an attention backend that supports virtual
                # block splitting. Get the supported block sizes from
                # all backends in the group.
                attn_groups = self.attn_groups[kv_cache_gid]
                kv_manager_block_size = kv_cache_group.kv_cache_spec.block_size
                selected_kernel_size = self.select_common_block_size(
                    kv_manager_block_size, attn_groups
                )
                kernel_block_sizes.append(selected_kernel_size)
            elif isinstance(kv_cache_spec, MambaSpec):
                # This is likely Mamba or other non-attention cache,
                # no splitting.
                kernel_block_sizes.append(kv_cache_spec.block_size)
            else:
                raise NotImplementedError(
                    f"unknown kv cache spec {kv_cache_group.kv_cache_spec}"
                )
        return kernel_block_sizes

    def _reshape_kv_cache_tensors(
        self,
        kv_cache_config: KVCacheConfig,
        kv_cache_raw_tensors: dict[str, torch.Tensor],
        kernel_block_sizes: list[int],
    ) -> dict[str, torch.Tensor]:
        """
        Reshape the KV cache tensors to the desired shape and dtype.

        Args:
            kv_cache_config: The KV cache config
            kv_cache_raw_tensors: The KV cache buffer of each layer, with
                correct size but uninitialized shape.
            kernel_block_sizes: The kernel block sizes for each KV cache group.
        Returns:
            Dict[str, torch.Tensor]: A map between layer names to their
            corresponding memory buffer for KV cache.
        """
        kv_caches: dict[str, torch.Tensor] = {}
        has_attn, has_mamba = False, False
        for group in self._kv_cache_spec_attn_group_iterator():
            kv_cache_spec = group.kv_cache_spec
            attn_backend = group.backend
            if group.kv_cache_group_id == len(kernel_block_sizes):
                # There may be a last group for layers without kv cache.
                continue
            kernel_block_size = kernel_block_sizes[group.kv_cache_group_id]
            for layer_name in group.layer_names:
                if layer_name in self.runner_only_attn_layers:
                    continue
                raw_tensor = kv_cache_raw_tensors[layer_name]
                assert raw_tensor.numel() % kv_cache_spec.page_size_bytes == 0
                num_blocks = raw_tensor.numel() // kv_cache_spec.page_size_bytes
                if isinstance(kv_cache_spec, AttentionSpec):
                    has_attn = True
                    num_blocks_per_kv_block = (
                        kv_cache_spec.block_size // kernel_block_size
                    )
                    kernel_num_blocks = num_blocks * num_blocks_per_kv_block

                    kv_cache_shape = attn_backend.get_kv_cache_shape(
                        kernel_num_blocks,
                        kernel_block_size,
                        kv_cache_spec.num_kv_heads,
                        kv_cache_spec.head_size,
                        cache_dtype_str=self.cache_config.cache_dtype,
                    )
                    dtype = kv_cache_spec.dtype
                    try:
                        kv_cache_stride_order = attn_backend.get_kv_cache_stride_order()
                        assert len(kv_cache_stride_order) == len(kv_cache_shape)
                    except (AttributeError, NotImplementedError):
                        kv_cache_stride_order = tuple(range(len(kv_cache_shape)))
                    # The allocation respects the backend-defined stride order
                    # to ensure the semantic remains consistent for each
                    # backend. We first obtain the generic kv cache shape and
                    # then permute it according to the stride order which could
                    # result in a non-contiguous tensor.
                    kv_cache_shape = tuple(
                        kv_cache_shape[i] for i in kv_cache_stride_order
                    )
                    # Maintain original KV shape view.
                    inv_order = [
                        kv_cache_stride_order.index(i)
                        for i in range(len(kv_cache_stride_order))
                    ]
                    kv_caches[layer_name] = (
                        kv_cache_raw_tensors[layer_name]
                        .view(dtype)
                        .view(kv_cache_shape)
                        .permute(*inv_order)
                    )
                elif isinstance(kv_cache_spec, MambaSpec):
                    has_mamba = True
                    raw_tensor = kv_cache_raw_tensors[layer_name]
                    state_tensors = []
                    storage_offset_bytes = 0
                    for shape, dtype in zip(kv_cache_spec.shapes, kv_cache_spec.dtypes):
                        dtype_size = get_dtype_size(dtype)
                        num_element_per_page = (
                            kv_cache_spec.page_size_bytes // dtype_size
                        )
                        target_shape = (num_blocks, *shape)
                        stride = torch.empty(target_shape).stride()
                        target_stride = (num_element_per_page, *stride[1:])
                        assert storage_offset_bytes % dtype_size == 0
                        tensor = torch.as_strided(
                            raw_tensor.view(dtype),
                            size=target_shape,
                            stride=target_stride,
                            storage_offset=storage_offset_bytes // dtype_size,
                        )
                        state_tensors.append(tensor)
                        storage_offset_bytes += stride[0] * dtype_size

                    kv_caches[layer_name] = state_tensors
                else:
                    raise NotImplementedError

        if has_attn and has_mamba:
            self._update_hybrid_attention_mamba_layout(kv_caches)

        return kv_caches

    def _update_hybrid_attention_mamba_layout(
        self, kv_caches: dict[str, torch.Tensor]
    ) -> None:
        """
        Update the layout of attention layers from (2, num_blocks, ...) to
        (num_blocks, 2, ...).

        Args:
            kv_caches: The KV cache buffer of each layer.
        """

        for group in self._kv_cache_spec_attn_group_iterator():
            kv_cache_spec = group.kv_cache_spec
            for layer_name in group.layer_names:
                kv_cache = kv_caches[layer_name]
                if isinstance(kv_cache_spec, AttentionSpec) and kv_cache.shape[0] == 2:
                    assert kv_cache.shape[1] != 2, (
                        "Fail to determine whether the layout is "
                        "(2, num_blocks, ...) or (num_blocks, 2, ...) for "
                        f"a tensor of shape {kv_cache.shape}"
                    )
                    hidden_size = kv_cache.shape[2:].numel()
                    kv_cache.as_strided_(
                        size=kv_cache.shape,
                        stride=(hidden_size, 2 * hidden_size, *kv_cache.stride()[2:]),
                    )

    def initialize_kv_cache_tensors(
        self, kv_cache_config: KVCacheConfig, kernel_block_sizes: list[int]
    ) -> dict[str, torch.Tensor]:
        """
        Initialize the memory buffer for KV cache.

        Args:
            kv_cache_config: The KV cache config
            kernel_block_sizes: The kernel block sizes for each KV cache group.

        Returns:
            Dict[str, torch.Tensor]: A map between layer names to their
            corresponding memory buffer for KV cache.
        """

        # Try creating KV caches optimized for kv-connector transfers
        cache_dtype = self.cache_config.cache_dtype
        if self.use_uniform_kv_cache(self.attn_groups, cache_dtype):
            kv_caches, cross_layers_kv_cache, attn_backend = (
                self.allocate_uniform_kv_caches(
                    kv_cache_config,
                    self.attn_groups,
                    cache_dtype,
                    self.device,
                    kernel_block_sizes,
                )
            )
            self.cross_layers_kv_cache = cross_layers_kv_cache
            self.cross_layers_attn_backend = attn_backend
        else:
            # Fallback to the general case
            # Initialize the memory buffer for KV cache
            kv_cache_raw_tensors = self._allocate_kv_cache_tensors(kv_cache_config)

            # Change the memory buffer to the desired shape
            kv_caches = self._reshape_kv_cache_tensors(
                kv_cache_config, kv_cache_raw_tensors, kernel_block_sizes
            )

        # Set up cross-layer KV cache sharing
        for layer_name, target_layer_name in self.shared_kv_cache_layers.items():
            logger.debug("%s reuses KV cache of %s", layer_name, target_layer_name)
            kv_caches[layer_name] = kv_caches[target_layer_name]

        num_attn_module = (
            2 if self.model_config.hf_config.model_type == "longcat_flash" else 1
        )
        bind_kv_cache(
            kv_caches,
            self.compilation_config.static_forward_context,
            self.kv_caches,
            num_attn_module,
        )
        return kv_caches

    def maybe_add_kv_sharing_layers_to_kv_cache_groups(
        self, kv_cache_config: KVCacheConfig
    ) -> None:
        """
        Add layers that re-use KV cache to KV cache group of its target layer.
        Mapping of KV cache tensors happens in `initialize_kv_cache_tensors()`
        """
        if not self.shared_kv_cache_layers:
            # No cross-layer KV sharing, return
            return

        add_kv_sharing_layers_to_kv_cache_groups(
            self.shared_kv_cache_layers,
            kv_cache_config.kv_cache_groups,
            self.runner_only_attn_layers,
        )

        if self.cache_config.kv_sharing_fast_prefill:
            # In You Only Cache Once (https://arxiv.org/abs/2405.05254) or other
            # similar KV sharing setups, only the layers that generate KV caches
            # are involved in the prefill phase, enabling prefill to early exit.
            attn_layers = get_layers_from_vllm_config(self.vllm_config, Attention)
            for layer_name in reversed(attn_layers):
                if layer_name in self.shared_kv_cache_layers:
                    self.kv_sharing_fast_prefill_eligible_layers.add(layer_name)
                else:
                    break

    def initialize_kv_cache(self, kv_cache_config: KVCacheConfig) -> None:
        """
        Initialize KV cache based on `kv_cache_config`.
        Args:
            kv_cache_config: Configuration for the KV cache, including the KV
            cache size of each layer
        """
        kv_cache_config = deepcopy(kv_cache_config)
        self.kv_cache_config = kv_cache_config
        self.may_add_encoder_only_layers_to_kv_cache_config()
        self.maybe_add_kv_sharing_layers_to_kv_cache_groups(kv_cache_config)
        self.initialize_attn_backend(kv_cache_config)
        # The kernel block size for all KV cache groups. For example, if
        # kv_cache_manager uses block_size 256 for a given group, but the attention
        # backends for that group only supports block_size 64, we will return
        # kernel_block_size 64 and split the 256-token-block to 4 blocks with 64
        # tokens each.
        kernel_block_sizes = self._prepare_kernel_block_sizes(kv_cache_config)

        # create metadata builders
        self.initialize_metadata_builders(kv_cache_config, kernel_block_sizes)

        # Reinitialize need to after initialize_attn_backend
        self.may_reinitialize_input_batch(kv_cache_config, kernel_block_sizes)
        kv_caches = self.initialize_kv_cache_tensors(
            kv_cache_config, kernel_block_sizes
        )

        if self.speculative_config and self.speculative_config.use_eagle():
            assert isinstance(self.drafter, EagleProposer)
            # validate all draft model layers belong to the same kv cache
            # group
            self.drafter.validate_same_kv_cache_group(kv_cache_config)

        if has_kv_transfer_group():
            kv_transfer_group = get_kv_transfer_group()
            if self.cross_layers_kv_cache is not None:
                assert self.cross_layers_attn_backend is not None
                kv_transfer_group.register_cross_layers_kv_cache(
                    self.cross_layers_kv_cache, self.cross_layers_attn_backend
                )
            else:
                kv_transfer_group.register_kv_caches(kv_caches)
            kv_transfer_group.set_host_xfer_buffer_ops(copy_kv_blocks)

        if self.dcp_world_size > 1:
            layer_type = cast(type[Any], AttentionLayerBase)
            layers = get_layers_from_vllm_config(self.vllm_config, layer_type)
            for layer in layers.values():
                layer_impl = getattr(layer, "impl", None)
                if layer_impl is None:
                    continue
                assert layer_impl.need_to_return_lse_for_decode, (
                    "DCP requires attention impls to return"
                    " the softmax lse for decode, but the impl "
                    f"{layer_impl.__class__.__name__} "
                    "does not return the softmax lse for decode."
                )

    def may_add_encoder_only_layers_to_kv_cache_config(self) -> None:
        """
        Add encoder-only layers to the KV cache config.
        """
        block_size = self.vllm_config.cache_config.block_size
        encoder_only_attn_specs: dict[AttentionSpec, list[str]] = defaultdict(list)
        attn_layers = get_layers_from_vllm_config(self.vllm_config, Attention)
        for layer_name, attn_module in attn_layers.items():
            if attn_module.attn_type == AttentionType.ENCODER_ONLY:
                attn_spec: AttentionSpec = EncoderOnlyAttentionSpec(
                    block_size=block_size,
                    num_kv_heads=attn_module.num_kv_heads,
                    head_size=attn_module.head_size,
                    dtype=self.kv_cache_dtype,
                )
                encoder_only_attn_specs[attn_spec].append(layer_name)
                self.runner_only_attn_layers.add(layer_name)
        if len(encoder_only_attn_specs) > 0:
            assert len(encoder_only_attn_specs) == 1, (
                "Only support one encoder-only attention spec now"
            )
            spec, layer_names = encoder_only_attn_specs.popitem()
            self.kv_cache_config.kv_cache_groups.append(
                KVCacheGroupSpec(layer_names=layer_names, kv_cache_spec=spec)
            )

    def get_kv_cache_spec(self) -> dict[str, KVCacheSpec]:
        """
        Generates the KVCacheSpec by parsing the kv cache format from each
        Attention module in the static forward context.
        Returns:
            KVCacheSpec: A dictionary mapping layer names to their KV cache
            format. Layers that do not need KV cache are not included.
        """
        if has_ec_transfer() and get_ec_transfer().is_producer:
            return {}
        kv_cache_spec: dict[str, KVCacheSpec] = {}
        layer_type = cast(type[Any], AttentionLayerBase)
        attn_layers = get_layers_from_vllm_config(self.vllm_config, layer_type)
        for layer_name, attn_module in attn_layers.items():
            if isinstance(attn_module, Attention) and (
                kv_tgt_layer := attn_module.kv_sharing_target_layer_name
            ):
                # The layer doesn't need its own KV cache and will use that of
                # the target layer. We skip creating a KVCacheSpec for it, so
                # that KV cache management logic will act as this layer does
                # not exist, and doesn't allocate KV cache for the layer. This
                # enables the memory saving of cross-layer kv sharing, allowing
                # a given amount of memory to accommodate longer context lengths
                # or enable more requests to be processed simultaneously.
                self.shared_kv_cache_layers[layer_name] = kv_tgt_layer
                continue
            # Skip modules that don't need KV cache (eg encoder-only attention)
            if spec := attn_module.get_kv_cache_spec(self.vllm_config):
                kv_cache_spec[layer_name] = spec

        return kv_cache_spec

    def _to_list(self, sampled_token_ids: torch.Tensor) -> list[list[int]]:
        # This is a short term mitigation for issue mentioned in
        # https://github.com/vllm-project/vllm/issues/22754.
        # `tolist` would trigger a cuda wise stream sync, which
        # would block other copy ops from other cuda streams.
        # A cuda event sync would avoid such a situation. Since
        # this is in the critical path of every single model
        # forward loop, this has caused perf issue for a disagg
        # setup.
        pinned = self.sampled_token_ids_pinned_cpu[: sampled_token_ids.shape[0]]
        pinned.copy_(sampled_token_ids, non_blocking=True)
        self.transfer_event.record()
        self.transfer_event.synchronize()
        return pinned.tolist()<|MERGE_RESOLUTION|>--- conflicted
+++ resolved
@@ -62,15 +62,11 @@
     supports_transcription,
 )
 from vllm.model_executor.models.interfaces_base import (
-<<<<<<< HEAD
-    VllmModelForPooling, is_pooling_model, is_text_generation_model)
-from vllm.model_executor.models.utils import PPMissingLayer
-=======
     VllmModelForPooling,
     is_pooling_model,
     is_text_generation_model,
 )
->>>>>>> 8ac3a414
+from vllm.model_executor.models.utils import PPMissingLayer
 from vllm.multimodal import MULTIMODAL_REGISTRY
 from vllm.multimodal.inputs import (
     BatchedTensorInputs,
@@ -2296,9 +2292,7 @@
             pooler_output=pooler_output,
         )
 
-<<<<<<< HEAD
-    def _perform_repositioning(self,
-                               scheduler_output: "SchedulerOutput") -> None:
+    def _perform_repositioning(self, scheduler_output: "SchedulerOutput") -> None:
         """
         Repositions KV cache blocks based on the scheduler's instructions.
 
@@ -2318,36 +2312,38 @@
         if len(blocks_to_reposition) > 0:
             bs = 512
             for i in range(0, len(blocks_to_reposition), bs):
-                repo_batch = blocks_to_reposition[i:i+bs]
+                repo_batch = blocks_to_reposition[i : i + bs]
                 self._repositionings_handler(repo_batch)
         if envs.VLLM_V1_SPANS_DEBUG and repo_count > 0:
             torch.cuda.synchronize()
             t_repo = time.time() - ts_repo
-            print(f'[SPANS -> gpu_model_runner] repositioning' \
-                  f' speed: {repo_count/t_repo:.2f} (blocks/s)'\
-                    f' (total {repo_count})')
+            print(
+                f"[SPANS -> gpu_model_runner] repositioning"
+                f" speed: {repo_count / t_repo:.2f} (blocks/s)"
+                f" (total {repo_count})"
+            )
 
     @torch.inference_mode()
     def _repositionings_handler(self, blocks_to_reposition):
         num_repos = len(blocks_to_reposition)
         if envs.VLLM_V1_SPANS_DEBUG and num_repos > 0:
-            print(
-                f'[SPANS -> gpu_model_runner] ' \
-                    f'reposition block count: {num_repos}'
-            )
+            print(f"[SPANS -> gpu_model_runner] reposition block count: {num_repos}")
         if not envs.VLLM_V1_SPANS_DISABLE_REPOSITION:
             kvc_positions = torch.tensor(
                 [d.kvc_pos for d in blocks_to_reposition],
                 dtype=torch.long,
-                device=self.kv_caches[0].device).unsqueeze(-1)
+                device=self.kv_caches[0].device,
+            ).unsqueeze(-1)
             prt_positions = torch.tensor(
                 [d.prompt_pos for d in blocks_to_reposition],
                 dtype=torch.long,
-                device=self.kv_caches[0].device).unsqueeze(-1)
+                device=self.kv_caches[0].device,
+            ).unsqueeze(-1)
             block_ids = torch.tensor(
                 [d.block_id for d in blocks_to_reposition],
                 dtype=torch.long,
-                device=self.kv_caches[0].device)
+                device=self.kv_caches[0].device,
+            )
 
             # (self.kv_caches shape):
             # [nlay, kv, maxblocks, blocksize, headcount, headsize]
@@ -2357,8 +2353,8 @@
             bids, bsize, hcount, hsize = concerned_vectors[0].shape
 
             template_tensor = torch.arange(
-                bsize, dtype=torch.long,
-                device=self.kv_caches[0].device).unsqueeze(0)
+                bsize, dtype=torch.long, device=self.kv_caches[0].device
+            ).unsqueeze(0)
             pos_depos = kvc_positions + template_tensor
             pos_repos = prt_positions + template_tensor
 
@@ -2368,10 +2364,9 @@
 
             # do the rotation
             # note: PPMissingLayer is for pipeline parallel support
-            if not hasattr(self, 'rotate'):
+            if not hasattr(self, "rotate"):
                 if not isinstance(self.model.model.layers[0], PPMissingLayer):
-                    self.rotate = self.model.model.layers[
-                        0].self_attn.rotary_emb
+                    self.rotate = self.model.model.layers[0].self_attn.rotary_emb
                 else:
                     for lay in self.model.model.layers:
                         if not isinstance(lay, PPMissingLayer):
@@ -2382,29 +2377,31 @@
             if num_repos > 100:
                 for i, k_vectors in enumerate(concerned_vectors):
                     k_vectors_tmp, _ = self.rotate.forward_native(
-                        pos_depos,
-                        k_vectors.to(PRECISION),
-                        invert_rotation_angle=True)
+                        pos_depos, k_vectors.to(PRECISION), invert_rotation_angle=True
+                    )
                     k_vectors_tmp, _ = self.rotate.forward_native(
-                       pos_repos, k_vectors_tmp)
-                    self.kv_caches[i][0, block_ids, ...] = \
-                        k_vectors_tmp.to(DEF_PRECISION)
+                        pos_repos, k_vectors_tmp
+                    )
+                    self.kv_caches[i][0, block_ids, ...] = k_vectors_tmp.to(
+                        DEF_PRECISION
+                    )
             else:
                 nlays = len(concerned_vectors)
                 kvecs = torch.cat(concerned_vectors, dim=0).to(PRECISION)
                 k_vectors_tmp, _ = self.rotate.forward_native(
-                    pos_depos.repeat(nlays, 1),
-                    kvecs,
-                    invert_rotation_angle=True)
+                    pos_depos.repeat(nlays, 1), kvecs, invert_rotation_angle=True
+                )
                 k_vectors_tmp, _ = self.rotate.forward_native(
-                    pos_repos.repeat(nlays, 1),
-                    k_vectors_tmp)
-                k_vectors_tmp = k_vectors_tmp.reshape(nlays,
-                                                      *concerned_vectors[0].shape)
+                    pos_repos.repeat(nlays, 1), k_vectors_tmp
+                )
+                k_vectors_tmp = k_vectors_tmp.reshape(
+                    nlays, *concerned_vectors[0].shape
+                )
                 for i in range(len(self.kv_caches)):
-                    self.kv_caches[i][0, block_ids, ...] = \
-                        k_vectors_tmp[i].to(DEF_PRECISION)
-=======
+                    self.kv_caches[i][0, block_ids, ...] = k_vectors_tmp[i].to(
+                        DEF_PRECISION
+                    )
+
     def _get_num_input_tokens(self, num_scheduled_tokens: int) -> int:
         if (
             self.compilation_config.cudagraph_mode != CUDAGraphMode.NONE
@@ -2426,7 +2423,6 @@
         ):
             return round_up(num_scheduled_tokens, tp_size)
         return num_scheduled_tokens
->>>>>>> 8ac3a414
 
     def _preprocess(
         self,
@@ -2754,27 +2750,6 @@
     def execute_model(
         self,
         scheduler_output: "SchedulerOutput",
-<<<<<<< HEAD
-        intermediate_tensors: Optional[IntermediateTensors] = None,
-    ) -> Union[ModelRunnerOutput, AsyncModelRunnerOutput, IntermediateTensors]:
-        with record_function_or_nullcontext("Preprocess"):
-
-            # handle repositioning requests
-            self._perform_repositioning(scheduler_output)
-
-            self._update_states(scheduler_output)
-            if not scheduler_output.total_num_scheduled_tokens:
-                if not has_kv_transfer_group():
-                    # Return empty ModelRunnerOutput if there's no work to do.
-                    return EMPTY_MODEL_RUNNER_OUTPUT
-                return self.kv_connector_no_forward(scheduler_output,
-                                                    self.vllm_config)
-            if self.cache_config.kv_sharing_fast_prefill:
-                assert not self.input_batch.num_prompt_logprobs, (
-                    "--kv-sharing-fast-prefill produces incorrect logprobs for "
-                    "prompt tokens, tokens, please disable it when the requests"
-                    " need prompt logprobs")
-=======
         intermediate_tensors: IntermediateTensors | None = None,
     ) -> ModelRunnerOutput | IntermediateTensors | None:
         if self.execute_model_state is not None:
@@ -2782,7 +2757,6 @@
                 "State error: sample_tokens() must be called "
                 "after execute_model() returns None."
             )
->>>>>>> 8ac3a414
 
         # self._draft_token_ids is None when `input_fits_in_drafter=False`
         # and there is no draft tokens scheduled. so it need to update the
@@ -2801,6 +2775,9 @@
         num_scheduled_tokens = scheduler_output.total_num_scheduled_tokens
         with record_function_or_nullcontext("gpu_model_runner: preprocess"):
             with self.synchronize_input_prep():
+                # handle repositioning requests
+                self._perform_repositioning(scheduler_output)
+
                 # Update persistent batch states.
                 self._update_states(scheduler_output)
 
