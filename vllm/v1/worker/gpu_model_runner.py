# SPDX-License-Identifier: Apache-2.0
# SPDX-FileCopyrightText: Copyright contributors to the vLLM project

import gc
import itertools
import time
from collections import defaultdict
from collections.abc import Iterator
from contextlib import contextmanager
from copy import deepcopy
from typing import TYPE_CHECKING, Any, Optional, Union, cast

import numpy as np
import torch
import torch.distributed
import torch.nn as nn
from tqdm import tqdm

import vllm.envs as envs
from vllm.attention import Attention, AttentionType
from vllm.attention.backends.abstract import AttentionBackend
from vllm.attention.layers.chunked_local_attention import ChunkedLocalAttention
from vllm.compilation.counter import compilation_counter
from vllm.compilation.cuda_graph import CUDAGraphWrapper
from vllm.compilation.monitor import set_cudagraph_capturing_enabled
from vllm.config import (CompilationLevel, CUDAGraphMode, VllmConfig,
                         get_layers_from_vllm_config, update_config)
from vllm.distributed.eplb.eplb_state import EplbState
from vllm.distributed.kv_transfer import (get_kv_transfer_group,
                                          has_kv_transfer_group)
from vllm.distributed.kv_transfer.kv_connector.utils import copy_kv_blocks
from vllm.distributed.parallel_state import (
    get_pp_group, get_tp_group, graph_capture, is_global_first_rank,
    prepare_communication_buffer_for_model)
from vllm.forward_context import (BatchDescriptor, DPMetadata,
                                  set_forward_context)
from vllm.logger import init_logger
from vllm.model_executor.layers.attention_layer_base import AttentionLayerBase
from vllm.model_executor.layers.mamba.abstract import MambaBase
from vllm.model_executor.layers.rotary_embedding import MRotaryEmbedding
from vllm.model_executor.model_loader import TensorizerLoader, get_model_loader
from vllm.model_executor.models.interfaces import (is_mixture_of_experts,
                                                   supports_eagle3,
                                                   supports_transcription)
from vllm.model_executor.models.interfaces_base import (
    VllmModelForPooling, is_pooling_model, is_text_generation_model)
from vllm.model_executor.models.utils import PPMissingLayer
from vllm.multimodal import MULTIMODAL_REGISTRY
from vllm.multimodal.inputs import (BatchedTensorInputs, MultiModalKwargsItem,
                                    PlaceholderRange)
from vllm.multimodal.utils import group_mm_kwargs_by_modality
from vllm.pooling_params import PoolingParams
from vllm.sampling_params import SamplingType
from vllm.sequence import IntermediateTensors, PoolerOutput
from vllm.tasks import GenerationTask, PoolingTask, SupportedTask
from vllm.utils import (STR_DTYPE_TO_TORCH_DTYPE, DeviceMemoryProfiler,
                        GiB_bytes, LazyLoader, cdiv, check_use_alibi,
                        get_dtype_size, is_pin_memory_available, round_up,
                        supports_dynamo)
from vllm.v1.attention.backends.utils import (
    AttentionCGSupport, AttentionMetadataBuilder, CommonAttentionMetadata,
    create_fast_prefill_custom_backend,
    reorder_batch_to_split_decodes_and_prefills)
from vllm.v1.cudagraph_dispatcher import CudagraphDispatcher
from vllm.v1.kv_cache_interface import (AttentionSpec,
                                        ChunkedLocalAttentionSpec,
                                        EncoderOnlyAttentionSpec,
                                        FullAttentionSpec, KVCacheConfig,
                                        KVCacheGroupSpec, KVCacheSpec,
                                        MambaSpec, SlidingWindowSpec)
from vllm.v1.outputs import (EMPTY_MODEL_RUNNER_OUTPUT, AsyncModelRunnerOutput,
                             DraftTokenIds, LogprobsLists, LogprobsTensors,
                             ModelRunnerOutput, SamplerOutput)
from vllm.v1.pool.metadata import PoolingMetadata
from vllm.v1.sample.logits_processor import LogitsProcessors, build_logitsprocs
from vllm.v1.sample.metadata import SamplingMetadata
from vllm.v1.sample.rejection_sampler import RejectionSampler
from vllm.v1.sample.sampler import Sampler
from vllm.v1.spec_decode.eagle import EagleProposer
from vllm.v1.spec_decode.medusa import MedusaProposer
from vllm.v1.spec_decode.metadata import SpecDecodeMetadata
from vllm.v1.spec_decode.ngram_proposer import NgramProposer
from vllm.v1.utils import CpuGpuBuffer, record_function_or_nullcontext
from vllm.v1.worker.gpu_input_batch import CachedRequestState, InputBatch
from vllm.v1.worker.kv_connector_model_runner_mixin import (
    KVConnectorModelRunnerMixin, KVConnectorOutput)
from vllm.v1.worker.lora_model_runner_mixin import LoRAModelRunnerMixin
from vllm.v1.core.kv_cache_manager import BlockRepositionRequest
from vllm.v1.core.sched.output import NewRequestData

from .utils import (AttentionGroup, MultiModalBudget,
                    add_kv_sharing_layers_to_kv_cache_groups, bind_kv_cache,
                    gather_mm_placeholders, sanity_check_mm_encoder_outputs,
                    scatter_mm_placeholders)

if TYPE_CHECKING:
    import xgrammar as xgr

    from vllm.model_executor.model_loader.tensorizer import TensorizerConfig
    from vllm.v1.core.sched.output import SchedulerOutput
else:
    xgr = LazyLoader("xgr", globals(), "xgrammar")

logger = init_logger(__name__)


# Wrapper for ModelRunnerOutput to support overlapped execution.
class AsyncGPUModelRunnerOutput(AsyncModelRunnerOutput):

    def __init__(
        self,
        model_runner_output: ModelRunnerOutput,
        sampled_token_ids: torch.Tensor,
        invalid_req_indices: list[int],
        async_output_copy_stream: torch.cuda.Stream,
    ):
        self._model_runner_output = model_runner_output
        self._invalid_req_indices = invalid_req_indices

        # Event on the copy stream so we can synchronize the non-blocking copy.
        self._async_copy_ready_event = torch.cuda.Event()

        # Keep a reference to the device tensor to avoid it being
        # deallocated until we finish copying it to the host.
        self._sampled_token_ids = sampled_token_ids

        # Initiate the copy on a separate stream, but do not synchronize it.
        default_stream = torch.cuda.current_stream()
        with torch.cuda.stream(async_output_copy_stream):
            async_output_copy_stream.wait_stream(default_stream)
            self._sampled_token_ids_cpu = self._sampled_token_ids.to(
                'cpu', non_blocking=True)
            self._async_copy_ready_event.record()

    def get_output(self) -> ModelRunnerOutput:
        """Copy the device tensors to the host and return a ModelRunnerOutput.
        
        This function blocks until the copy is finished.
        """
        self._async_copy_ready_event.synchronize()

        # Release the device tensor once the copy has completed
        del self._sampled_token_ids

        valid_sampled_token_ids = self._sampled_token_ids_cpu.tolist()
        for i in self._invalid_req_indices:
            valid_sampled_token_ids[i].clear()

        output = self._model_runner_output
        output.sampled_token_ids = valid_sampled_token_ids
        return output


class GPUModelRunner(LoRAModelRunnerMixin, KVConnectorModelRunnerMixin):

    def __init__(
        self,
        vllm_config: VllmConfig,
        device: torch.device,
    ):
        self.vllm_config = vllm_config
        self.model_config = vllm_config.model_config
        self.cache_config = vllm_config.cache_config
        self.compilation_config = vllm_config.compilation_config
        self.lora_config = vllm_config.lora_config
        self.load_config = vllm_config.load_config
        self.parallel_config = vllm_config.parallel_config
        self.scheduler_config = vllm_config.scheduler_config
        self.speculative_config = vllm_config.speculative_config
        self.observability_config = vllm_config.observability_config

        from vllm.model_executor.models.utils import set_cpu_offload_max_bytes
        set_cpu_offload_max_bytes(
            int(self.cache_config.cpu_offload_gb * 1024**3))

        model_config = self.model_config
        cache_config = self.cache_config
        scheduler_config = self.scheduler_config
        parallel_config = self.parallel_config
        self.device = device
        self.pin_memory = is_pin_memory_available()
        self.dtype = self.model_config.dtype
        if cache_config.cache_dtype == "auto":
            self.kv_cache_dtype = self.dtype
        else:
            self.kv_cache_dtype = STR_DTYPE_TO_TORCH_DTYPE[
                cache_config.cache_dtype]

        self.is_pooling_model = (model_config.runner_type == 'pooling')
        self.is_multimodal_raw_input_only_model = (
            model_config.is_multimodal_raw_input_only_model)

        self.max_model_len = model_config.max_model_len
        self.dcp_world_size = self.parallel_config.decode_context_parallel_size
        self.max_num_tokens = scheduler_config.max_num_batched_tokens
        self.max_num_reqs = scheduler_config.max_num_seqs

        # Model-related.
        self.num_query_heads = model_config.get_num_attention_heads(
            parallel_config)
        self.hidden_size = model_config.get_hidden_size()
        self.attention_chunk_size = model_config.attention_chunk_size
        # Only relevant for models using ALiBi (e.g, MPT)
        self.use_alibi = check_use_alibi(model_config)

        self.cascade_attn_enabled = not self.model_config.disable_cascade_attn

        # Multi-modal data support
        self.mm_registry = MULTIMODAL_REGISTRY
        self.uses_mrope = model_config.uses_mrope
        self.supports_mm_inputs = self.mm_registry.supports_multimodal_inputs(
            model_config)

        # Sampler
        self.sampler = Sampler(logprobs_mode=self.model_config.logprobs_mode)

        self.eplb_state: Optional[EplbState] = None
        """
        State of the expert parallelism load balancer.

        Will be lazily initialized when the model is loaded.
        """

        # Lazy initializations
        # self.model: nn.Module  # Set after load_model
        # Initialize in initialize_kv_cache
        self.kv_caches: list[torch.Tensor] = []
        # indexes: [kv_cache_group_id][attn_group]
        self.attn_groups: list[list[AttentionGroup]] = []
        # self.kv_cache_config: KVCacheConfig

        # mm_hash ->  encoder_output
        self.encoder_cache: dict[str, torch.Tensor] = {}

        self.use_aux_hidden_state_outputs = False
        # Set up speculative decoding.
        # NOTE(Jiayi): currently we put the entire draft model on
        # the last PP rank. This is not ideal if there are many
        # layers in the draft model.
        if self.speculative_config and get_pp_group().is_last_rank:
            if self.speculative_config.method == "ngram":
                self.drafter = NgramProposer(self.vllm_config)
            elif self.speculative_config.use_eagle():
                self.drafter = EagleProposer(self.vllm_config, self.device,
                                             self)  # type: ignore
                if self.speculative_config.method == "eagle3":
                    self.use_aux_hidden_state_outputs = True
            elif self.speculative_config.method == "medusa":
                self.drafter = MedusaProposer(
                    vllm_config=self.vllm_config,
                    device=self.device)  # type: ignore
            else:
                raise ValueError("Unknown speculative decoding method: "
                                 f"{self.speculative_config.method}")
            self.rejection_sampler = RejectionSampler()

        # Request states.
        self.requests: dict[str, CachedRequestState] = {}

        # Input Batch
        # NOTE(Chen): Ideally, we should initialize the input batch inside
        # `initialize_kv_cache` based on the kv cache config. However, as in
        # https://github.com/vllm-project/vllm/pull/18298, due to some unknown
        # reasons, we have to initialize the input batch before `load_model`,
        # quantization + weight offloading will fail otherwise. As a temporary
        # solution, we initialize the input batch here, and re-initialize it
        # in `initialize_kv_cache` if the block_sizes here is different from
        # the block_sizes in the kv cache config.
        self.input_batch = InputBatch(
            max_num_reqs=self.max_num_reqs,
            max_model_len=self.max_model_len,
            max_num_batched_tokens=self.max_num_tokens,
            device=self.device,
            pin_memory=self.pin_memory,
            vocab_size=self.model_config.get_vocab_size(),
            block_sizes=[self.cache_config.block_size],
            is_spec_decode=bool(self.vllm_config.speculative_config),
            logitsprocs=build_logitsprocs(
                self.vllm_config, self.device, self.pin_memory,
                self.is_pooling_model,
                self.vllm_config.model_config.logits_processors),
            is_pooling_model=self.is_pooling_model,
        )

        self.use_async_scheduling = self.scheduler_config.async_scheduling
        self.async_output_copy_stream = torch.cuda.Stream() if \
            self.use_async_scheduling else None

        # TODO(woosuk): Provide an option to tune the max cudagraph batch size.
        # The convention is different.
        # self.cudagraph_batch_sizes sorts in ascending order.
        # The batch sizes in the config are in descending order.
        if self.compilation_config.cudagraph_capture_sizes and \
                self.compilation_config.cudagraph_mode != CUDAGraphMode.NONE:
            self.cudagraph_batch_sizes = list(
                reversed(self.compilation_config.cudagraph_capture_sizes))

        # Cache the device properties.
        self._init_device_properties()

        # Persistent buffers for CUDA graphs.
        self.input_ids = self._make_buffer(self.max_num_tokens,
                                           dtype=torch.int32)
        self.positions = self._make_buffer(self.max_num_tokens,
                                           dtype=torch.int64)
        self.query_start_loc = self._make_buffer(self.max_num_reqs + 1,
                                                 dtype=torch.int32)
        self.seq_lens = self._make_buffer(self.max_num_reqs, dtype=torch.int32)
        # Because inputs_embeds may be bfloat16 and we don't need a numpy
        # version of this tensor, avoid a RuntimeError by not creating a
        # numpy buffer.
        self.inputs_embeds = self._make_buffer(self.max_num_tokens,
                                               self.hidden_size,
                                               dtype=self.dtype,
                                               numpy=False)

        # Only relevant for models using M-RoPE (e.g, Qwen2-VL)
        if self.uses_mrope:
            # NOTE: `mrope_positions` is implemented with one additional dummy
            # position on purpose to make it non-contiguous so that it can work
            # with torch compile.
            # See detailed explanation in https://github.com/vllm-project/vllm/pull/12128#discussion_r1926431923

            # NOTE: When M-RoPE is enabled, position ids are 3D regardless of
            # the modality of inputs. For text-only inputs, each dimension has
            # identical position IDs, making M-RoPE functionally equivalent to
            # 1D-RoPE.
            # See page 5 of https://arxiv.org/abs/2409.12191
            self.mrope_positions = self._make_buffer(
                (3, self.max_num_tokens + 1), dtype=torch.int64)

        # None in the first PP rank. The rest are set after load_model.
        self.intermediate_tensors: Optional[IntermediateTensors] = None

        # OPTIMIZATION: Cache the tensors rather than creating them every step.
        # Keep in int64 to avoid overflow with long context
        self.arange_np = np.arange(max(self.max_num_reqs + 1,
                                       self.max_model_len,
                                       self.max_num_tokens),
                                   dtype=np.int64)

        # Layer pairings for cross-layer KV sharing.
        # If an Attention layer `layer_name` is in the keys of this dict, it
        # means this layer will perform attention using the keys and values
        # from the KV cache of `shared_kv_cache_layers[layer_name]`.
        self.shared_kv_cache_layers: dict[str, str] = {}
        self.kv_sharing_fast_prefill_eligible_layers: set[str] = set()

        self.kv_sharing_fast_prefill_logits_indices = None
        if self.cache_config.kv_sharing_fast_prefill:
            self.kv_sharing_fast_prefill_logits_indices = torch.zeros(
                self.max_num_tokens, dtype=torch.int32, device=self.device)

        self.uniform_decode_query_len = 1 if not self.speculative_config else \
            1 + self.speculative_config.num_speculative_tokens

        # Cudagraph dispatcher for runtime cudagraph dispatching.
        self.cudagraph_dispatcher = CudagraphDispatcher(self.vllm_config)

        self.mm_budget = (MultiModalBudget(
            self.model_config,
            self.scheduler_config,
            self.mm_registry,
        ) if self.supports_mm_inputs else None)

        self.reorder_batch_threshold: Optional[int] = None

        # Attention layers that are only in the KVCacheConfig of the runner
        # (e.g., KV sharing, encoder-only attention), but not in the
        # KVCacheConfig of the scheduler.
        self.runner_only_attn_layers: set[str] = set()

        # Cached outputs.
        self._draft_token_ids: Optional[Union[list[list[int]],
                                              torch.Tensor]] = None
        self.transfer_event = torch.cuda.Event()
        self.sampled_token_ids_pinned_cpu = torch.empty(
            (self.max_model_len, 1),
            dtype=torch.int64,
            device="cpu",
            pin_memory=self.pin_memory)

        # self.reposition_request_cache: dict[str, BlockRepositionRequest] = {}
        self.reposition_request_cache: \
            defaultdict[str, list[BlockRepositionRequest]] = defaultdict(list)

    def _make_buffer(self,
                     *size: Union[int, torch.SymInt],
                     dtype: torch.dtype,
                     numpy: bool = True) -> CpuGpuBuffer:
        # Bfloat16 torch tensors cannot be directly cast to a numpy array, so
        # if a bfloat16 buffer is needed without a corresponding numpy array,
        # don't bother instantiating the numpy array.
        return CpuGpuBuffer(*size,
                            dtype=dtype,
                            device=self.device,
                            pin_memory=self.pin_memory,
                            with_numpy=numpy)

    def _init_model_kwargs(self, num_tokens: int):
        model_kwargs = dict[str, Any]()

        if not self.is_pooling_model:
            return model_kwargs

        num_reqs = self.input_batch.num_reqs
        pooling_params = self.input_batch.get_pooling_params()

        token_type_id_requests = dict[int, Any]()
        for i, param in enumerate(pooling_params):
            if param.extra_kwargs is not None and \
            (token_types := param.extra_kwargs.get(
                "compressed_token_type_ids")) is not None:
                token_type_id_requests[i] = token_types

        if len(token_type_id_requests) == 0:
            return model_kwargs

        seq_lens = self.seq_lens.gpu[:num_reqs]
        token_type_ids = []

        for i in range(num_reqs):
            pos = token_type_id_requests.get(i, seq_lens[i])
            ids = (torch.arange(seq_lens[i]) >= pos).int()
            token_type_ids.append(ids)

        model_kwargs["token_type_ids"] = torch.concat(token_type_ids).to(
            device=self.device)
        return model_kwargs

    def _may_reorder_batch(self, scheduler_output: "SchedulerOutput") -> None:
        """
        Update the order of requests in the batch based on the attention
        backend's needs. For example, some attention backends (namely MLA) may
        want to separate requests based on if the attention computation will be
        compute-bound or memory-bound.

        Args:
            scheduler_output: The scheduler output.
        """
        # Attention free models have zero kv_cache_goups, however models
        # like Mamba are also attention free but use the kv_cache for
        # keeping its internal state. This is why we check the number
        # of kv_cache groups instead of solely checking
        # for self.model_config.is_attention_free.
        if len(self.kv_cache_config.kv_cache_groups) == 0:
            return

        if self.reorder_batch_threshold is not None:
            if self.dcp_world_size > 1:
                assert self.reorder_batch_threshold == 1, \
                    "DCP not support reorder_batch_threshold > 1 now."
            reorder_batch_to_split_decodes_and_prefills(
                self.input_batch,
                scheduler_output,
                decode_threshold=self.reorder_batch_threshold)

    # Note: used for model runner override.
    def _init_device_properties(self) -> None:
        """Initialize attributes from torch.cuda.get_device_properties
        """
        self.device_properties = torch.cuda.get_device_properties(self.device)
        self.num_sms = self.device_properties.multi_processor_count

    # Note: used for model runner override.
    def _sync_device(self) -> None:
        torch.cuda.synchronize()

    def _update_states(self, scheduler_output: "SchedulerOutput") -> None:
        """Update the cached states and the persistent batch with the scheduler
        output.

        The updated states are used by the `_prepare_inputs` function to create
        the input GPU tensors for the model.

        The SamplingMetadata is updated and copied to the GPU if there is a
        new/resumed/paused/finished request in the batch.
        """
        # Remove finished requests from the cached states.
        for req_id in scheduler_output.finished_req_ids:
            self.requests.pop(req_id, None)
        # Remove the finished requests from the persistent batch.
        # NOTE(woosuk): There could be an edge case where finished_req_ids and
        # scheduled_req_ids overlap. This happens when a request is aborted and
        # then resubmitted with the same ID. In this case, we treat them as two
        # distinct requests - clearing the cached states for the first request
        # and handling the second as a new request.
        for req_id in scheduler_output.finished_req_ids:
            self.input_batch.remove_request(req_id)

        # Free the cached encoder outputs.
        for mm_hash in scheduler_output.free_encoder_mm_hashes:
            self.encoder_cache.pop(mm_hash, None)

        # Remove the unscheduled requests from the persistent batch.
        # NOTE(woosuk): The unscheduled requests are either preempted requests
        # or running requests that are not scheduled in this step. We remove
        # them from the persistent batch but keep their cached states since
        # they will be scheduled again sometime in the future.
        scheduled_req_ids = scheduler_output.num_scheduled_tokens.keys()
        cached_req_ids = self.input_batch.req_id_to_index.keys()
        unscheduled_req_ids = cached_req_ids - scheduled_req_ids
        # NOTE(woosuk): The persistent batch optimization assumes that
        # consecutive batches contain mostly the same requests. If batches
        # have low request overlap (e.g., alternating between two distinct
        # sets of requests), this optimization becomes very inefficient.
        for req_id in unscheduled_req_ids:
            self.input_batch.remove_request(req_id)

        reqs_to_add: list[CachedRequestState] = []
        # Add new requests to the cached states.
        for new_req_data in scheduler_output.scheduled_new_reqs:
            req_id = new_req_data.req_id
            sampling_params = new_req_data.sampling_params
            pooling_params = new_req_data.pooling_params

            if sampling_params and \
                sampling_params.sampling_type == SamplingType.RANDOM_SEED:
                generator = torch.Generator(device=self.device)
                generator.manual_seed(sampling_params.seed)
            else:
                generator = None

            if self.is_pooling_model:
                assert pooling_params is not None
                task = pooling_params.task
                assert task is not None, "You did not set `task` in the API"

                model = cast(VllmModelForPooling, self.get_model())
                to_update = model.pooler.get_pooling_updates(task)
                to_update.apply(pooling_params)

            req_state = CachedRequestState(
                req_id=req_id,
                prompt_token_ids=new_req_data.prompt_token_ids,
                mm_kwargs=new_req_data.mm_kwargs,
                mm_positions=new_req_data.mm_positions,
                mm_hashes=new_req_data.mm_hashes,
                sampling_params=sampling_params,
                pooling_params=pooling_params,
                generator=generator,
                block_ids=new_req_data.block_ids,
                num_computed_tokens=new_req_data.num_computed_tokens,
                output_token_ids=[],
                lora_request=new_req_data.lora_request,
            )
            self.requests[req_id] = req_state

            # Only relevant for models using M-RoPE (e.g, Qwen2-VL)
            if self.uses_mrope:
                self._init_mrope_positions(req_state)

            reqs_to_add.append(req_state)

        # Update the states of the running/resumed requests.
        is_last_rank = get_pp_group().is_last_rank
        req_data = scheduler_output.scheduled_cached_reqs
        for i, req_id in enumerate(req_data.req_ids):
            req_state = self.requests[req_id]
            num_computed_tokens = req_data.num_computed_tokens[i]
            new_block_ids = req_data.new_block_ids[i]
            resumed_from_preemption = req_data.resumed_from_preemption[i]

            # Update the cached states.
            req_state.num_computed_tokens = num_computed_tokens

            if not is_last_rank:
                # When using PP, the scheduler sends the sampled tokens back,
                # because there's no direct communication between the first-
                # stage worker and the last-stage worker.
                new_token_ids = req_data.new_token_ids[i]
                # Add the sampled token(s) from the previous step (if any).
                # This doesn't include "unverified" tokens like spec tokens.
                num_new_tokens = (num_computed_tokens + len(new_token_ids) -
                                  req_state.num_tokens)
                if num_new_tokens == 1:
                    # Avoid slicing list in most common case.
                    req_state.output_token_ids.append(new_token_ids[-1])
                elif num_new_tokens > 0:
                    req_state.output_token_ids.extend(
                        new_token_ids[-num_new_tokens:])

            # Update the block IDs.
            if not resumed_from_preemption:
                if new_block_ids is not None:
                    # Append the new blocks to the existing block IDs.
                    for block_ids, new_ids in zip(req_state.block_ids,
                                                  new_block_ids):
                        block_ids.extend(new_ids)
            else:
                assert new_block_ids is not None
                # The request is resumed from preemption.
                # Replace the existing block IDs with the new ones.
                req_state.block_ids = new_block_ids

            req_index = self.input_batch.req_id_to_index.get(req_id)
            if req_index is None:
                # The request is not in the persistent batch.
                # The request was either preempted and resumed later, or was not
                # scheduled in the previous step and needs to be added again.
                reqs_to_add.append(req_state)
                continue

            # Update the persistent batch.
            self.input_batch.num_computed_tokens_cpu[req_index] = (
                num_computed_tokens)
            if new_block_ids is not None:
                self.input_batch.block_table.append_row(
                    new_block_ids, req_index)

            # For the last rank, we don't need to update the token_ids_cpu
            # because the sampled tokens are already cached.
            if not is_last_rank:
                # Add new_token_ids to token_ids_cpu.
                start_token_index = num_computed_tokens
                end_token_index = num_computed_tokens + len(new_token_ids)
                self.input_batch.token_ids_cpu[
                    req_index,
                    start_token_index:end_token_index] = new_token_ids
                self.input_batch.num_tokens_no_spec[
                    req_index] = end_token_index
                self.input_batch.num_tokens[req_index] = end_token_index

            # Add spec_token_ids to token_ids_cpu.
            spec_token_ids = (
                scheduler_output.scheduled_spec_decode_tokens.get(req_id, ()))
            if spec_token_ids:
                num_spec_tokens = len(spec_token_ids)
                start_index = self.input_batch.num_tokens_no_spec[req_index]
                end_token_index = start_index + num_spec_tokens
                self.input_batch.token_ids_cpu[
                    req_index, start_index:end_token_index] = spec_token_ids
                # NOTE(woosuk): `num_tokens` here may include spec tokens.
                self.input_batch.num_tokens[req_index] += num_spec_tokens

        # Add the new or resumed requests to the persistent batch.
        # The smaller empty indices are filled first.
        for request in reqs_to_add:
            self.input_batch.add_request(request)

        # Condense the batched states if there are gaps left by removed requests
        self.input_batch.condense()
        # Allow attention backend to reorder the batch, potentially
        self._may_reorder_batch(scheduler_output)
        # Refresh batch metadata with any pending updates.
        self.input_batch.refresh_metadata()

    def _init_mrope_positions(self, req_state: CachedRequestState):
        image_grid_thw = []
        video_grid_thw = []
        second_per_grid_ts = []
        audio_feature_lengths = []
        use_audio_in_video = False
        for mm_item in req_state.mm_kwargs:
            mm_input = mm_item.get_data()
            if (t := mm_input.get("image_grid_thw")) is not None:
                image_grid_thw.append(t.tolist())
            if (t := mm_input.get("video_grid_thw")) is not None:
                video_grid_thw.append(t.tolist())
            if (t := mm_input.get("second_per_grid_ts")) is not None:
                second_per_grid_ts.append(t)
            if (t := mm_input.get("audio_feature_lengths")) is not None:
                audio_feature_lengths.append(t)
            if mm_input.get("use_audio_in_video") is True:
                use_audio_in_video = True

        req_state.mrope_positions, req_state.mrope_position_delta = \
            MRotaryEmbedding.get_input_positions_tensor(
                req_state.prompt_token_ids,
                hf_config=self.model_config.hf_config,
                image_grid_thw=image_grid_thw,
                video_grid_thw=video_grid_thw,
                second_per_grid_ts=second_per_grid_ts,
                audio_feature_lengths=audio_feature_lengths,
                use_audio_in_video=use_audio_in_video,
            )

    def _extract_mm_kwargs(
        self,
        scheduler_output: "SchedulerOutput",
    ) -> BatchedTensorInputs:
        if not scheduler_output or not self.is_multimodal_raw_input_only_model:
            return {}

        mm_kwargs = list[MultiModalKwargsItem]()
        for req in scheduler_output.scheduled_new_reqs:
            mm_kwargs.extend(req.mm_kwargs)

        # Input all modalities at once
        mm_kwargs_combined: BatchedTensorInputs = {}
        for _, _, mm_kwargs_group in group_mm_kwargs_by_modality(
                mm_kwargs,
                device=self.device,
                pin_memory=self.pin_memory,
        ):
            mm_kwargs_combined.update(mm_kwargs_group)

        return mm_kwargs_combined

    def _dummy_mm_kwargs(self, num_seqs: int) -> BatchedTensorInputs:
        if not self.is_multimodal_raw_input_only_model:
            return {}

        mm_budget = self.mm_budget
        assert mm_budget is not None

        dummy_modality = mm_budget.get_modality_with_max_tokens()
        return self._get_mm_dummy_batch(dummy_modality, num_seqs)

    def _get_cumsum_and_arange(
        self,
        num_tokens: np.ndarray,
        cumsum_dtype: Optional[np.dtype] = None,
    ) -> tuple[np.ndarray, np.ndarray]:
        """Get the cumulative sum and batched arange of the given array.
        # E.g., [2, 5, 3] -> ([2, 7, 10], [0, 1, 0, 1, 2, 3, 4, 0, 1, 2])
        # Equivalent to but faster than:
        # np.concatenate([np.arange(n) for n in num_tokens])
        """
        # Step 1. [2, 5, 3] -> [2, 7, 10]
        cu_num_tokens = np.cumsum(num_tokens, dtype=cumsum_dtype)
        total_num_tokens = cu_num_tokens[-1]
        # Step 2. [2, 7, 10] -> [0, 0, 2, 2, 2, 2, 2, 7, 7, 7]
        cumsums_offsets = np.repeat(cu_num_tokens - num_tokens, num_tokens)
        # Step 3. [0, 1, 0, 1, 2, 3, 4, 0, 1, 2]
        arange = self.arange_np[:total_num_tokens] - cumsums_offsets

        return cu_num_tokens, arange

    def _prepare_input_ids(self, total_num_scheduled_tokens: int,
                           cu_num_tokens: np.ndarray) -> None:
        """Prepare the input IDs for the current batch.
        
        Carefully handles the `prev_sampled_token_ids` which can be cached
        from the previous engine iteration, in which case those tokens on the
        GPU need to be copied into the corresponding slots into input_ids."""

        if self.input_batch.prev_sampled_token_ids is None:
            # Normal scheduling case
            self.input_ids.copy_to_gpu(total_num_scheduled_tokens)
            return

        # Async scheduling case, where some decode requests from the previous
        # iteration won't have entries in input_ids_cpu and need to be copied
        # on the GPU from prev_sampled_token_ids.
        prev_req_id_to_index = self.input_batch.prev_req_id_to_index
        assert prev_req_id_to_index is not None
        flattened_indices = []
        prev_common_req_indices = []
        indices_match = True
        max_flattened_index = -1
        for req_id, cur_index in self.input_batch.req_id_to_index.items():
            if (prev_index := prev_req_id_to_index.get(req_id)) is not None:
                prev_common_req_indices.append(prev_index)
                # We need to compute the flattened input_ids index of the
                # last token in each common request.
                flattened_index = cu_num_tokens[cur_index].item() - 1
                flattened_indices.append(flattened_index)
                indices_match &= (prev_index == flattened_index)
                max_flattened_index = max(max_flattened_index, flattened_index)
        num_commmon_tokens = len(flattened_indices)
        if num_commmon_tokens < total_num_scheduled_tokens:
            # If not all requests are decodes from the last iteration,
            # We need to copy the input_ids_cpu to the GPU first.
            self.input_ids.copy_to_gpu(total_num_scheduled_tokens)
        if num_commmon_tokens == 0:
            # No requests in common with the previous iteration
            # So input_ids_cpu will have all the input ids.
            return
        if indices_match and max_flattened_index == (num_commmon_tokens - 1):
            # Common-case optimization: the batch is unchanged
            # and no reordering happened.
            # The indices are both the same permutation of 0..N-1 so
            # we can copy directly using a single slice.
            self.input_ids.gpu[:num_commmon_tokens].copy_(
                self.input_batch.prev_sampled_token_ids[:num_commmon_tokens,
                                                        0],
                non_blocking=True)
            return
        # Upload the index tensors asynchronously
        # so the scatter can be non-blocking.
        input_ids_index_tensor = torch.tensor(flattened_indices,
                                              dtype=torch.int64,
                                              pin_memory=self.pin_memory).to(
                                                  self.device,
                                                  non_blocking=True)
        prev_common_req_indices_tensor = torch.tensor(
            prev_common_req_indices,
            dtype=torch.int64,
            pin_memory=self.pin_memory).to(self.device, non_blocking=True)
        self.input_ids.gpu.scatter_(
            dim=0,
            index=input_ids_index_tensor,
            src=self.input_batch.prev_sampled_token_ids[
                prev_common_req_indices_tensor, 0])

    def _prepare_inputs(
        self,
        scheduler_output: "SchedulerOutput",
    ) -> tuple[dict[str, Any], torch.Tensor, Optional[SpecDecodeMetadata],
               np.ndarray, Optional[CommonAttentionMetadata], int]:
        """
        :return: tuple[
            attn_metadata: layer-to-attention_metadata mapping,
            logits_indices, spec_decode_metadata
        ]
        """
        total_num_scheduled_tokens = scheduler_output.total_num_scheduled_tokens
        assert total_num_scheduled_tokens > 0
        num_reqs = self.input_batch.num_reqs
        assert num_reqs > 0

        # OPTIMIZATION: Start copying the block table first.
        # This way, we can overlap the copy with the following CPU operations.
        self.input_batch.block_table.commit_block_table(num_reqs)

        # Get the number of scheduled tokens for each request.
        req_ids = self.input_batch.req_ids
        tokens = [scheduler_output.num_scheduled_tokens[i] for i in req_ids]
        num_scheduled_tokens = np.array(tokens, dtype=np.int32)
        max_num_scheduled_tokens = max(tokens)

        # Get request indices.
        # E.g., [2, 5, 3] -> [0, 0, 1, 1, 1, 1, 1, 2, 2, 2]
        req_indices = np.repeat(self.arange_np[:num_reqs],
                                num_scheduled_tokens)

        # cu_num_tokens: [2, 5, 3] -> [2, 7, 10]
        # arange: [0, 1, 0, 1, 2, 3, 4, 0, 1, 2]
        cu_num_tokens, arange = self._get_cumsum_and_arange(
            num_scheduled_tokens)

        # Get positions.
        positions_np = self.positions.np[:total_num_scheduled_tokens]
        np.add(self.input_batch.num_computed_tokens_cpu[req_indices],
               arange,
               out=positions_np)

        # Calculate M-RoPE positions.
        # Only relevant for models using M-RoPE (e.g, Qwen2-VL)
        if self.uses_mrope:
            self._calc_mrope_positions(scheduler_output)

        # Get token indices.
        # E.g., [0, 1, 0, 1, 2, 3, 4, 0, 1, 2]
        # -> [0, 1, M, M + 1, M + 2, M + 3, M + 4, 2 * M, 2 * M + 1, 2 * M + 2]
        # where M is the max_model_len.
        token_indices = (positions_np +
                         req_indices * self.input_batch.token_ids_cpu.shape[1])

        # NOTE(woosuk): We use torch.index_select instead of np.take here
        # because torch.index_select is much faster than np.take for large
        # tensors.
        torch.index_select(self.input_batch.token_ids_cpu_tensor.flatten(),
                           0,
                           torch.from_numpy(token_indices),
                           out=self.input_ids.cpu[:total_num_scheduled_tokens])

        self.input_batch.block_table.compute_slot_mapping(
            req_indices, positions_np)
        self.input_batch.block_table.commit_slot_mapping(
            total_num_scheduled_tokens)

        # Prepare the attention metadata.
        self.query_start_loc.np[0] = 0
        self.query_start_loc.np[1:num_reqs + 1] = cu_num_tokens
        # Note: pad query_start_loc to be non-decreasing, as kernels
        # like FlashAttention requires that
        self.query_start_loc.np[num_reqs + 1:].fill(cu_num_tokens[-1])
        self.query_start_loc.copy_to_gpu()
        query_start_loc = self.query_start_loc.gpu[:num_reqs + 1]

        self.seq_lens.np[:num_reqs] = (
            self.input_batch.num_computed_tokens_cpu[:num_reqs] +
            num_scheduled_tokens)
        # Fill unused with 0 for full cuda graph mode.
        self.seq_lens.np[num_reqs:].fill(0)
        self.seq_lens.copy_to_gpu()
        seq_lens = self.seq_lens.gpu[:num_reqs]
        max_seq_len = self.seq_lens.np[:num_reqs].max().item()

        # Copy the tensors to the GPU.
        self._prepare_input_ids(total_num_scheduled_tokens, cu_num_tokens)

        if self.uses_mrope:
            # Only relevant for models using M-RoPE (e.g, Qwen2-VL)
            self.mrope_positions.gpu[:, :total_num_scheduled_tokens].copy_(
                self.mrope_positions.cpu[:, :total_num_scheduled_tokens],
                non_blocking=True)
        else:
            # Common case (1D positions)
            self.positions.copy_to_gpu(total_num_scheduled_tokens)

        use_spec_decode = len(
            scheduler_output.scheduled_spec_decode_tokens) > 0
        if not use_spec_decode:
            # NOTE(woosuk): Due to chunked prefills, the batch may contain
            # partial requests. While we should not sample any token
            # from these partial requests, we do so for simplicity.
            # We will ignore the sampled tokens from the partial requests.
            # TODO: Support prompt logprobs.
            logits_indices = query_start_loc[1:] - 1
            spec_decode_metadata = None
        else:
            # Get the number of draft tokens for each request.
            # Iterate over the dictionary rather than all requests since not all
            # requests have draft tokens.
            num_draft_tokens = np.zeros(num_reqs, dtype=np.int32)
            for req_id, draft_token_ids in (
                    scheduler_output.scheduled_spec_decode_tokens.items()):
                req_idx = self.input_batch.req_id_to_index[req_id]
                num_draft_tokens[req_idx] = len(draft_token_ids)

            spec_decode_metadata = self._calc_spec_decode_metadata(
                num_draft_tokens, cu_num_tokens)
            logits_indices = spec_decode_metadata.logits_indices

        logits_indices_padded = None
        if self.cache_config.kv_sharing_fast_prefill:
            logits_indices_padded = self._prepare_kv_sharing_fast_prefill(
                logits_indices)

        attn_metadata: dict[str, Any] = {}

        # Used in the below loop.
        query_start_loc_cpu = self.query_start_loc.cpu[:num_reqs + 1]
        seq_lens_cpu = self.seq_lens.cpu[:num_reqs]
        num_computed_tokens_cpu = (
            self.input_batch.num_computed_tokens_cpu_tensor[:num_reqs])
        spec_decode_common_attn_metadata = None

        # Prepare the attention metadata for each KV cache group and make layers
        # in the same group share the same metadata.
        for kv_cache_group_id, kv_cache_group_spec in enumerate(
                self.kv_cache_config.kv_cache_groups):

            if isinstance(kv_cache_group_spec.kv_cache_spec,
                          EncoderOnlyAttentionSpec):
                # Encoder-only layers do not have KV cache, so we need to
                # create a dummy block table and slot mapping for them.
                blk_table_tensor = torch.zeros(
                    (num_reqs, 1),
                    dtype=torch.int32,
                    device=self.device,
                )
                slot_mapping = torch.zeros(
                    (total_num_scheduled_tokens, ),
                    dtype=torch.int64,
                    device=self.device,
                )
                num_common_prefix_blocks = 0
            else:
                blk_table = self.input_batch.block_table[kv_cache_group_id]
                blk_table_tensor = blk_table.get_device_tensor()[:num_reqs]
                slot_mapping = blk_table.slot_mapping[:
                                                      total_num_scheduled_tokens]

                # Fill unused with -1. Needed for reshape_and_cache in full cuda
                # graph mode.
                blk_table.slot_mapping[total_num_scheduled_tokens:].fill_(-1)
                num_common_prefix_blocks = (
                    scheduler_output.
                    num_common_prefix_blocks[kv_cache_group_id])

            common_attn_metadata = CommonAttentionMetadata(
                query_start_loc=query_start_loc,
                query_start_loc_cpu=query_start_loc_cpu,
                seq_lens=seq_lens,
                seq_lens_cpu=seq_lens_cpu,
                num_computed_tokens_cpu=num_computed_tokens_cpu,
                num_reqs=num_reqs,
                num_actual_tokens=total_num_scheduled_tokens,
                max_query_len=max_num_scheduled_tokens,
                max_seq_len=max_seq_len,
                block_table_tensor=blk_table_tensor,
                slot_mapping=slot_mapping,
                logits_indices_padded=logits_indices_padded,
                num_logits_indices=logits_indices.size(0),
                causal=True,
            )

            if self.speculative_config and \
                spec_decode_common_attn_metadata is None:
                spec_decode_common_attn_metadata = common_attn_metadata

            for attn_group in self.attn_groups[kv_cache_group_id]:
                # Prepare for cascade attention if enabled & beneficial.
                common_prefix_len = 0
                builder = attn_group.metadata_builder
                if self.cascade_attn_enabled:
                    common_prefix_len = self._compute_cascade_attn_prefix_len(
                        num_scheduled_tokens,
                        num_common_prefix_blocks,
                        kv_cache_group_spec.kv_cache_spec,
                        builder,
                    )

                attn_metadata_i = (builder.build(
                    common_prefix_len=common_prefix_len,
                    common_attn_metadata=common_attn_metadata,
                ))

                for layer_name in attn_group.layer_names:
                    attn_metadata[layer_name] = attn_metadata_i

        # Hot-Swap lora model
        if self.lora_config:
            self.set_active_loras(self.input_batch, num_scheduled_tokens)

        return (attn_metadata, logits_indices, spec_decode_metadata,
                num_scheduled_tokens, spec_decode_common_attn_metadata,
                max_num_scheduled_tokens)

    def _compute_cascade_attn_prefix_len(
        self,
        num_scheduled_tokens: np.ndarray,
        num_common_prefix_blocks: int,
        kv_cache_spec: KVCacheSpec,
        attn_metadata_builder: AttentionMetadataBuilder,
    ) -> int:
        """Compute the length of the common prefix for cascade attention.

        NOTE(woosuk): The common prefix length returned by this function
        represents the length used specifically for cascade attention, not the
        actual number of tokens shared between requests. When cascade attention
        is disabled (use_cascade=False), this function returns 0 even if
        requests share common tokens. Additionally, the common prefix length is
        truncated to a multiple of the block size and may be further truncated
        due to implementation details explained below.

        Args:
            num_scheduled_tokens: Number of tokens scheduled per request.
            num_common_prefix_blocks: Number of shared KV cache blocks.

        Returns:
            int: Length of common prefix in tokens.
        """
        common_prefix_len = num_common_prefix_blocks * kv_cache_spec.block_size
        if common_prefix_len == 0:
            # Common case.
            return 0

        # NOTE(woosuk): Cascade attention uses two attention kernels: one
        # for the common prefix and the other for the rest. For the first
        # kernel, we concatenate all the query tokens (possibly from
        # different requests) and treat them as if they are from the same
        # request. Then, we use bi-directional attention to process the
        # common prefix in the KV cache. Importantly, this means that the
        # first kernel does not do any masking.

        # Consider the following example:
        # Request 1's input query: [D, E, X]
        # Request 1's kv cache: [A, B, C, D, E, X]
        # Request 1's num_computed_tokens: 3 (i.e., [A, B, C])
        # Request 2's input query: [E, Y]
        # Request 2's kv cache: [A, B, C, D, E, Y]
        # Request 2's num_computed_tokens: 4 (i.e., [A, B, C, D])

        # If we use [A, B, C, D, E] as the common prefix, then the
        # first kernel will compute the bi-directional attention between
        # input query [D, E, X, E, Y] and common prefix [A, B, C, D, E].
        # However, this is wrong because D in Request 1 should not attend to
        # E in the common prefix (i.e., we need masking).
        # To avoid this, [A, B, C, D] should be the common prefix.
        # That is, the common prefix should be capped by the minimum
        # num_computed_tokens among the requests, and plus one to include
        # the first token of the query.

        # In practice, we use [A, B, C] as the common prefix, instead of
        # [A, B, C, D] (i.e., the common prefix is capped by the minimum
        # num_computed_tokens, without plus one).
        # This is because of an implementation detail: We want to always
        # use two kernels for cascade attention. Let's imagine:
        # Request 3's input query: [D]
        # Request 3's kv cache: [A, B, C, D]
        # Request 3's num_computed_tokens: 3 (i.e., [A, B, C])
        # If we use [A, B, C, D] as the common prefix for Request 1-3,
        # then Request 3 will be processed only by the first kernel,
        # and the second kernel will get an empty input. While this is not
        # a fundamental problem, our current implementation does not support
        # this case.
        num_reqs = len(num_scheduled_tokens)
        common_prefix_len = min(
            common_prefix_len,
            self.input_batch.num_computed_tokens_cpu[:num_reqs].min())
        # common_prefix_len should be a multiple of the block size.
        common_prefix_len = (common_prefix_len // kv_cache_spec.block_size *
                             kv_cache_spec.block_size)
        use_sliding_window = (isinstance(kv_cache_spec, SlidingWindowSpec) or
                              (isinstance(kv_cache_spec, FullAttentionSpec)
                               and kv_cache_spec.sliding_window is not None))
        use_local_attention = (
            isinstance(kv_cache_spec, ChunkedLocalAttentionSpec)
            or (isinstance(kv_cache_spec, FullAttentionSpec)
                and kv_cache_spec.attention_chunk_size is not None))
        assert isinstance(kv_cache_spec, AttentionSpec)
        use_cascade = attn_metadata_builder.use_cascade_attention(
            common_prefix_len=common_prefix_len,
            query_lens=num_scheduled_tokens,
            num_query_heads=self.num_query_heads,
            num_kv_heads=kv_cache_spec.num_kv_heads,
            use_alibi=self.use_alibi,
            use_sliding_window=use_sliding_window,
            use_local_attention=use_local_attention,
            num_sms=self.num_sms,
        )
        return common_prefix_len if use_cascade else 0

    def _calc_mrope_positions(self, scheduler_output: "SchedulerOutput"):
        mrope_pos_ptr = 0
        for index, req_id in enumerate(self.input_batch.req_ids):
            req = self.requests[req_id]
            assert req.mrope_positions is not None

            num_computed_tokens = \
                self.input_batch.num_computed_tokens_cpu[index]
            num_scheduled_tokens = \
                scheduler_output.num_scheduled_tokens[req_id]
            num_prompt_tokens = len(req.prompt_token_ids)

            if num_computed_tokens + num_scheduled_tokens > num_prompt_tokens:
                prompt_part_len = max(0,
                                      num_prompt_tokens - num_computed_tokens)
                completion_part_len = max(
                    0, num_scheduled_tokens - prompt_part_len)
            else:
                prompt_part_len = num_scheduled_tokens
                completion_part_len = 0

            assert num_scheduled_tokens == prompt_part_len + completion_part_len

            if prompt_part_len > 0:
                # prompt's mrope_positions are pre-computed
                dst_start = mrope_pos_ptr
                dst_end = mrope_pos_ptr + prompt_part_len
                src_start = num_computed_tokens
                src_end = num_computed_tokens + prompt_part_len

                self.mrope_positions.cpu[:, dst_start:dst_end] = (
                    req.mrope_positions[:, src_start:src_end])
                mrope_pos_ptr += prompt_part_len

            if completion_part_len > 0:
                # compute completion's mrope_positions on-the-fly
                dst_start = mrope_pos_ptr
                dst_end = mrope_pos_ptr + completion_part_len

                MRotaryEmbedding.get_next_input_positions_tensor(
                    out=self.mrope_positions.np,
                    out_offset=dst_start,
                    mrope_position_delta=req.mrope_position_delta,
                    context_len=num_computed_tokens + prompt_part_len,
                    num_new_tokens=completion_part_len,
                )

                mrope_pos_ptr += completion_part_len

    def _calc_spec_decode_metadata(
        self,
        num_draft_tokens: np.ndarray,
        cu_num_scheduled_tokens: np.ndarray,
    ) -> SpecDecodeMetadata:
        # Inputs:
        # cu_num_scheduled_tokens:  [  4, 104, 107, 207, 209]
        # num_draft_tokens:         [  3,   0,   2,   0,   1]
        # Outputs:
        # cu_num_draft_tokens:      [  3,   3,   5,   5,   6]
        # logits_indices:           [  0,   1,   2,   3, 103, 104, 105, 106,
        #                            206, 207, 208]
        # target_logits_indices:    [  0,   1,   2,   5,   6,   9]
        # bonus_logits_indices:     [  3,   4,   7,   8,  10]

        # Compute the logits indices.
        # [4, 1, 3, 1, 2]
        num_sampled_tokens = num_draft_tokens + 1

        # Step 1. cu_num_sampled_tokens: [4, 5, 8, 9, 11]
        # arange: [0, 1, 2, 3, 0, 0, 1, 2, 0, 0, 1]
        cu_num_sampled_tokens, arange = self._get_cumsum_and_arange(
            num_sampled_tokens, cumsum_dtype=np.int32)
        # Step 2. [0, 0, 0, 0, 103, 104, 104, 104, 206, 207, 207]
        logits_indices = np.repeat(
            cu_num_scheduled_tokens - num_sampled_tokens, num_sampled_tokens)
        # Step 3. [0, 1, 2, 3, 103, 104, 105, 106, 206, 207, 208]
        logits_indices += arange

        # Compute the bonus logits indices.
        bonus_logits_indices = cu_num_sampled_tokens - 1

        # Compute the draft logits indices.
        # cu_num_draft_tokens: [3, 3, 5, 5, 6]
        # arange: [0, 1, 2, 0, 1, 0]
        cu_num_draft_tokens, arange = self._get_cumsum_and_arange(
            num_draft_tokens, cumsum_dtype=np.int32)
        # [0, 0, 0, 5, 5, 9]
        target_logits_indices = np.repeat(
            cu_num_sampled_tokens - num_sampled_tokens, num_draft_tokens)
        # [0, 1, 2, 5, 6, 9]
        target_logits_indices += arange

        # TODO: Optimize the CPU -> GPU copy.
        cu_num_draft_tokens = torch.from_numpy(cu_num_draft_tokens).to(
            self.device, non_blocking=True)
        logits_indices = torch.from_numpy(logits_indices).to(self.device,
                                                             non_blocking=True)
        target_logits_indices = torch.from_numpy(target_logits_indices).to(
            self.device, non_blocking=True)
        bonus_logits_indices = torch.from_numpy(bonus_logits_indices).to(
            self.device, non_blocking=True)

        # Compute the draft token ids.
        # draft_token_indices:      [  1,   2,   3, 105, 106, 208]
        draft_token_ids = self.input_ids.gpu[logits_indices]
        draft_token_ids = draft_token_ids[target_logits_indices + 1]

        metadata = SpecDecodeMetadata(
            draft_token_ids=draft_token_ids,
            num_draft_tokens=num_draft_tokens.tolist(),
            cu_num_draft_tokens=cu_num_draft_tokens,
            target_logits_indices=target_logits_indices,
            bonus_logits_indices=bonus_logits_indices,
            logits_indices=logits_indices,
        )
        return metadata

    def _prepare_kv_sharing_fast_prefill(
        self,
        logits_indices: torch.Tensor,
    ) -> torch.Tensor:
        assert self.kv_sharing_fast_prefill_logits_indices is not None
        num_logits = logits_indices.shape[0]
        assert num_logits > 0
        self.kv_sharing_fast_prefill_logits_indices[:num_logits].copy_(
            logits_indices)
        # There might have leftover indices in logits_indices[num_logits:]
        # from previous iterations, whose values may be greater than the
        # batch size in the current iteration. To ensure indices are always
        # valid, we fill the padded indices with the last index.
        self.kv_sharing_fast_prefill_logits_indices[num_logits:].fill_(
            logits_indices[-1].item())
        if (self.compilation_config.cudagraph_mode != CUDAGraphMode.NONE
                and num_logits <= self.cudagraph_batch_sizes[-1]):
            # Use piecewise CUDA graphs.
            # Add padding to the batch size.
            num_logits_padded = self.vllm_config.pad_for_cudagraph(num_logits)
        else:
            num_logits_padded = num_logits
        logits_indices_padded = (
            self.kv_sharing_fast_prefill_logits_indices[:num_logits_padded])
        return logits_indices_padded

    def _execute_mm_encoder(self, scheduler_output: "SchedulerOutput"):
        scheduled_encoder_inputs = scheduler_output.scheduled_encoder_inputs
        if not scheduled_encoder_inputs:
            return
        # Batch the multi-modal inputs.
        mm_kwargs = list[MultiModalKwargsItem]()
        # list of tuple (mm_hash, position_info)
        mm_hashes_pos = list[tuple[str, PlaceholderRange]]()
        for req_id, encoder_input_ids in scheduled_encoder_inputs.items():
            req_state = self.requests[req_id]

            for mm_input_id in encoder_input_ids:
                mm_hash = req_state.mm_hashes[mm_input_id]
                mm_kwargs.append(req_state.mm_kwargs[mm_input_id])
                mm_hashes_pos.append(
                    (mm_hash, req_state.mm_positions[mm_input_id]))

        # Batch mm inputs as much as we can: if a request in the batch has
        # multiple modalities or a different modality than the previous one,
        # we process it separately to preserve item order.
        # FIXME(ywang96): This is a hacky way to deal with multiple modalities
        # in the same batch while still being able to benefit from batching
        # multimodal inputs. The proper solution should be reordering the
        # encoder outputs.
        encoder_outputs = []
        for _, num_items, mm_kwargs_group in group_mm_kwargs_by_modality(
                mm_kwargs,
                device=self.device,
                pin_memory=self.pin_memory,
        ):
            # Run the encoder.
            # `curr_group_outputs` is either of the following:
            # 1. A tensor of shape (num_items, feature_size, hidden_size)
            # in case feature_size is fixed across all multimodal items.
            # 2. A list or tuple (length: num_items) of tensors, each of shape
            # (feature_size, hidden_size) in case the feature size is dynamic
            # depending on the input multimodal items.
            curr_group_outputs = self.model.get_multimodal_embeddings(
                **mm_kwargs_group)

            sanity_check_mm_encoder_outputs(
                curr_group_outputs,
                expected_num_items=num_items,
            )

            for output in curr_group_outputs:
                encoder_outputs.append(output)

        # Cache the encoder outputs by mm_hash
        for (mm_hash, pos_info), output in zip(mm_hashes_pos, encoder_outputs):
            self.encoder_cache[mm_hash] = scatter_mm_placeholders(
                output,
                is_embed=pos_info.is_embed,
            )

    def _gather_mm_embeddings(
        self,
        scheduler_output: "SchedulerOutput",
        shift_computed_tokens: int = 0,
    ) -> list[torch.Tensor]:
        mm_embeds: list[torch.Tensor] = []
        for req_id in self.input_batch.req_ids:
            num_scheduled_tokens = scheduler_output.num_scheduled_tokens[
                req_id]
            req_state = self.requests[req_id]
            num_computed_tokens = \
                req_state.num_computed_tokens + shift_computed_tokens
            mm_positions = req_state.mm_positions
            mm_hashes = req_state.mm_hashes
            for i, pos_info in enumerate(mm_positions):
                start_pos = pos_info.offset
                num_encoder_tokens = pos_info.length

                # The encoder output is needed if the two ranges overlap:
                # [num_computed_tokens,
                #  num_computed_tokens + num_scheduled_tokens) and
                # [start_pos, start_pos + num_encoder_tokens)
                if start_pos >= num_computed_tokens + num_scheduled_tokens:
                    # The encoder output is not needed in this step.
                    break
                if start_pos + num_encoder_tokens <= num_computed_tokens:
                    # The encoder output is already processed and stored
                    # in the decoder's KV cache.
                    continue

                start_idx = max(num_computed_tokens - start_pos, 0)
                end_idx = min(
                    num_computed_tokens - start_pos + num_scheduled_tokens,
                    num_encoder_tokens,
                )
                assert start_idx < end_idx

                mm_hash = mm_hashes[i]
                encoder_output = self.encoder_cache.get(mm_hash, None)
                assert encoder_output is not None,\
                    f"Encoder cache miss for {mm_hash}."

                if (is_embed := pos_info.is_embed) is not None:
                    is_embed = is_embed[start_idx:end_idx]

                mm_embeds_item = gather_mm_placeholders(
                    encoder_output[start_idx:end_idx],
                    is_embed=is_embed,
                )
                mm_embeds.append(mm_embeds_item)
        return mm_embeds

    def get_model(self) -> nn.Module:
        # get raw model out of the cudagraph wrapper.
        if isinstance(self.model, CUDAGraphWrapper):
            return self.model.unwrap()
        return self.model

    def get_supported_generation_tasks(self) -> list[GenerationTask]:
        model = self.get_model()
        supported_tasks = list[GenerationTask]()

        if is_text_generation_model(model):
            supported_tasks.append("generate")

        if supports_transcription(model):
            if model.supports_transcription_only:
                return ["transcription"]

            supported_tasks.append("transcription")

        return supported_tasks

    def get_supported_pooling_tasks(self) -> list[PoolingTask]:
        model = self.get_model()
        if not is_pooling_model(model):
            return []

        supported_tasks = list(model.pooler.get_supported_tasks())

        if (self.scheduler_config.chunked_prefill_enabled
                and "encode" in supported_tasks):
            supported_tasks.remove("encode")

            logger.debug_once("Chunked prefill is not supported with "
                              "encode task which using ALL pooling. "
                              "Please turn off chunked prefill by "
                              "`--no-enable-chunked-prefill` before using it.")

        if "score" in supported_tasks:
            num_labels = getattr(self.model_config.hf_config, "num_labels", 0)
            if num_labels != 1:
                supported_tasks.remove("score")
                logger.debug_once(
                    "Score API is only enabled for num_labels == 1.")

        return supported_tasks

    def get_supported_tasks(self) -> tuple[SupportedTask, ...]:
        tasks = list[SupportedTask]()

        if self.model_config.runner_type == "generate":
            tasks.extend(self.get_supported_generation_tasks())
        if self.model_config.runner_type == "pooling":
            tasks.extend(self.get_supported_pooling_tasks())

        return tuple(tasks)

    def apply_grammar_bitmask(
        self,
        scheduler_output: "SchedulerOutput",
        logits: torch.Tensor,
    ):
        grammar_bitmask = scheduler_output.grammar_bitmask
        if grammar_bitmask is None:
            return

        # We receive the structured output bitmask from the scheduler,
        # compacted to contain bitmasks only for structured output requests.
        # The order of the requests in the bitmask is not guaranteed to be the
        # same as the order of the requests in the gpu runner's batch. We need
        # to sort the bitmask to match the order of the requests used here.

        # Get the batch indices of the structured output requests.
        # Keep track of the number of speculative tokens scheduled for every
        # request in the batch, as the logit indices are offset by this amount.
        struct_out_req_batch_indices: dict[str, int] = {}
        cumulative_offset = 0
        seq = sorted(self.input_batch.req_id_to_index.items(),
                     key=lambda x: x[1])
        for req_id, batch_index in seq:
            logit_index = batch_index + cumulative_offset
            cumulative_offset += len(
                scheduler_output.scheduled_spec_decode_tokens.get(req_id, []))
            if req_id in scheduler_output.structured_output_request_ids:
                struct_out_req_batch_indices[req_id] = logit_index

        out_indices = []

        # Reorder the bitmask to match the order of the requests in the batch.
        sorted_bitmask = np.full(shape=(logits.shape[0],
                                        grammar_bitmask.shape[1]),
                                 fill_value=-1,
                                 dtype=grammar_bitmask.dtype)
        cumulative_index = 0
        seq = sorted(scheduler_output.structured_output_request_ids.items(),
                     key=lambda x: x[1])
        for req_id, _ in seq:
            logit_index = struct_out_req_batch_indices[req_id]
            num_spec_tokens = len(
                scheduler_output.scheduled_spec_decode_tokens.get(req_id, []))
            for i in range(1 + num_spec_tokens):
                sorted_bitmask[logit_index + i] = \
                    grammar_bitmask[cumulative_index + i]
                out_indices.append(logit_index + i)
            cumulative_index += 1 + num_spec_tokens
        grammar_bitmask = sorted_bitmask

        # If the length of out indices and the logits have the same shape
        # we don't need to pass indices to the kernel,
        # since the bitmask is already aligned with the logits.
        skip_out_indices = len(out_indices) == logits.shape[0]

        # Serialization of np.ndarray is much more efficient than a tensor,
        # so we receive it in that format.
        grammar_bitmask = torch.from_numpy(grammar_bitmask).contiguous()

        xgr.apply_token_bitmask_inplace(
            logits,
            grammar_bitmask.to(self.device, non_blocking=True),
            indices=out_indices if not skip_out_indices else None,
        )

    def sync_and_slice_intermediate_tensors(
            self, num_tokens: int, intermediate_tensors: IntermediateTensors,
            sync_self: bool) -> IntermediateTensors:

        assert self.intermediate_tensors is not None

        tp = self.vllm_config.parallel_config.tensor_parallel_size
        enabled_sp = self.compilation_config.pass_config. \
            enable_sequence_parallelism
        if enabled_sp:
            # When sequence parallelism is enabled, we always pad num_tokens
            # to be a multiple of tensor_parallel_size (tp) earlier
            assert num_tokens % tp == 0
        is_residual_scattered = tp > 1 and enabled_sp \
            and num_tokens % tp == 0

        # When sequence parallelism is enabled, the "residual" tensor is sharded
        # across tensor parallel ranks, so each rank only needs its own slice.
        if sync_self:
            assert intermediate_tensors is not None
            for k, v in intermediate_tensors.items():
                is_scattered = k == "residual" and is_residual_scattered
                copy_len = num_tokens // tp if is_scattered else \
                    num_tokens
                self.intermediate_tensors[k][:copy_len].copy_(
                    v[:copy_len], non_blocking=True)

        return IntermediateTensors({
            k:
            v[:num_tokens // tp]
            if k == "residual" and is_residual_scattered else v[:num_tokens]
            for k, v in self.intermediate_tensors.items()
        })

    def eplb_step(self,
                  is_dummy: bool = False,
                  is_profile: bool = False) -> None:
        """
        Step for the EPLB (Expert Parallelism Load Balancing) state.
        """
        if not self.parallel_config.enable_eplb:
            return

        assert self.eplb_state is not None
        model = self.get_model()
        assert is_mixture_of_experts(model)
        self.eplb_state.step(
            model,
            is_dummy,
            is_profile,
            log_stats=self.parallel_config.eplb_config.log_balancedness,
        )

    def get_dp_padding(self,
                       num_tokens: int) -> tuple[int, Optional[torch.Tensor]]:
        dp_size = self.vllm_config.parallel_config.data_parallel_size
        dp_rank = self.vllm_config.parallel_config.data_parallel_rank

        # For DP: Don't pad when setting enforce_eager.
        # This lets us set enforce_eager on the prefiller in a P/D setup and
        # still use CUDA graphs (enabled by this padding) on the decoder.
        #
        # TODO(tms) : There are many cases where padding is enabled for
        # prefills, causing unnecessary and excessive padding of activations.

        if dp_size == 1 or self.vllm_config.model_config.enforce_eager:
            # Early exit.
            return 0, None

        num_tokens_across_dp = DPMetadata.num_tokens_across_dp(
            num_tokens, dp_size, dp_rank)
        max_tokens_across_dp_cpu = torch.max(num_tokens_across_dp).item()
        num_tokens_after_padding = torch.tensor([max_tokens_across_dp_cpu] *
                                                dp_size,
                                                device="cpu",
                                                dtype=torch.int32)
        return max_tokens_across_dp_cpu - num_tokens, num_tokens_after_padding

    def _pool(
        self,
        hidden_states: torch.Tensor,
        num_scheduled_tokens: int,
        num_scheduled_tokens_np: np.ndarray,
        kv_connector_output: Optional[KVConnectorOutput],
    ) -> ModelRunnerOutput:
        assert self.input_batch.num_reqs ==\
            len(self.input_batch.pooling_params), \
        "Either all or none of the requests in" \
        " a batch must be pooling request"

        hidden_states = hidden_states[:num_scheduled_tokens]
        pooling_metadata = self.input_batch.get_pooling_metadata()
        pooling_metadata.build_pooling_cursor(num_scheduled_tokens_np.tolist(),
                                              device=hidden_states.device)
        seq_lens_cpu = self.seq_lens.cpu[:self.input_batch.num_reqs]

        # Pooling models D2H & synchronize occurs in pooler.py:build_output
        raw_pooler_output = self.model.pooler(
            hidden_states=hidden_states, pooling_metadata=pooling_metadata)

        pooler_output: list[Optional[torch.Tensor]] = []
        for raw_output, seq_len, prompt_len in zip(
                raw_pooler_output, seq_lens_cpu, pooling_metadata.prompt_lens):

            output = raw_output.data if seq_len == prompt_len else None
            pooler_output.append(output)

        return ModelRunnerOutput(
            req_ids=self.input_batch.req_ids,
            req_id_to_index=self.input_batch.req_id_to_index,
            sampled_token_ids=[],
            logprobs=None,
            prompt_logprobs_dict={},
            pooler_output=pooler_output,
            kv_connector_output=kv_connector_output,
        )
    def _copy_blocks(self,
                     blocks_to_copy: list[BlockRepositionRequest],
                     newreqs_by_id: dict[str, NewRequestData]) -> None:
        from_ids = []
        to_ids = []
        for req in blocks_to_copy:
            from_ids.append(req.cached_blockid)
            # find out the block to copy to
            # 1. find the relevant new request
            # 2. then find the block at position prompt_blockpos
            to_ids.append(newreqs_by_id[req.prompt_reqid]\
                          .block_ids[0][req.prompt_blockpos])
        # perform copies
        args = dict(dtype=torch.long, device=self.kv_caches[0].device)
        for i in range(len(self.kv_caches)):
            self.kv_caches[i][:, torch.tensor(to_ids, **args), ...] = \
                self.kv_caches[i][:, torch.tensor(from_ids, **args), ...]

    def _custom_cache_manipulations(self,
                                    scheduler_output: "SchedulerOutput") \
                                        -> None:
        # only allow as many reposition requests
        # as a request has tokens scheduled
        for req in scheduler_output.blocks_to_reposition:
            self.reposition_request_cache[req.prompt_reqid].append(req)
        # 1. find out how many repo requests
        #    we are scheduled to make
        scheduled_reposition_reqs = []
        for rid, ntoks in scheduler_output.num_scheduled_tokens.items():
            cached_rreqs = self.reposition_request_cache[rid]
            n_cached_rreqs = len(cached_rreqs)
            if n_cached_rreqs > 0:
                # take as many as can be scheduled
                nsched_rreqs = min(
                    ntoks // self.cache_config.block_size,
                    n_cached_rreqs)
                scheduled_reposition_reqs.extend(
                    cached_rreqs[:nsched_rreqs])
                if nsched_rreqs < n_cached_rreqs:
                    self.reposition_request_cache[rid] =\
                        cached_rreqs[nsched_rreqs:]
                else:
                    self.reposition_request_cache[rid] = []
        # and then we adjust the rest of this function so it only uses
        # the scheduled repo requests

        # 0. sort requests
        blocks_to_copy = []
        blocks_to_repo = []
        [(blocks_to_copy if req.cached_pos == req.prompt_pos
                                         else blocks_to_repo).append(req)
          for req in scheduled_reposition_reqs]
        if envs.VLLM_V1_SPANS_DISABLE_REPOSITION:
            blocks_to_copy.extend(blocks_to_repo)
            blocks_to_repo = []
        newreqs_by_id = {r.req_id: r for r
                         in
                         scheduler_output.scheduled_new_reqs + \
                        [self.requests[rid] for rid in \
                            scheduler_output.scheduled_cached_reqs.req_ids]}
        # 1. perform copies
        self._copy_blocks(blocks_to_copy, newreqs_by_id)
        # 2. do repositioning
        self._perform_repositioning(blocks_to_repo, newreqs_by_id)
        # 3. adjust relevant counters
        #    3.1 num_scheduled_tokens
        req_ntokens_to_skip = defaultdict(lambda: 0)
        for rreq in scheduled_reposition_reqs:
            req_ntokens_to_skip[rreq.prompt_reqid] += \
                self.cache_config.block_size
                # 16
        for reqid, ntoks in req_ntokens_to_skip.items():
            scheduler_output.num_scheduled_tokens[reqid] -= ntoks
        #    3.2 total_num_scheduled_tokens
        scheduler_output.total_num_scheduled_tokens -= \
            len(scheduled_reposition_reqs) \
                * self.cache_config.block_size
                        # * 16
        #    3.3 scheduled_new_reqs (num_computed_tokens)
        for i in range(len(scheduler_output.scheduled_new_reqs)): # TODO also do this for cached requests
            sr = scheduler_output.scheduled_new_reqs[i]
            sr.num_computed_tokens += req_ntokens_to_skip[sr.req_id]
        # for rid in scheduler_output.scheduled_cached_reqs.req_ids:
        #     req = self.requests[rid]
        scc = scheduler_output.scheduled_cached_reqs
        for i in range(len(scc.req_ids)):
            rid = scc.req_ids[i]
            scc.num_computed_tokens[i] += req_ntokens_to_skip[rid]
            # NOTE maybe PP is broken here because
            #      we don't manipulate new_token_ids
            #      in the cached request data


    def _perform_repositioning(self,
                            blocks_to_reposition: list[BlockRepositionRequest],
                            newreqs_by_id: dict[str, NewRequestData]) -> None:
        """
        Repositions KV cache blocks based on the scheduler's instructions.

        This method handles the repositioning of attention block
        vectors in the KV cache when their positions in the KV cache
        and in the prompt differ. It applies rotary embedding
        transformations to adjust the positions.

        Args:
            scheduler_output: The output from the scheduler containing blocks
                            to reposition.
        """
        if envs.VLLM_V1_SPANS_DEBUG:
            ts_repo = time.time()
            repo_count = len(blocks_to_reposition)
<<<<<<< HEAD
        # figure out destination block IDs
        dest_ids = []
        valid_blocks_to_reposition = []
        for req in blocks_to_reposition:
            try:
                dest_ids.append(newreqs_by_id[req.prompt_reqid]\
                                .block_ids[0][req.prompt_blockpos])
                valid_blocks_to_reposition.append(req)
            except IndexError as e:
                # breakpoint()
                print('INDEX_ERROR could not run reposition request:', req, e)

        if len(valid_blocks_to_reposition) < 600:
            self._repositionings_handler(valid_blocks_to_reposition,
                                         dest_ids)
        else:
            bs = 400
            for i in range(0, len(valid_blocks_to_reposition), bs):
                j = i+bs
                repo_batch = valid_blocks_to_reposition[i:j]
                dest_batch = dest_ids[i:j]
                self._repositionings_handler(repo_batch,
                                             dest_batch)
=======
        if len(blocks_to_reposition) > 0:
            bs = 512
            for i in range(0, len(blocks_to_reposition), bs):
                repo_batch = blocks_to_reposition[i:i+bs]
                self._repositionings_handler(repo_batch)
>>>>>>> 1c3cd0e0
        if envs.VLLM_V1_SPANS_DEBUG and repo_count > 0:
            torch.cuda.synchronize()
            t_repo = time.time() - ts_repo
            print(f'[SPANS -> gpu_model_runner] repositioning' \
                  f' speed: {repo_count/t_repo:.2f} (blocks/s)')

    @torch.inference_mode()
    def _repositionings_handler(self, blocks_to_reposition,
                                destination_block_ids):
        num_repos = len(blocks_to_reposition)
        if envs.VLLM_V1_SPANS_DEBUG and num_repos > 0:
            print(
                f'[SPANS -> gpu_model_runner] ' \
                    f'reposition block count: {num_repos}'
            )
<<<<<<< HEAD
        if num_repos > 0:
=======
        if not envs.VLLM_V1_SPANS_DISABLE_REPOSITION:
>>>>>>> 1c3cd0e0
            kvc_positions = torch.tensor(
                [d.cached_pos for d in blocks_to_reposition],
                dtype=torch.long,
                device=self.kv_caches[0].device).unsqueeze(-1)
            prt_positions = torch.tensor(
                [d.prompt_pos for d in blocks_to_reposition],
                dtype=torch.long,
                device=self.kv_caches[0].device).unsqueeze(-1)
            block_ids = torch.tensor(
                [d.cached_blockid for d in blocks_to_reposition],
                dtype=torch.long,
                device=self.kv_caches[0].device)
            dest_block_ids = torch.tensor(
                destination_block_ids,
                dtype=torch.long,
                device=self.kv_caches[0].device)

            # (self.kv_caches shape):
            # [nlay, kv, maxblocks, blocksize, headcount, headsize]
            concerned_vectors = [
                x[0, block_ids, :, :, :] for x in self.kv_caches
            ]  # -> [nlay, blockids, blocksize, headcount, headsize]
            bids, bsize, hcount, hsize = concerned_vectors[0].shape

            template_tensor = torch.arange(
                bsize, dtype=torch.long,
                device=self.kv_caches[0].device).unsqueeze(0)
            pos_depos = kvc_positions + template_tensor
            pos_repos = prt_positions + template_tensor

            # precision highly affects the outputs
            PRECISION = torch.float32
            DEF_PRECISION = self.kv_caches[0].dtype

            # do the rotation
            # note: PPMissingLayer is for pipeline parallel support
            if not hasattr(self, 'rotate'):
                if not isinstance(self.model.model.layers[0], PPMissingLayer):
                    self.rotate = self.model.model.layers[
                        0].self_attn.rotary_emb
                else:
                    for lay in self.model.model.layers:
                        if not isinstance(lay, PPMissingLayer):
                            self.rotate = lay.self_attn.rotary_emb
                            break
            assert pos_depos.shape[0] == concerned_vectors[0].shape[0]


            if num_repos > 100:
                for i, k_vectors in enumerate(concerned_vectors):
                    k_vectors_tmp, _ = self.rotate.forward_native(
                        pos_depos,
                        k_vectors.to(PRECISION),
                        invert_rotation_angle=True)
                    k_vectors_tmp, _ = self.rotate.forward_native(
                       pos_repos, k_vectors_tmp)
<<<<<<< HEAD
                    self.kv_caches[i][0, dest_block_ids, ...] = \
=======
                    self.kv_caches[i][0, block_ids, ...] = \
>>>>>>> 1c3cd0e0
                        k_vectors_tmp.to(DEF_PRECISION)
                    self.kv_caches[i][1, dest_block_ids, ...] = \
                        self.kv_caches[i][1, block_ids]
            else:
                nlays = len(concerned_vectors)
                kvecs = torch.cat(concerned_vectors, dim=0).to(PRECISION)
                k_vectors_tmp, _ = self.rotate.forward_native(
                    pos_depos.repeat(nlays, 1),
                    kvecs,
                    invert_rotation_angle=True)
                k_vectors_tmp, _ = self.rotate.forward_native(
                    pos_repos.repeat(nlays, 1),
                    k_vectors_tmp)
                k_vectors_tmp = k_vectors_tmp.reshape(nlays,
                                                      *concerned_vectors[0].shape)
                for i in range(len(self.kv_caches)):
                    self.kv_caches[i][0, dest_block_ids, ...] = \
                        k_vectors_tmp[i].to(DEF_PRECISION)
                    self.kv_caches[i][1, dest_block_ids, ...] = \
                        self.kv_caches[i][1, block_ids]

    def _preprocess(
        self,
        scheduler_output: "SchedulerOutput",
        intermediate_tensors: Optional[IntermediateTensors] = None,
    ) -> tuple[int, int, Optional[torch.Tensor], Optional[torch.Tensor],
               Optional[torch.Tensor], torch.Tensor,
               Optional[IntermediateTensors], dict[str, Any]]:

        num_scheduled_tokens = scheduler_output.total_num_scheduled_tokens
        if (self.compilation_config.cudagraph_mode != CUDAGraphMode.NONE
                and not envs.VLLM_DISABLE_PAD_FOR_CUDAGRAPH
                and num_scheduled_tokens <= self.cudagraph_batch_sizes[-1]):
            # Use CUDA graphs.
            # Add padding to the batch size.
            num_input_tokens = self.vllm_config.pad_for_cudagraph(
                num_scheduled_tokens)
        else:
            # Eager mode.
            # Pad tokens to multiple of tensor_parallel_size when
            # enabled collective fusion for SP
            tp_size = self.vllm_config.parallel_config.tensor_parallel_size
            if self.compilation_config.pass_config. \
                enable_sequence_parallelism and tp_size > 1:
                num_input_tokens = round_up(num_scheduled_tokens, tp_size)
            else:
                num_input_tokens = num_scheduled_tokens

        # Padding for DP
        num_pad, num_tokens_across_dp = self.get_dp_padding(num_input_tokens)
        num_input_tokens += num_pad

        # _prepare_inputs may reorder the batch, so we must gather multi
        # modal outputs after that to ensure the correct order
        if self.supports_mm_inputs and get_pp_group().is_first_rank:
            # Run the multimodal encoder if any.
            self._execute_mm_encoder(scheduler_output)
            mm_embeds = self._gather_mm_embeddings(scheduler_output)

            # NOTE(woosuk): To unify token ids and soft tokens (vision
            # embeddings), we always use embeddings (rather than token ids)
            # as input to the multimodal model, even when the input is text.
            inputs_embeds_scheduled = self.model.get_input_embeddings(
                input_ids=self.input_ids.gpu[:num_scheduled_tokens],
                multimodal_embeddings=mm_embeds or None,
            )

            # TODO(woosuk): Avoid the copy. Optimize.
            self.inputs_embeds.gpu[:num_scheduled_tokens].copy_(
                inputs_embeds_scheduled)

            input_ids = None
            inputs_embeds = self.inputs_embeds.gpu[:num_input_tokens]
            model_kwargs = {
                **self._init_model_kwargs(num_scheduled_tokens),
                **self._extract_mm_kwargs(scheduler_output),
            }
        else:
            # For text-only models, we use token ids as input.
            # While it is possible to use embeddings as input just like the
            # multimodal models, it is not desirable for performance since
            # then the embedding layer is not included in the CUDA graph.
            input_ids = self.input_ids.gpu[:num_input_tokens]
            inputs_embeds = None
            model_kwargs = self._init_model_kwargs(num_input_tokens)
        if self.uses_mrope:
            positions = self.mrope_positions.gpu[:, :num_input_tokens]
        else:
            positions = self.positions.gpu[:num_input_tokens]

        if get_pp_group().is_first_rank:
            intermediate_tensors = None
        else:
            intermediate_tensors = self.sync_and_slice_intermediate_tensors(
                num_input_tokens, intermediate_tensors, True)

        return (
            num_scheduled_tokens,
            num_input_tokens,
            num_tokens_across_dp,
            input_ids,
            inputs_embeds,
            positions,
            intermediate_tensors,
            model_kwargs,
        )

    def _sample(
            self, logits: Optional[torch.Tensor],
            spec_decode_metadata: Optional[SpecDecodeMetadata]
    ) -> SamplerOutput:
        # Sample the next token and get logprobs if needed.
        sampling_metadata = self.input_batch.sampling_metadata
        if spec_decode_metadata is None:
            sampler_output = self.sampler(
                logits=logits,
                sampling_metadata=sampling_metadata,
            )
        else:
            # When indexing with a tensor (bonus_logits_indices), PyTorch
            # creates a new tensor with separate storage from the original
            # logits tensor. This means any in-place operations on bonus_logits
            # won't affect the original logits tensor.
            assert logits is not None
            bonus_logits = logits[spec_decode_metadata.bonus_logits_indices]
            sampler_output = self.sampler(
                logits=bonus_logits,
                sampling_metadata=sampling_metadata,
            )
            bonus_token_ids = sampler_output.sampled_token_ids

            # Just like `bonus_logits`, `target_logits` is a new tensor with
            # separate storage from the original `logits` tensor. Therefore,
            # it is safe to update `target_logits` in place.
            target_logits = logits[spec_decode_metadata.target_logits_indices]
            output_token_ids = self.rejection_sampler(
                spec_decode_metadata,
                None,  # draft_probs
                target_logits,
                bonus_token_ids,
                sampling_metadata,
            )
            sampler_output.sampled_token_ids = output_token_ids

        return sampler_output

    def _bookkeeping_sync(
        self, scheduler_output: "SchedulerOutput",
        sampler_output: SamplerOutput, logits: Optional[torch.Tensor],
        hidden_states: torch.Tensor, num_scheduled_tokens: int
    ) -> tuple[
            dict[str, int],
            Optional[LogprobsLists],
            list[list[int]],
            dict[str, Optional[LogprobsTensors]],
            list[str],
            dict[str, int],
            list[int],
    ]:
        num_nans_in_logits = {}
        if envs.VLLM_COMPUTE_NANS_IN_LOGITS:
            num_nans_in_logits = self._get_nans_in_logits(logits)

        # TODO(woosuk): The following loop can be slow since it iterates over
        # the requests one by one. Optimize.
        discard_sampled_tokens_req_indices = []
        for i, req_id in enumerate(self.input_batch.req_ids):
            req_state = self.requests[req_id]
            seq_len = (req_state.num_computed_tokens +
                       scheduler_output.num_scheduled_tokens[req_id])
            if seq_len < req_state.num_tokens:
                # Ignore the sampled token for partial prefills.
                # Rewind the generator state as if the token was not sampled.
                # This relies on cuda-specific torch-internal impl details
                generator = self.input_batch.generators.get(i)
                if generator is not None:
                    generator.set_offset(generator.get_offset() - 4)
                # Record the index of the request that should not be sampled,
                # so that we could clear the sampled tokens before returning.
                discard_sampled_tokens_req_indices.append(i)

        # Copy some objects so they don't get modified after returning.
        # This is important when using async scheduling.
        req_ids_output_copy = self.input_batch.req_ids.copy()
        req_id_to_index_output_copy = \
            self.input_batch.req_id_to_index.copy()

        # NOTE: GPU -> CPU Sync happens here.
        # Move as many CPU operations as possible before this sync point.
        logprobs_tensors = sampler_output.logprobs_tensors
        logprobs_lists = logprobs_tensors.tolists() \
            if logprobs_tensors is not None else None

        # Compute prompt logprobs if needed.
        prompt_logprobs_dict = self._get_prompt_logprobs_dict(
            hidden_states[:num_scheduled_tokens],
            scheduler_output.num_scheduled_tokens,
        )

        num_sampled_tokens = sampler_output.sampled_token_ids.shape[0]
        sampled_token_ids = sampler_output.sampled_token_ids
        invalid_req_indices = []
        if not self.use_async_scheduling:
            # Get the valid generated tokens.
            max_gen_len = sampled_token_ids.shape[-1]
            if max_gen_len == 1:
                # No spec decode tokens.
                valid_sampled_token_ids = self._to_list(sampled_token_ids)
            else:
                # Includes spec decode tokens.
                valid_sampled_token_ids = self.rejection_sampler.parse_output(
                    sampled_token_ids,
                    self.input_batch.vocab_size,
                )
            # Mask out the sampled tokens that should not be sampled.
            for i in discard_sampled_tokens_req_indices:
                valid_sampled_token_ids[i].clear()
        else:
            valid_sampled_token_ids = []
            invalid_req_indices = list(discard_sampled_tokens_req_indices)
            invalid_req_indices_set = set(invalid_req_indices)
            assert sampled_token_ids.shape[-1] == 1

            # Cache the sampled tokens on the GPU and avoid CPU sync.
            # These will be copied into input_ids in the next step
            # when preparing inputs.
            self.input_batch.prev_sampled_token_ids = \
                sampled_token_ids
            self.input_batch.prev_sampled_token_ids_invalid_indices = \
                invalid_req_indices_set
            self.input_batch.prev_req_id_to_index = {
                req_id: i
                for i, req_id in enumerate(self.input_batch.req_ids)
                if i not in invalid_req_indices_set
            }

        # Cache the sampled tokens in the model runner, so that the scheduler
        # doesn't need to send them back.
        # NOTE(woosuk): As an exception, when using PP, the scheduler sends
        # the sampled tokens back, because there's no direct communication
        # between the first-stage worker and the last-stage worker.
        req_ids = self.input_batch.req_ids
        for req_idx in range(num_sampled_tokens):
            if self.use_async_scheduling:
                sampled_ids = [-1] if \
                    req_idx not in invalid_req_indices_set else None
            else:
                sampled_ids = valid_sampled_token_ids[req_idx]
            if not sampled_ids:
                continue

            start_idx = self.input_batch.num_tokens_no_spec[req_idx]
            end_idx = start_idx + len(sampled_ids)
            assert end_idx <= self.max_model_len, (
                "Sampled token IDs exceed the max model length. "
                f"Total number of tokens: {end_idx} > max_model_len: "
                f"{self.max_model_len}")

            self.input_batch.token_ids_cpu[req_idx,
                                           start_idx:end_idx] = sampled_ids
            self.input_batch.num_tokens_no_spec[req_idx] = end_idx
            self.input_batch.num_tokens[req_idx] = end_idx

            req_id = req_ids[req_idx]
            req_state = self.requests[req_id]
            req_state.output_token_ids.extend(sampled_ids)

        return (
            num_nans_in_logits,
            logprobs_lists,
            valid_sampled_token_ids,
            prompt_logprobs_dict,
            req_ids_output_copy,
            req_id_to_index_output_copy,
            invalid_req_indices,
        )

    @torch.inference_mode()
    def execute_model(
        self,
        scheduler_output: "SchedulerOutput",
        intermediate_tensors: Optional[IntermediateTensors] = None,
    ) -> Union[ModelRunnerOutput, AsyncModelRunnerOutput, IntermediateTensors]:
        with record_function_or_nullcontext("Preprocess"):

            # handle repositioning requests
            self._custom_cache_manipulations(scheduler_output)

            self._update_states(scheduler_output)
            if not scheduler_output.total_num_scheduled_tokens:
                if not has_kv_transfer_group():
                    # Return empty ModelRunnerOutput if there's no work to do.
                    return EMPTY_MODEL_RUNNER_OUTPUT
                return self.kv_connector_no_forward(scheduler_output,
                                                    self.vllm_config)
            if self.cache_config.kv_sharing_fast_prefill:
                assert not self.input_batch.num_prompt_logprobs, (
                    "--kv-sharing-fast-prefill produces incorrect logprobs for "
                    "prompt tokens, tokens, please disable it when the requests"
                    " need prompt logprobs")

            # Prepare the decoder inputs.
            (attn_metadata, logits_indices, spec_decode_metadata,
             num_scheduled_tokens_np, spec_decode_common_attn_metadata,
             max_query_len) = self._prepare_inputs(scheduler_output)

            (
                num_scheduled_tokens,
                num_input_tokens,
                num_tokens_across_dp,
                input_ids,
                inputs_embeds,
                positions,
                intermediate_tensors,
                model_kwargs,
            ) = self._preprocess(scheduler_output, intermediate_tensors)

            uniform_decode = (max_query_len
                              == self.uniform_decode_query_len) and (
                                  num_scheduled_tokens
                                  == self.input_batch.num_reqs * max_query_len)
            batch_descriptor = BatchDescriptor(num_tokens=num_input_tokens,
                                               uniform_decode=uniform_decode)
            cudagraph_runtime_mode, batch_descriptor = \
                self.cudagraph_dispatcher.dispatch(batch_descriptor)

        # Run the model.
        # Use persistent buffers for CUDA graphs.
        with (set_forward_context(
                attn_metadata,
                self.vllm_config,
                num_tokens=num_input_tokens,
                num_tokens_across_dp=num_tokens_across_dp,
                cudagraph_runtime_mode=cudagraph_runtime_mode,
                batch_descriptor=batch_descriptor,
        ), record_function_or_nullcontext("Forward"),
              self.maybe_get_kv_connector_output(scheduler_output) as
              kv_connector_output):
            model_output = self.model(
                input_ids=input_ids,
                positions=positions,
                intermediate_tensors=intermediate_tensors,
                inputs_embeds=inputs_embeds,
                **model_kwargs,
            )

        with record_function_or_nullcontext("Postprocess"):
            if self.use_aux_hidden_state_outputs:
                hidden_states, aux_hidden_states = model_output
            else:
                hidden_states = model_output
                aux_hidden_states = None

            # Broadcast PP output for external_launcher (torchrun)
            # to make sure we are synced across pp ranks
            # TODO: Support overlapping mirco-batches
            # https://github.com/vllm-project/vllm/issues/18019
            broadcast_pp_output = \
                self.parallel_config.distributed_executor_backend \
                == "external_launcher" and len(get_pp_group().ranks) > 0
            if not get_pp_group().is_last_rank:
                # For mid-pipeline stages, return the hidden states.
                assert isinstance(hidden_states, IntermediateTensors)
                if not broadcast_pp_output:
                    hidden_states.kv_connector_output = kv_connector_output
                    return hidden_states
                get_pp_group().send_tensor_dict(
                    hidden_states.tensors, all_gather_group=get_tp_group())
                logits = None
            else:
                if self.is_pooling_model:
                    return self._pool(hidden_states, num_scheduled_tokens,
                                      num_scheduled_tokens_np,
                                      kv_connector_output)

                sample_hidden_states = hidden_states[logits_indices]
                logits = self.model.compute_logits(sample_hidden_states, None)
            if broadcast_pp_output:
                model_output_broadcast_data = {
                    "logits": logits.contiguous(),
                } if logits is not None else {}
                model_output_broadcast_data = get_pp_group(
                ).broadcast_tensor_dict(model_output_broadcast_data,
                                        src=len(get_pp_group().ranks) - 1)
                assert model_output_broadcast_data is not None
                logits = model_output_broadcast_data["logits"]

            # Apply structured output bitmasks if present
            if scheduler_output.grammar_bitmask is not None:
                self.apply_grammar_bitmask(scheduler_output, logits)

        with record_function_or_nullcontext("Sample"):
            sampler_output = self._sample(logits, spec_decode_metadata)

        with record_function_or_nullcontext("Bookkeep"):
            assert isinstance(hidden_states, torch.Tensor)
            (
                num_nans_in_logits,
                logprobs_lists,
                valid_sampled_token_ids,
                prompt_logprobs_dict,
                req_ids_output_copy,
                req_id_to_index_output_copy,
                invalid_req_indices,
            ) = self._bookkeeping_sync(scheduler_output, sampler_output,
                                       logits, hidden_states,
                                       num_scheduled_tokens)

        if self.speculative_config:
            assert spec_decode_common_attn_metadata is not None
            with record_function_or_nullcontext("Draft"):
                self._draft_token_ids = self.propose_draft_token_ids(
                    scheduler_output,
                    valid_sampled_token_ids,
                    self.input_batch.sampling_metadata,
                    hidden_states,
                    sample_hidden_states,
                    aux_hidden_states,
                    spec_decode_metadata,
                    spec_decode_common_attn_metadata,
                )

        with record_function_or_nullcontext("EPLB"):
            self.eplb_step()

        output = ModelRunnerOutput(
            req_ids=req_ids_output_copy,
            req_id_to_index=req_id_to_index_output_copy,
            sampled_token_ids=valid_sampled_token_ids,
            logprobs=logprobs_lists,
            prompt_logprobs_dict=prompt_logprobs_dict,
            pooler_output=[],
            kv_connector_output=kv_connector_output,
            num_nans_in_logits=num_nans_in_logits,
        )

        if not self.use_async_scheduling:
            return output

        return AsyncGPUModelRunnerOutput(
            model_runner_output=output,
            sampled_token_ids=sampler_output.sampled_token_ids,
            invalid_req_indices=invalid_req_indices,
            async_output_copy_stream=self.async_output_copy_stream,
        )

    def take_draft_token_ids(self) -> Optional[DraftTokenIds]:
        if self._draft_token_ids is None:
            return None
        req_ids = self.input_batch.req_ids
        if isinstance(self._draft_token_ids, torch.Tensor):
            draft_token_ids = self._draft_token_ids.tolist()
        else:
            draft_token_ids = self._draft_token_ids
        self._draft_token_ids = None
        return DraftTokenIds(req_ids, draft_token_ids)

    def propose_draft_token_ids(
        self,
        scheduler_output: "SchedulerOutput",
        sampled_token_ids: list[list[int]],
        sampling_metadata: SamplingMetadata,
        hidden_states: torch.Tensor,
        sample_hidden_states: torch.Tensor,
        aux_hidden_states: Optional[torch.Tensor],
        spec_decode_metadata: Optional[SpecDecodeMetadata],
        common_attn_metadata: CommonAttentionMetadata,
    ) -> Union[list[list[int]], torch.Tensor]:
        num_scheduled_tokens = scheduler_output.total_num_scheduled_tokens
        if self.speculative_config.method == "ngram":
            assert isinstance(self.drafter, NgramProposer)
            draft_token_ids = self.propose_ngram_draft_token_ids(
                sampled_token_ids)
        elif self.speculative_config.method == "medusa":
            assert isinstance(self.drafter, MedusaProposer)
            if sample_hidden_states.shape[0] == len(sampled_token_ids):
                # The input to the target model does not include draft tokens.
                hidden_states = sample_hidden_states
            else:
                indices = []
                offset = 0
                for num_draft, tokens in zip(
                        spec_decode_metadata.num_draft_tokens,
                        sampled_token_ids):
                    indices.append(offset + len(tokens) - 1)
                    offset += num_draft + 1
                indices = torch.tensor(indices, device=self.device)
                hidden_states = sample_hidden_states[indices]

            draft_token_ids = self.drafter.propose(
                target_hidden_states=hidden_states,
                sampling_metadata=sampling_metadata,
            )
        elif self.speculative_config.use_eagle():
            assert isinstance(self.drafter, EagleProposer)
            # TODO(woosuk): Refactor the loop.
            req_ids = self.input_batch.req_ids
            next_token_ids: list[int] = []
            for i, token_ids in enumerate(sampled_token_ids):
                if token_ids:
                    # Common case.
                    next_token_id = token_ids[-1]
                else:
                    # Partial prefill (rare case).
                    # Get the next token id from the request state.
                    req_id = req_ids[i]
                    req_state = self.requests[req_id]
                    seq_len = (req_state.num_computed_tokens +
                               scheduler_output.num_scheduled_tokens[req_id])
                    next_token_id = req_state.get_token_id(seq_len)
                next_token_ids.append(next_token_id)
            next_token_ids = torch.tensor(next_token_ids,
                                          dtype=torch.int32,
                                          device=self.device)

            if spec_decode_metadata is None:
                # input_ids can be None for multimodal models.
                target_token_ids = self.input_ids.gpu[:num_scheduled_tokens]
                # TODO(woosuk): Support M-RoPE.
                target_positions = self.positions.gpu[:num_scheduled_tokens]
                if self.use_aux_hidden_state_outputs:
                    target_hidden_states = torch.cat(
                        [h[:num_scheduled_tokens] for h in aux_hidden_states],
                        dim=-1)
                else:
                    target_hidden_states = hidden_states[:num_scheduled_tokens]
            else:
                # TODO(woosuk): Refactor this.
                num_draft_tokens = spec_decode_metadata.num_draft_tokens
                num_rejected_tokens = [
                    n + 1 - len(sampled_token_ids[i]) if n > 0 else 0
                    for i, n in enumerate(num_draft_tokens)
                ]
                num_rejected_tokens_cpu = torch.tensor(num_rejected_tokens,
                                                       dtype=torch.int32)
                common_attn_metadata, token_indices =\
                    self.drafter.prepare_inputs(
                    common_attn_metadata, num_rejected_tokens_cpu)

                target_token_ids = self.input_ids.gpu[token_indices]
                # TODO(woosuk): Support M-RoPE.
                target_positions = self.positions.gpu[token_indices]
                if self.use_aux_hidden_state_outputs:
                    target_hidden_states = torch.cat(
                        [h[token_indices] for h in aux_hidden_states], dim=-1)
                else:
                    target_hidden_states = hidden_states[token_indices]
            mm_embeds = None
            if self.supports_mm_inputs:
                mm_embeds = self._gather_mm_embeddings(scheduler_output,
                                                       shift_computed_tokens=1)

            draft_token_ids = self.drafter.propose(
                target_token_ids=target_token_ids,
                target_positions=target_positions,
                target_hidden_states=target_hidden_states,
                next_token_ids=next_token_ids,
                sampling_metadata=sampling_metadata,
                common_attn_metadata=common_attn_metadata,
                mm_embeds=mm_embeds,
            )
        return draft_token_ids

    def propose_ngram_draft_token_ids(
        self,
        sampled_token_ids: list[list[int]],
    ) -> list[list[int]]:
        # TODO(woosuk): Optimize.
        req_ids = self.input_batch.req_ids
        draft_token_ids: list[list[int]] = []
        for i, sampled_ids in enumerate(sampled_token_ids):
            num_sampled_ids = len(sampled_ids)
            if not num_sampled_ids:
                # Skip speculative decoding.
                draft_token_ids.append([])
                continue

            # Skip requests that require sampling parameters that are not
            # supported with speculative decoding.
            req_id = req_ids[i]
            if req_id in self.input_batch.spec_decode_unsupported_reqs:
                draft_token_ids.append([])
                continue

            num_tokens = self.input_batch.num_tokens_no_spec[i]
            if num_tokens >= self.max_model_len:
                # Skip requests that have already reached the max model length.
                draft_token_ids.append([])
                continue

            drafter_output = self.drafter.propose(
                self.input_batch.token_ids_cpu[i, :num_tokens])
            if drafter_output is None or len(drafter_output) == 0:
                draft_token_ids.append([])
            else:
                draft_token_ids.append(drafter_output.tolist())
        return draft_token_ids

    def update_config(self, overrides: dict[str, Any]) -> None:
        allowed_config_names = {"load_config", "model_config"}
        for config_name, config_overrides in overrides.items():
            assert config_name in allowed_config_names, \
                f"Config `{config_name}` not supported. " \
                f"Allowed configs: {allowed_config_names}"
            config = getattr(self, config_name)
            new_config = update_config(config, config_overrides)
            setattr(self, config_name, new_config)

    def load_model(self, eep_scale_up: bool = False) -> None:
        """
        Args:
            eep_scale_up: the model loading is for elastic EP scale up.
        """
        logger.info("Starting to load model %s...", self.model_config.model)
        if eep_scale_up:
            from vllm.distributed.parallel_state import get_ep_group
            num_local_physical_experts = torch.empty(1,
                                                     dtype=torch.int32,
                                                     device="cpu")
            torch.distributed.broadcast(num_local_physical_experts,
                                        group=get_ep_group().cpu_group,
                                        group_src=0)
            num_local_physical_experts = int(num_local_physical_experts.item())
            new_ep_size = get_ep_group().world_size
            global_expert_load, old_global_expert_indices = (
                EplbState.recv_state())
            num_logical_experts = global_expert_load.shape[1]
            self.parallel_config.eplb_config.num_redundant_experts = (
                num_local_physical_experts * new_ep_size - num_logical_experts)
            assert old_global_expert_indices.shape[
                1] % num_local_physical_experts == 0
            old_ep_size = old_global_expert_indices.shape[
                1] // num_local_physical_experts
            rank_mapping = {
                old_ep_rank: old_ep_rank
                for old_ep_rank in range(old_ep_size)
            }
        else:
            global_expert_load = None
            old_global_expert_indices = None
            rank_mapping = None

        with DeviceMemoryProfiler() as m:
            time_before_load = time.perf_counter()
            model_loader = get_model_loader(self.load_config)
            logger.info("Loading model from scratch...")
            self.model = model_loader.load_model(
                vllm_config=self.vllm_config, model_config=self.model_config)
            if self.lora_config:
                self.model = self.load_lora_model(self.model,
                                                  self.model_config,
                                                  self.scheduler_config,
                                                  self.lora_config,
                                                  self.device)
            if hasattr(self, "drafter"):
                logger.info("Loading drafter model...")
                self.drafter.load_model(self.model)
            if self.use_aux_hidden_state_outputs:
                if supports_eagle3(self.model):
                    self.model.set_aux_hidden_state_layers(
                        self.model.get_eagle3_aux_hidden_state_layers())
                else:
                    raise RuntimeError(
                        "Model does not support EAGLE3 interface but "
                        "aux_hidden_state_outputs was requested")
            time_after_load = time.perf_counter()
        self.model_memory_usage = m.consumed_memory
        logger.info("Model loading took %.4f GiB and %.6f seconds",
                    self.model_memory_usage / GiB_bytes,
                    time_after_load - time_before_load)
        prepare_communication_buffer_for_model(self.model)

        if is_mixture_of_experts(
                self.model) and self.parallel_config.enable_eplb:
            logger.info("EPLB is enabled for model %s.",
                        self.model_config.model)
            self.eplb_state = EplbState.build(
                self.model,
                self.device,
                self.parallel_config,
                global_expert_load,
                old_global_expert_indices,
                rank_mapping,
            )

        if (
            self.vllm_config.compilation_config.level == \
                CompilationLevel.DYNAMO_AS_IS and supports_dynamo()
        ):
            backend = self.vllm_config.compilation_config.init_backend(
                self.vllm_config)
            compilation_counter.dynamo_as_is_count += 1
            self.model.compile(
                fullgraph=envs.VLLM_TEST_DYNAMO_FULLGRAPH_CAPTURE,
                backend=backend)
            return
        # for other compilation levels, cudagraph behavior is controlled by
        # CudagraphWraper and CudagraphDispatcher of vllm.

        # wrap the model with full cudagraph wrapper if needed.
        if self.compilation_config.cudagraph_mode.has_full_cudagraphs():
            self.model = CUDAGraphWrapper(self.model,
                                          self.vllm_config,
                                          runtime_mode=CUDAGraphMode.FULL)

    def reload_weights(self) -> None:
        assert getattr(self, "model", None) is not None, \
            "Cannot reload weights before model is loaded."
        model_loader = get_model_loader(self.load_config)
        logger.info("Reloading weights inplace...")
        model = self.get_model()
        model_loader.load_weights(model, model_config=self.model_config)

    def save_tensorized_model(
        self,
        tensorizer_config: "TensorizerConfig",
    ) -> None:
        model = self.get_model()
        TensorizerLoader.save_model(
            model,
            tensorizer_config=tensorizer_config,
            model_config=self.model_config,
        )

    def _get_prompt_logprobs_dict(
        self,
        hidden_states: torch.Tensor,
        num_scheduled_tokens: dict[str, int],
    ) -> dict[str, Optional[LogprobsTensors]]:
        num_prompt_logprobs_dict = self.input_batch.num_prompt_logprobs
        if not num_prompt_logprobs_dict:
            return {}

        in_progress_dict = self.input_batch.in_progress_prompt_logprobs_cpu
        prompt_logprobs_dict: dict[str, Optional[LogprobsTensors]] = {}

        # Since prompt logprobs are a rare feature, prioritize simple,
        # maintainable loop over optimal performance.
        completed_prefill_reqs = []
        for req_id, num_prompt_logprobs in num_prompt_logprobs_dict.items():
            num_tokens = num_scheduled_tokens[req_id]

            # Get metadata for this request.
            request = self.requests[req_id]
            num_prompt_tokens = len(request.prompt_token_ids)
            prompt_token_ids = torch.tensor(request.prompt_token_ids).to(
                self.device, non_blocking=True)

            # Set up target LogprobsTensors object.
            logprobs_tensors = in_progress_dict.get(req_id)
            if not logprobs_tensors:
                # Create empty logprobs CPU tensors for the entire prompt.
                # If chunked, we'll copy in slice by slice.
                logprobs_tensors = LogprobsTensors.empty_cpu(
                    num_prompt_tokens - 1, num_prompt_logprobs + 1)
                in_progress_dict[req_id] = logprobs_tensors

            # Determine number of logits to retrieve.
            start_idx = request.num_computed_tokens
            start_tok = start_idx + 1
            num_remaining_tokens = num_prompt_tokens - start_tok
            if num_tokens <= num_remaining_tokens:
                # This is a chunk, more tokens remain.
                # In the == case, there are no more prompt logprobs to produce
                # but we want to defer returning them to the next step where we
                # have new generated tokens to return.
                num_logits = num_tokens
            else:
                # This is the last chunk of prompt tokens to return.
                num_logits = num_remaining_tokens
                completed_prefill_reqs.append(req_id)
                prompt_logprobs_dict[req_id] = logprobs_tensors

            if num_logits <= 0:
                # This can happen for the final chunk if we prefilled exactly
                # (num_prompt_tokens - 1) tokens for this request in the prior
                # step. There are no more prompt logprobs to produce.
                continue

            # Get the logits corresponding to this req's prompt tokens.
            # If this is a partial request (i.e. chunked prefill),
            # then there is prompt logprob generated for each index.
            req_idx = self.input_batch.req_id_to_index[req_id]
            offset = self.query_start_loc.np[req_idx].item()
            prompt_hidden_states = hidden_states[offset:offset + num_logits]
            logits = self.model.compute_logits(prompt_hidden_states, None)

            # Get the "target" tokens for each index. For prompt at index i,
            # the token at prompt index i+1 is the "sampled" token we want
            # to gather the logprob for.
            tgt_token_ids = prompt_token_ids[start_tok:start_tok + num_logits]

            # Compute prompt logprobs.
            logprobs = self.sampler.compute_logprobs(logits)
            token_ids, logprobs, ranks = self.sampler.gather_logprobs(
                logprobs, num_prompt_logprobs, tgt_token_ids)

            # Transfer GPU->CPU async.
            chunk_slice = slice(start_idx, start_idx + num_logits)
            logprobs_tensors.logprob_token_ids[chunk_slice].copy_(
                token_ids, non_blocking=True)
            logprobs_tensors.logprobs[chunk_slice].copy_(logprobs,
                                                         non_blocking=True)
            logprobs_tensors.selected_token_ranks[chunk_slice].copy_(
                ranks, non_blocking=True)

        # Remove requests that have completed prefill from the batch
        # num_prompt_logprobs_dict.
        for req_id in completed_prefill_reqs:
            del num_prompt_logprobs_dict[req_id]
            del in_progress_dict[req_id]

        # Must synchronize the non-blocking GPU->CPU transfers.
        if prompt_logprobs_dict:
            self._sync_device()

        return prompt_logprobs_dict

    def _get_nans_in_logits(
        self,
        logits: Optional[torch.Tensor],
    ) -> dict[str, int]:
        try:
            if logits is None:
                return {req_id: 0 for req_id in self.input_batch.req_ids}

            num_nans_in_logits = {}
            num_nans_for_index = logits.isnan().sum(dim=-1).cpu().numpy()
            for req_id in self.input_batch.req_ids:
                req_index = self.input_batch.req_id_to_index[req_id]
                num_nans_in_logits[req_id] = (
                    int(num_nans_for_index[req_index])
                    if num_nans_for_index is not None
                    and req_index < logits.shape[0] else 0)
            return num_nans_in_logits
        except IndexError:
            return {}

    @contextmanager
    def maybe_randomize_inputs(self, input_ids: torch.Tensor):
        """
        Randomize input_ids if VLLM_RANDOMIZE_DP_DUMMY_INPUTS is set.
        This is to help balance expert-selection
         - during profile_run
         - during DP rank dummy run
        """
        dp_size = self.vllm_config.parallel_config.data_parallel_size
        randomize_inputs = envs.VLLM_RANDOMIZE_DP_DUMMY_INPUTS and dp_size > 1
        if not randomize_inputs:
            yield
        else:
            import functools

            @functools.cache
            def rand_input_ids() -> torch.Tensor:
                return torch.randint_like(
                    self.input_ids.gpu,
                    low=0,
                    high=self.model_config.get_vocab_size(),
                    dtype=input_ids.dtype)

            logger.debug_once("Randomizing dummy data for DP Rank")
            input_ids.copy_(rand_input_ids()[:input_ids.size(0)],
                            non_blocking=True)
            yield
            input_ids.fill_(0)

    def _get_mm_dummy_batch(
        self,
        modality: str,
        max_items_per_batch: int,
    ) -> BatchedTensorInputs:
        """Dummy data for profiling and precompiling multimodal models."""
        assert self.mm_budget is not None

        dummy_decoder_data = self.mm_registry.get_decoder_dummy_data(
            model_config=self.model_config,
            seq_len=self.max_num_tokens,
            mm_counts={modality: 1},
            cache=self.mm_budget.cache,
        )
        dummy_mm_data = dummy_decoder_data.multi_modal_data

        # Result in the maximum GPU consumption of the model
        dummy_mm_item = dummy_mm_data[modality][0]
        dummy_mm_items = [dummy_mm_item] * max_items_per_batch

        return next(mm_kwargs_group
                    for _, _, mm_kwargs_group in group_mm_kwargs_by_modality(
                        dummy_mm_items,
                        device=self.device,
                        pin_memory=self.pin_memory,
                    ))

    @torch.inference_mode()
    def _dummy_run(
        self,
        num_tokens: int,
        cudagraph_runtime_mode: CUDAGraphMode = CUDAGraphMode.NONE,
        force_attention: bool = False,
        uniform_decode: bool = False,
        skip_eplb: bool = False,
        is_profile: bool = False,
        remove_lora: bool = True,
    ) -> tuple[torch.Tensor, torch.Tensor]:
        """
        Run a dummy forward pass to warm up/profile run or capture the
        CUDA graph for the model.

        Args:
            num_tokens: Number of tokens to run the dummy forward pass.
            cudagraph_runtime_mode: used to control the behavior.
                - CUDAGraphMode.NONE: No cudagraph, for warm up and profile run
                - CUDAGraphMode.PIECEWISE: Piecewise cudagraph.
                - CUDAGraphMode.FULL: Full cudagraph, attention metadata is
                    needed.
            force_attention: If True, always create attention metadata. Used to
                warm up attention backend when mode is NONE.
            uniform_decode: If True, the batch is a uniform decode batch.
            skip_eplb: If True, skip EPLB state update.
            is_profile: If True, this is a profile run.
            remove_lora: If False, dummy LoRAs are not destroyed after the run
        """
        assert cudagraph_runtime_mode in {
            CUDAGraphMode.NONE, CUDAGraphMode.PIECEWISE, CUDAGraphMode.FULL
        }

        # Padding for DP
        num_pad, num_tokens_across_dp = self.get_dp_padding(num_tokens)
        num_tokens += num_pad

        # If cudagraph_mode.decode_mode() == FULL and
        # cudagraph_mode.seperate_routine(). This means that we are using
        # different graphs and/or modes for mixed prefill-decode batches vs.
        # uniform decode batches. A uniform decode batch means that all
        # requests have identical query length, except a potential virtual
        # request (shorter) in the batch account for padding.
        # Uniform decode batch could either be common pure decode, where
        # max_query_len == 1, or speculative decode, where
        # max_query_len == 1 + num_spec_decode_tokens.

        # When setting max_query_len = 1, we switch to and capture the optimized
        # routine of FA2 for pure decode, i.e., Flashdecode + an optimization
        # for GQA/MQA.
        max_query_len = self.uniform_decode_query_len if uniform_decode else \
                                                                num_tokens

        # Set num_scheduled_tokens based on num_tokens and max_num_seqs
        # for dummy run with LoRA so that the num_reqs collectively
        # has num_tokens in total.
        assert num_tokens <= self.scheduler_config.max_num_batched_tokens
        max_num_reqs = self.scheduler_config.max_num_seqs
        if uniform_decode:
            num_reqs = cdiv(num_tokens, max_query_len)
            assert num_reqs <= max_num_reqs, \
                "Do not capture num_reqs > max_num_reqs for uniform batch"
            num_scheduled_tokens_list = [max_query_len] * num_reqs
            if num_tokens % max_query_len != 0:
                num_scheduled_tokens_list[-1] = num_tokens % max_query_len
        else:
            num_reqs = min(num_tokens, max_num_reqs)
            min_tokens_per_req = num_tokens // num_reqs
            num_scheduled_tokens_list = [min_tokens_per_req] * num_reqs
            num_scheduled_tokens_list[-1] += num_tokens % num_reqs

        assert sum(num_scheduled_tokens_list) == num_tokens
        assert len(num_scheduled_tokens_list) == num_reqs
        num_scheduled_tokens = np.array(num_scheduled_tokens_list,
                                        dtype=np.int32)

        attn_metadata: Optional[dict[str, Any]] = None

        # If force_attention is True, we always capture attention. Otherwise,
        # it only happens for cudagraph_runtime_mode=FULL.
        if force_attention or cudagraph_runtime_mode == CUDAGraphMode.FULL:
            attn_metadata = {}

            # Make sure max_model_len is used at the graph capture time.
            self.seq_lens.np[:num_reqs] = self.max_model_len
            self.seq_lens.np[num_reqs:] = 0
            self.seq_lens.copy_to_gpu()

            for kv_cache_group_id, kv_cache_group_spec in enumerate(
                    self.kv_cache_config.kv_cache_groups):
                common_attn_metadata = CommonAttentionMetadata(
                    query_start_loc=self.query_start_loc.gpu[:num_reqs + 1],
                    query_start_loc_cpu=self.query_start_loc.cpu[:num_reqs +
                                                                 1],
                    seq_lens=self.seq_lens.gpu[:num_reqs],
                    seq_lens_cpu=self.seq_lens.cpu[:num_reqs],
                    num_computed_tokens_cpu=self.input_batch.
                    num_computed_tokens_cpu_tensor[:num_reqs],
                    num_reqs=num_reqs,
                    num_actual_tokens=num_tokens,
                    max_query_len=max_query_len,
                    max_seq_len=self.max_model_len,
                    block_table_tensor=self.input_batch.block_table[
                        kv_cache_group_id].get_device_tensor()[:num_reqs],
                    slot_mapping=self.input_batch.
                    block_table[kv_cache_group_id].slot_mapping[:num_tokens],
                    causal=True)

                for attn_group in self.attn_groups[kv_cache_group_id]:
                    attn_metadata_i = attn_group.metadata_builder\
                        .build_for_cudagraph_capture(common_attn_metadata)
                    for layer_name in kv_cache_group_spec.layer_names:
                        attn_metadata[layer_name] = attn_metadata_i

        with self.maybe_dummy_run_with_lora(self.lora_config,
                                            num_scheduled_tokens, remove_lora):
            if self.supports_mm_inputs:
                input_ids = None
                inputs_embeds = self.inputs_embeds.gpu[:num_tokens]
                model_kwargs = {
                    **self._init_model_kwargs(num_tokens),
                    **self._dummy_mm_kwargs(num_reqs),
                }
            else:
                input_ids = self.input_ids.gpu[:num_tokens]
                inputs_embeds = None
                model_kwargs = self._init_model_kwargs(num_tokens)

            if self.uses_mrope:
                positions = self.mrope_positions.gpu[:, :num_tokens]
            else:
                positions = self.positions.gpu[:num_tokens]

            if get_pp_group().is_first_rank:
                intermediate_tensors = None
            else:
                if self.intermediate_tensors is None:
                    self.intermediate_tensors = (
                        self.model.make_empty_intermediate_tensors(
                            batch_size=self.max_num_tokens,
                            dtype=self.model_config.dtype,
                            device=self.device))

                intermediate_tensors = self.sync_and_slice_intermediate_tensors(
                    num_tokens, None, False)
            if cudagraph_runtime_mode == CUDAGraphMode.NONE:
                batch_descriptor = None
            else:
                # filter out the valid batch descriptor
                _cg_mode, batch_descriptor = \
                    self.cudagraph_dispatcher.dispatch(
                        BatchDescriptor(num_tokens=num_tokens,
                                        uniform_decode=uniform_decode))
                # sanity check
                assert cudagraph_runtime_mode == _cg_mode, (
                    f"Cudagraph runtime mode mismatch at dummy_run. "
                    f"Expected {_cg_mode}, but got {cudagraph_runtime_mode}.")

            with self.maybe_randomize_inputs(input_ids), set_forward_context(
                    attn_metadata,
                    self.vllm_config,
                    num_tokens=num_tokens,
                    num_tokens_across_dp=num_tokens_across_dp,
                    cudagraph_runtime_mode=cudagraph_runtime_mode,
                    batch_descriptor=batch_descriptor):
                outputs = self.model(
                    input_ids=input_ids,
                    positions=positions,
                    intermediate_tensors=intermediate_tensors,
                    inputs_embeds=inputs_embeds,
                    **model_kwargs,
                )

            if self.use_aux_hidden_state_outputs:
                hidden_states, _ = outputs
            else:
                hidden_states = outputs

            if self.speculative_config and self.speculative_config.use_eagle():
                assert isinstance(self.drafter, EagleProposer)
                self.drafter.dummy_run(num_tokens)

        # This is necessary to avoid blocking DP.
        # For dummy runs, we typically skip EPLB since we don't have any real
        # requests to process.
        # However, in DP settings, there may be cases when some DP ranks do
        # not have any requests to process, so they're executing dummy batches.
        # In such cases, we still have to trigger EPLB to make sure
        # ranks execute the rearrangement in synchronization.
        if not skip_eplb:
            self.eplb_step(is_dummy=True, is_profile=is_profile)

        logit_indices = np.cumsum(num_scheduled_tokens) - 1
        return hidden_states, hidden_states[logit_indices]

    @torch.inference_mode()
    def _dummy_sampler_run(
        self,
        hidden_states: torch.Tensor,
    ) -> torch.Tensor:
        # The dummy hidden states may contain special values,
        # like `inf` or `nan`.
        # To avoid breaking the sampler, we use a random tensor here instead.
        hidden_states = torch.rand_like(hidden_states)

        logits = self.model.compute_logits(hidden_states, None)
        num_reqs = logits.size(0)

        dummy_tensors = lambda v: torch.full(
            (num_reqs, ), v, device=self.device)

        dummy_metadata = SamplingMetadata(
            temperature=dummy_tensors(0.5),
            all_greedy=False,
            all_random=False,
            top_p=dummy_tensors(0.9),
            top_k=dummy_tensors(logits.size(1) - 1),
            generators={},
            max_num_logprobs=None,
            no_penalties=True,
            prompt_token_ids=None,
            frequency_penalties=dummy_tensors(0.1),
            presence_penalties=dummy_tensors(0.1),
            repetition_penalties=dummy_tensors(0.1),
            output_token_ids=[[] for _ in range(num_reqs)],
            allowed_token_ids_mask=None,
            bad_words_token_ids={},
            logitsprocs=LogitsProcessors(),
        )
        try:
            sampler_output = self.sampler(logits=logits,
                                          sampling_metadata=dummy_metadata)
        except RuntimeError as e:
            if 'out of memory' in str(e):
                raise RuntimeError(
                    "CUDA out of memory occurred when warming up sampler with "
                    f"{num_reqs} dummy requests. Please try lowering "
                    "`max_num_seqs` or `gpu_memory_utilization` when "
                    "initializing the engine.") from e
            else:
                raise e
        if self.speculative_config:
            draft_token_ids = [[0] for _ in range(num_reqs)]
            dummy_spec_decode_metadata = SpecDecodeMetadata.make_dummy(
                draft_token_ids, self.device)

            num_tokens = sum(len(ids) for ids in draft_token_ids)
            # draft_probs = torch.randn(
            #     num_tokens, logits.shape[-1], device=self.device,
            #     dtype=logits.dtype)
            draft_probs = None
            target_logits = torch.randn(num_tokens,
                                        logits.shape[-1],
                                        device=self.device,
                                        dtype=logits.dtype)
            # NOTE(woosuk): Here, we should use int32 because the sampler uses
            # int32 for bonus_token_ids. If the dtype mismatches, re-compilation
            # will occur at runtime.
            bonus_token_ids = torch.zeros(num_reqs,
                                          device=self.device,
                                          dtype=torch.int32)
            self.rejection_sampler(
                dummy_spec_decode_metadata,
                draft_probs,
                target_logits,
                bonus_token_ids,
                dummy_metadata,
            )
        return sampler_output

    def _dummy_pooler_run_task(
        self,
        hidden_states: torch.Tensor,
        task: PoolingTask,
    ) -> PoolerOutput:
        num_tokens = hidden_states.shape[0]
        max_num_reqs = self.scheduler_config.max_num_seqs
        num_reqs = min(num_tokens, max_num_reqs)
        min_tokens_per_req = num_tokens // num_reqs
        num_scheduled_tokens_list = [min_tokens_per_req] * num_reqs
        num_scheduled_tokens_list[-1] += num_tokens % num_reqs
        assert sum(num_scheduled_tokens_list) == num_tokens
        assert len(num_scheduled_tokens_list) == num_reqs

        req_num_tokens = num_tokens // num_reqs

        dummy_prompt_lens = torch.tensor(
            num_scheduled_tokens_list,
            device="cpu",
        )
        dummy_token_ids = torch.zeros((num_reqs, req_num_tokens),
                                      dtype=torch.int32,
                                      device=self.device)

        model = cast(VllmModelForPooling, self.get_model())
        dummy_pooling_params = PoolingParams(task=task)
        to_update = model.pooler.get_pooling_updates(task)
        to_update.apply(dummy_pooling_params)

        dummy_metadata = PoolingMetadata(
            prompt_lens=dummy_prompt_lens,
            prompt_token_ids=dummy_token_ids,
            pooling_params=[dummy_pooling_params] * num_reqs,
        )

        dummy_metadata.build_pooling_cursor(num_scheduled_tokens_list,
                                            device=hidden_states.device)

        try:
            return model.pooler(hidden_states=hidden_states,
                                pooling_metadata=dummy_metadata)
        except RuntimeError as e:
            if 'out of memory' in str(e):
                raise RuntimeError(
                    "CUDA out of memory occurred when warming up pooler "
                    f"({task=}) with {num_reqs} dummy requests. Please try "
                    "lowering `max_num_seqs` or `gpu_memory_utilization` when "
                    "initializing the engine.") from e
            else:
                raise e

    @torch.inference_mode()
    def _dummy_pooler_run(
        self,
        hidden_states: torch.Tensor,
    ) -> PoolerOutput:
        # Find the task that has the largest output for subsequent steps
        output_size = dict[PoolingTask, float]()
        for task in self.get_supported_pooling_tasks():
            # Run a full batch with each task to ensure none of them OOMs
            output = self._dummy_pooler_run_task(hidden_states, task)
            output_size[task] = output.get_data_nbytes()
            del output  # Allow GC

        max_task = max(output_size.items(), key=lambda x: x[1])[0]
        return self._dummy_pooler_run_task(hidden_states, max_task)

    def profile_run(self) -> None:
        # Profile with multimodal encoder & encoder cache.
        if self.supports_mm_inputs:
            if self.model_config.multimodal_config.skip_mm_profiling:
                logger.info(
                    "Skipping memory profiling for multimodal encoder and "
                    "encoder cache.")
            else:
                mm_budget = self.mm_budget
                assert mm_budget is not None

                # TODO: handle encoder-decoder models once we support them.
                if (encoder_budget := mm_budget.get_encoder_budget()) > 0:
                    # NOTE: Currently model is profiled with a single non-text
                    # modality with the max possible input tokens even when
                    # it supports multiple.
                    dummy_modality = mm_budget.get_modality_with_max_tokens()
                    max_mm_items_per_batch = mm_budget \
                        .max_items_per_batch_by_modality[dummy_modality]

                    logger.info(
                        "Encoder cache will be initialized with a budget of "
                        "%s tokens, and profiled with %s %s items of the "
                        "maximum feature size.",
                        encoder_budget,
                        max_mm_items_per_batch,
                        dummy_modality,
                    )

                    # Create dummy batch of multimodal inputs.
                    batched_dummy_mm_inputs = self._get_mm_dummy_batch(
                        dummy_modality,
                        max_mm_items_per_batch,
                    )

                    # Run multimodal encoder.
                    dummy_encoder_outputs = \
                        self.model.get_multimodal_embeddings(
                        **batched_dummy_mm_inputs)

                    sanity_check_mm_encoder_outputs(
                        dummy_encoder_outputs,
                        expected_num_items=max_mm_items_per_batch,
                    )

                    # Cache the dummy encoder outputs.
                    self.encoder_cache["tmp"] = dict(
                        enumerate(dummy_encoder_outputs))

        # Add `is_profile` here to pre-allocate communication buffers
        hidden_states, last_hidden_states \
            = self._dummy_run(self.max_num_tokens, is_profile=True)
        if get_pp_group().is_last_rank:
            if self.is_pooling_model:
                output = self._dummy_pooler_run(hidden_states)
            else:
                output = self._dummy_sampler_run(last_hidden_states)
        else:
            output = None
        self._sync_device()
        del hidden_states, output
        self.encoder_cache.clear()
        gc.collect()

    def capture_model(self) -> None:
        if self.compilation_config.cudagraph_mode == CUDAGraphMode.NONE:
            logger.warning(
                "Skipping CUDA graph capture. To turn on CUDA graph capture, "
                "ensure `cudagraph_mode` was not manually set to `NONE`")
            return
        else:
            self.initialize_cudagraph_capture()

        compilation_counter.num_gpu_runner_capture_triggers += 1

        start_time = time.perf_counter()
        start_free_gpu_memory = torch.cuda.mem_get_info()[0]

        @contextmanager
        def freeze_gc():
            # Optimize garbage collection during CUDA graph capture.
            # Clean up, then freeze all remaining objects from being included
            # in future collections.
            gc.collect()
            should_freeze = not envs.VLLM_ENABLE_CUDAGRAPH_GC
            if should_freeze:
                gc.freeze()
            try:
                yield
            finally:
                if should_freeze:
                    gc.unfreeze()

        # Trigger CUDA graph capture for specific shapes.
        # Capture the large shapes first so that the smaller shapes
        # can reuse the memory pool allocated for the large shapes.
        set_cudagraph_capturing_enabled(True)
        with freeze_gc(), graph_capture(device=self.device):
            cudagraph_mode = self.compilation_config.cudagraph_mode
            if cudagraph_mode.mixed_mode() != CUDAGraphMode.NONE:
                cudagraph_runtime_mode = cudagraph_mode.mixed_mode()

                compilation_cases = list(reversed(self.cudagraph_batch_sizes))
                self._capture_cudagraphs(
                    compilation_cases,
                    cudagraph_runtime_mode=cudagraph_runtime_mode,
                    uniform_decode=False)

            # Capture full cudagraph for uniform decode batches if we have
            # dont already have full mixed prefill-decode cudagraphs
            if cudagraph_mode.decode_mode() == CUDAGraphMode.FULL and \
                cudagraph_mode.separate_routine():
                max_num_tokens = self.scheduler_config.max_num_seqs * \
                        self.uniform_decode_query_len
                decode_cudagraph_batch_sizes = [
                    x for x in self.cudagraph_batch_sizes if
                    x <= max_num_tokens and x >= self.uniform_decode_query_len
                ]
                compilation_cases_decode = list(
                    reversed(decode_cudagraph_batch_sizes))
                self._capture_cudagraphs(
                    compilation_cases=compilation_cases_decode,
                    cudagraph_runtime_mode=CUDAGraphMode.FULL,
                    uniform_decode=True)

        # Disable cudagraph capturing globally, so any unexpected cudagraph
        # capturing will be detected and raise an error after here.
        # Note: We don't put it into graph_capture context manager because
        # we may do lazy capturing in future that still allows capturing
        # after here.
        set_cudagraph_capturing_enabled(False)

        end_time = time.perf_counter()
        end_free_gpu_memory = torch.cuda.mem_get_info()[0]
        elapsed_time = end_time - start_time
        cuda_graph_size = start_free_gpu_memory - end_free_gpu_memory
        # This usually takes 5~20 seconds.
        logger.info("Graph capturing finished in %.0f secs, took %.2f GiB",
                    elapsed_time, cuda_graph_size / (1 << 30))

    def _capture_cudagraphs(self, compilation_cases: list[int],
                            cudagraph_runtime_mode: CUDAGraphMode,
                            uniform_decode: bool):
        assert cudagraph_runtime_mode != CUDAGraphMode.NONE and \
            cudagraph_runtime_mode in [CUDAGraphMode.FULL,
                                        CUDAGraphMode.PIECEWISE]

        # Only rank 0 should print progress bar during capture
        if is_global_first_rank():
            compilation_cases = tqdm(
                compilation_cases,
                disable=not self.load_config.use_tqdm_on_load,
                desc="Capturing CUDA graphs ({}, {})".format(
                    "decode" if uniform_decode else "mixed prefill-decode",
                    cudagraph_runtime_mode.name))
        # We skip EPLB here since we don't want to record dummy metrics
        for num_tokens in compilation_cases:
            for _ in range(self.compilation_config.cudagraph_num_of_warmups):
                # Use CUDAGraphRuntimeStyle.NONE (default) for warmup.
                # But be careful, warm up with `NONE`is orthogonal to
                # if we want to warm up attention or not. This is
                # different from the case where `FULL` implies capture
                # attention while `PIECEWISE` implies no attention.
                force_attention = (
                    cudagraph_runtime_mode == CUDAGraphMode.FULL)
                self._dummy_run(num_tokens,
                                cudagraph_runtime_mode=CUDAGraphMode.NONE,
                                force_attention=force_attention,
                                uniform_decode=uniform_decode,
                                skip_eplb=True,
                                remove_lora=False)
            self._dummy_run(num_tokens,
                            cudagraph_runtime_mode=cudagraph_runtime_mode,
                            uniform_decode=uniform_decode,
                            skip_eplb=True,
                            remove_lora=False)
        self.maybe_remove_all_loras(self.lora_config)

    def initialize_attn_backend(self, kv_cache_config: KVCacheConfig) -> None:
        """
        Initialize the attention backends and attention metadata builders.
        """
        assert len(self.attn_groups) == 0, \
            "Attention backends are already initialized"

        def get_attn_backends_for_layers(
                layer_names: list[str]
        ) -> dict[type[AttentionBackend], list[str]]:
            layers = get_layers_from_vllm_config(self.vllm_config,
                                                 AttentionLayerBase,
                                                 layer_names)
            attn_backends = {}
            attn_backend_layers = defaultdict(list)
            # Dedupe based on full class name; this is a bit safer than
            # using the class itself as the key because when we create dynamic
            # attention backend subclasses (e.g. ChunkedLocalAttention) unless
            # they are cached correctly, there will be different objects per
            # layer.
            for layer_name in layer_names:
                attn_backend = layers[layer_name].get_attn_backend()

                if layer_name in self.kv_sharing_fast_prefill_eligible_layers:
                    attn_backend = create_fast_prefill_custom_backend(
                        "FastPrefill",
                        attn_backend,
                    )

                key = attn_backend.full_cls_name()
                attn_backends[key] = attn_backend
                attn_backend_layers[key].append(layer_name)
            return {
                attn_backends[k]: v
                for k, v in attn_backend_layers.items()
            }

        def create_attn_groups(
            attn_backends_map: dict[AttentionBackend, list[str]],
            kv_cache_spec: KVCacheSpec,
        ) -> list[AttentionGroup]:
            attn_groups: list[AttentionGroup] = []
            for attn_backend, layer_names in attn_backends_map.items():
                attn_metadata_builder_i = attn_backend.get_builder_cls()(
                    kv_cache_spec,
                    layer_names,
                    self.vllm_config,
                    self.device,
                )
                attn_group = AttentionGroup(attn_backend,
                                            attn_metadata_builder_i,
                                            layer_names)
                attn_groups.append(attn_group)
            return attn_groups

        for kv_cache_group_spec in kv_cache_config.kv_cache_groups:
            kv_cache_spec = kv_cache_group_spec.kv_cache_spec
            attn_backends = get_attn_backends_for_layers(
                kv_cache_group_spec.layer_names)
            self.attn_groups.append(
                create_attn_groups(attn_backends, kv_cache_spec))

        # Calculate reorder batch threshold (if needed)
        self.calculate_reorder_batch_threshold()

    def initialize_cudagraph_capture(self) -> None:
        min_cg_support = AttentionCGSupport.ALWAYS
        min_cg_builder_name = None

        for attn_group in self._attn_group_iterator():
            builder = attn_group.metadata_builder
            if builder.cudagraph_support.value < min_cg_support.value:
                min_cg_support = builder.cudagraph_support
                min_cg_builder_name = builder.__class__.__name__

        # Flexible resolve the cudagraph mode
        cudagraph_mode = self.compilation_config.cudagraph_mode
        # check cudagraph for mixed batch is supported
        if cudagraph_mode.mixed_mode() == CUDAGraphMode.FULL \
            and min_cg_support != AttentionCGSupport.ALWAYS:
            msg = (f"CUDAGraphMode.{cudagraph_mode.name} is not supported "
                   f"with {min_cg_builder_name} backend (support: "
                   f"{min_cg_support})")
            if min_cg_support == AttentionCGSupport.NEVER:
                # if not supported any full cudagraphs, just raise it.
                msg += "; please try cudagraph_mode=PIECEWISE, and "\
                    "make sure compilation level is piecewise"
                raise ValueError(msg)

            # attempt to resolve the full cudagraph related mode
            if self.compilation_config.splitting_ops_contain_attention():
                msg += "; setting cudagraph_mode=FULL_AND_PIECEWISE"
                cudagraph_mode = self.compilation_config.cudagraph_mode = \
                    CUDAGraphMode.FULL_AND_PIECEWISE
            else:
                msg += "; setting cudagraph_mode=FULL_DECODE_ONLY"
                cudagraph_mode = self.compilation_config.cudagraph_mode = \
                    CUDAGraphMode.FULL_DECODE_ONLY
            logger.warning(msg)

        # check that if we are doing spec-decode + decode full-cudagraphs it is
        # supported
        if (cudagraph_mode.decode_mode() == CUDAGraphMode.FULL
                and self.uniform_decode_query_len > 1 and min_cg_support.value
                < AttentionCGSupport.UNIFORM_BATCH.value):
            msg = (f"CUDAGraphMode.{cudagraph_mode.name} is not supported"
                   f" with spec-decode for attention backend "
                   f"{min_cg_builder_name} (support: {min_cg_support})")
            if self.compilation_config.splitting_ops_contain_attention():
                msg += "; setting cudagraph_mode=PIECEWISE"
                cudagraph_mode = self.compilation_config.cudagraph_mode = \
                    CUDAGraphMode.PIECEWISE
            else:
                msg += "; setting cudagraph_mode=NONE"
                cudagraph_mode = self.compilation_config.cudagraph_mode = \
                    CUDAGraphMode.NONE
            logger.warning(msg)

        # double check that we can support full cudagraph if they are requested
        # even after automatic downgrades
        if cudagraph_mode.has_full_cudagraphs() \
            and min_cg_support == AttentionCGSupport.NEVER:
            raise ValueError(f"CUDAGraphMode.{cudagraph_mode.name} is not "
                             f"supported with {min_cg_builder_name} backend ("
                             f"support:{min_cg_support}) "
                             "; please try cudagraph_mode=PIECEWISE, "
                             "and make sure compilation level is piecewise")

        # Trigger cudagraph dispatching keys initialization here (after
        # initializing attn backends).
        self.cudagraph_dispatcher.initialize_cudagraph_keys(
            self.compilation_config.cudagraph_mode,
            self.uniform_decode_query_len)

    def calculate_reorder_batch_threshold(self) -> None:
        """
        Check that if any backends reorder batches; that the reordering
        is compatible (e.g., decode threshold is the same)
        """
        for group in self._attn_group_iterator():
            attn_metadata_builder_i = group.metadata_builder

            # check that if any backends reorder batches; that the reordering
            # is compatible (e.g., decode threshold is the same)
            reorder_batch_threshold_i = (
                attn_metadata_builder_i.reorder_batch_threshold)
            if reorder_batch_threshold_i is not None:
                if self.reorder_batch_threshold is not None:
                    if reorder_batch_threshold_i != \
                        self.reorder_batch_threshold:
                        raise ValueError(
                            f"Attention backend reorders decodes with "
                            f"threshold {reorder_batch_threshold_i} but other "
                            f"backend uses threshold "
                            f"{self.reorder_batch_threshold}")
                else:
                    self.reorder_batch_threshold = reorder_batch_threshold_i

    def may_reinitialize_input_batch(self,
                                     kv_cache_config: KVCacheConfig) -> None:
        """
        Re-initialize the input batch if the block sizes are different from
        `[self.cache_config.block_size]`. This usually happens when there
        are multiple KV cache groups.

        Args:
            kv_cache_config: The KV cache configuration.
        """
        block_sizes = [
            kv_cache_group.kv_cache_spec.block_size
            for kv_cache_group in kv_cache_config.kv_cache_groups
        ]
        if block_sizes != [self.cache_config.block_size]:
            assert self.cache_config.cpu_offload_gb == 0, (
                "Cannot re-initialize the input batch when CPU weight "
                "offloading is enabled. See https://github.com/vllm-project/vllm/pull/18298 "  # noqa: E501
                "for more details.")
            self.input_batch = InputBatch(
                max_num_reqs=self.max_num_reqs,
                max_model_len=self.max_model_len,
                max_num_batched_tokens=self.max_num_tokens,
                device=self.device,
                pin_memory=self.pin_memory,
                vocab_size=self.model_config.get_vocab_size(),
                block_sizes=block_sizes,
                is_spec_decode=bool(self.vllm_config.speculative_config),
                logitsprocs=self.input_batch.logitsprocs,
                is_pooling_model=self.is_pooling_model,
            )

    def _allocate_kv_cache_tensors(
            self, kv_cache_config: KVCacheConfig) -> dict[str, torch.Tensor]:
        """
        Initializes the KV cache buffer with the correct size. The buffer needs
        to be reshaped to the desired shape before being used by the models.

        Args:
            kv_cache_config: The KV cache config
        Returns:
            dict[str, torch.Tensor]: A map between layer names to their
            corresponding memory buffer for KV cache.
         """
        kv_cache_raw_tensors: dict[str, torch.Tensor] = {}
        for kv_cache_tensor in kv_cache_config.kv_cache_tensors:
            tensor = torch.zeros(kv_cache_tensor.size,
                                 dtype=torch.int8,
                                 device=self.device)
            for layer_name in kv_cache_tensor.shared_by:
                kv_cache_raw_tensors[layer_name] = tensor

        layer_names = set()
        for group in kv_cache_config.kv_cache_groups:
            for layer_name in group.layer_names:
                if layer_name in self.runner_only_attn_layers:
                    continue
                layer_names.add(layer_name)
        assert layer_names == set(kv_cache_raw_tensors.keys(
        )), "Some layers are not correctly initialized"
        return kv_cache_raw_tensors

    def _attn_group_iterator(self) -> Iterator[AttentionGroup]:
        return itertools.chain.from_iterable(self.attn_groups)

    def _kv_cache_spec_attn_group_iterator(
            self) -> Iterator[tuple[KVCacheSpec, AttentionGroup]]:
        if not self.kv_cache_config.kv_cache_groups:
            return
        for kv_cache_spec_id, attn_groups in enumerate(self.attn_groups):
            for attn_group in attn_groups:
                yield self.kv_cache_config.kv_cache_groups[
                    kv_cache_spec_id].kv_cache_spec, attn_group

    def _reshape_kv_cache_tensors(
        self,
        kv_cache_config: KVCacheConfig,
        kv_cache_raw_tensors: dict[str, torch.Tensor],
    ) -> dict[str, torch.Tensor]:
        """
        Reshape the KV cache tensors to the desired shape and dtype.

        Args:
            kv_cache_config: The KV cache config
            kv_cache_raw_tensors: The KV cache buffer of each layer, with
                correct size but uninitialized shape.
        Returns:
            Dict[str, torch.Tensor]: A map between layer names to their
            corresponding memory buffer for KV cache.
        """
        kv_caches: dict[str, torch.Tensor] = {}
        has_attn, has_mamba = False, False
        for kv_cache_spec, group in self._kv_cache_spec_attn_group_iterator():
            attn_backend = group.backend
            for layer_name in group.layer_names:
                if layer_name in self.runner_only_attn_layers:
                    continue
                raw_tensor = kv_cache_raw_tensors[layer_name]
                assert raw_tensor.numel() % kv_cache_spec.page_size_bytes == 0
                num_blocks = (raw_tensor.numel() //
                              kv_cache_spec.page_size_bytes)
                if isinstance(kv_cache_spec, AttentionSpec):
                    has_attn = True
                    kv_cache_shape = attn_backend.get_kv_cache_shape(
                        num_blocks, kv_cache_spec.block_size,
                        kv_cache_spec.num_kv_heads, kv_cache_spec.head_size)
                    dtype = kv_cache_spec.dtype
                    try:
                        kv_cache_stride_order = \
                            attn_backend.get_kv_cache_stride_order()
                        assert len(kv_cache_stride_order) == len(
                            kv_cache_shape)
                    except (AttributeError, NotImplementedError):
                        kv_cache_stride_order = tuple(
                            range(len(kv_cache_shape)))
                    # The allocation respects the backend-defined stride order
                    # to ensure the semantic remains consistent for each
                    # backend. We first obtain the generic kv cache shape and
                    # then permute it according to the stride order which could
                    # result in a non-contiguous tensor.
                    kv_cache_shape = tuple(kv_cache_shape[i]
                                           for i in kv_cache_stride_order)
                    # Maintain original KV shape view.
                    inv_order = [
                        kv_cache_stride_order.index(i)
                        for i in range(len(kv_cache_stride_order))
                    ]
                    kv_caches[layer_name] = kv_cache_raw_tensors[
                        layer_name].view(dtype).view(kv_cache_shape).permute(
                            *inv_order)
                elif isinstance(kv_cache_spec, MambaSpec):
                    has_mamba = True
                    raw_tensor = kv_cache_raw_tensors[layer_name]
                    state_tensors = []
                    storage_offset_bytes = 0
                    for (shape, dtype) in zip(kv_cache_spec.shapes,
                                              kv_cache_spec.dtypes):
                        dtype_size = get_dtype_size(dtype)
                        num_element_per_page = (
                            kv_cache_spec.page_size_bytes // dtype_size)
                        target_shape = (num_blocks, *shape)
                        stride = torch.empty(target_shape).stride()
                        target_stride = (num_element_per_page, *stride[1:])
                        assert storage_offset_bytes % dtype_size == 0
                        tensor = torch.as_strided(
                            raw_tensor.view(dtype),
                            size=target_shape,
                            stride=target_stride,
                            storage_offset=storage_offset_bytes // dtype_size,
                        )
                        state_tensors.append(tensor)
                        storage_offset_bytes += stride[0] * dtype_size

                    kv_caches[layer_name] = state_tensors
                else:
                    raise NotImplementedError

        if has_attn and has_mamba:
            self._update_hybrid_attention_mamba_layout(kv_caches)

        return kv_caches

    def _update_hybrid_attention_mamba_layout(
            self, kv_caches: dict[str, torch.Tensor]) -> None:
        """
        Update the layout of attention layers from (2, num_blocks, ...) to
        (num_blocks, 2, ...).

        Args:
            kv_caches: The KV cache buffer of each layer.
        """

        for kv_cache_spec, group in self._kv_cache_spec_attn_group_iterator():
            for layer_name in group.layer_names:
                kv_cache = kv_caches[layer_name]
                if (isinstance(kv_cache_spec, AttentionSpec)
                        and kv_cache.shape[0] == 2):
                    assert kv_cache.shape[1] != 2, \
                        "Fail to determine whether the layout is " \
                        "(2, num_blocks, ...) or (num_blocks, 2, ...) for " \
                        f"a tensor of shape {kv_cache.shape}"
                    hidden_size = kv_cache.shape[2:].numel()
                    kv_cache.as_strided_(size=kv_cache.shape,
                                         stride=(hidden_size, 2 * hidden_size,
                                                 *kv_cache.stride()[2:]))

    def initialize_kv_cache_tensors(
            self, kv_cache_config: KVCacheConfig) -> dict[str, torch.Tensor]:
        """
        Initialize the memory buffer for KV cache.

        Args:
            kv_cache_config: The KV cache config
        Returns:
            Dict[str, torch.Tensor]: A map between layer names to their
            corresponding memory buffer for KV cache.
        """
        # Initialize the memory buffer for KV cache
        kv_cache_raw_tensors = self._allocate_kv_cache_tensors(kv_cache_config)
        # Change the memory buffer to the desired shape
        kv_caches = self._reshape_kv_cache_tensors(kv_cache_config,
                                                   kv_cache_raw_tensors)

        # Set up cross-layer KV cache sharing
        for layer_name, target_layer_name in self.shared_kv_cache_layers.items(
        ):
            logger.debug("%s reuses KV cache of %s", layer_name,
                         target_layer_name)
            kv_caches[layer_name] = kv_caches[target_layer_name]

        bind_kv_cache(kv_caches,
                      self.compilation_config.static_forward_context,
                      self.kv_caches)
        return kv_caches

    def maybe_add_kv_sharing_layers_to_kv_cache_groups(
            self, kv_cache_config: KVCacheConfig) -> None:
        """
        Add layers that re-use KV cache to KV cache group of its target layer.
        Mapping of KV cache tensors happens in `initialize_kv_cache_tensors()`
        """
        if not self.shared_kv_cache_layers:
            # No cross-layer KV sharing, return
            return

        add_kv_sharing_layers_to_kv_cache_groups(
            self.shared_kv_cache_layers,
            kv_cache_config.kv_cache_groups,
            self.runner_only_attn_layers,
        )

        if self.cache_config.kv_sharing_fast_prefill:
            # In You Only Cache Once (https://arxiv.org/abs/2405.05254) or other
            # similar KV sharing setups, only the layers that generate KV caches
            # are involved in the prefill phase, enabling prefill to early exit.
            attn_layers = get_layers_from_vllm_config(self.vllm_config,
                                                      Attention)
            for layer_name in reversed(attn_layers):
                if layer_name in self.shared_kv_cache_layers:
                    self.kv_sharing_fast_prefill_eligible_layers.add(
                        layer_name)
                else:
                    break

    def initialize_kv_cache(self, kv_cache_config: KVCacheConfig) -> None:
        """
        Initialize KV cache based on `kv_cache_config`.
        Args:
            kv_cache_config: Configuration for the KV cache, including the KV
            cache size of each layer
        """
        kv_cache_config = deepcopy(kv_cache_config)
        self.kv_cache_config = kv_cache_config
        self.may_reinitialize_input_batch(kv_cache_config)
        self.may_add_encoder_only_layers_to_kv_cache_config()
        self.maybe_add_kv_sharing_layers_to_kv_cache_groups(kv_cache_config)
        self.initialize_attn_backend(kv_cache_config)
        kv_caches = self.initialize_kv_cache_tensors(kv_cache_config)

        if self.speculative_config and self.speculative_config.use_eagle():
            assert isinstance(self.drafter, EagleProposer)
            # validate all draft model layers belong to the same kv cache
            # group
            self.drafter.validate_same_kv_cache_group(kv_cache_config)

        if has_kv_transfer_group():
            get_kv_transfer_group().register_kv_caches(kv_caches)
            if self.device.type == 'xpu':
                get_kv_transfer_group().set_host_xfer_buffer_ops(
                    copy_kv_blocks)

        if self.dcp_world_size > 1:
            layer_names = self.attn_groups[0][0].layer_names
            layers = get_layers_from_vllm_config(self.vllm_config,
                                                 AttentionLayerBase,
                                                 layer_names)
            for layer in layers.values():
                assert layer.impl.need_to_return_lse_for_decode, (
                    "DCP requires attention impls to return"
                    " the softmax lse for decode, but the impl "
                    f"{layer.impl.__class__.__name__} "
                    "does not return the softmax lse for decode.")

    def may_add_encoder_only_layers_to_kv_cache_config(self) -> None:
        """
        Add encoder-only layers to the KV cache config.
        """
        block_size = self.vllm_config.cache_config.block_size
        use_mla = self.vllm_config.model_config.use_mla
        encoder_only_attn_specs: dict[AttentionSpec,
                                      list[str]] = defaultdict(list)
        attn_layers = get_layers_from_vllm_config(self.vllm_config, Attention)
        for layer_name, attn_module in attn_layers.items():
            if attn_module.attn_type == AttentionType.ENCODER_ONLY:
                attn_spec = EncoderOnlyAttentionSpec(
                    block_size=block_size,
                    num_kv_heads=attn_module.num_kv_heads,
                    head_size=attn_module.head_size,
                    dtype=self.kv_cache_dtype,
                    use_mla=use_mla)
                encoder_only_attn_specs[attn_spec].append(layer_name)
                self.runner_only_attn_layers.add(layer_name)
        if len(encoder_only_attn_specs) > 0:
            assert len(
                encoder_only_attn_specs
            ) == 1, "Only support one encoder-only attention spec now"
            spec, layer_names = encoder_only_attn_specs.popitem()
            self.kv_cache_config.kv_cache_groups.append(
                KVCacheGroupSpec(layer_names=layer_names, kv_cache_spec=spec))

    def get_kv_cache_spec(self) -> dict[str, KVCacheSpec]:
        """
        Generates the KVCacheSpec by parsing the kv cache format from each
        Attention module in the static forward context.
        Returns:
            KVCacheSpec: A dictionary mapping layer names to their KV cache
            format. Layers that do not need KV cache are not included.
        """

        block_size = self.vllm_config.cache_config.block_size
        use_mla = self.vllm_config.model_config.use_mla
        kv_cache_spec: dict[str, KVCacheSpec] = {}
        attn_layers = get_layers_from_vllm_config(self.vllm_config, Attention)
        for layer_name, attn_module in attn_layers.items():
            if (kv_tgt_layer :=
                    attn_module.kv_sharing_target_layer_name) is not None:
                # The layer doesn't need its own KV cache and will use that of
                # the target layer. We skip creating a KVCacheSpec for it, so
                # that KV cache management logic will act as this layer does
                # not exist, and doesn't allocate KV cache for the layer. This
                # enables the memory saving of cross-layer kv sharing, allowing
                # a given amount of memory to accommodate longer context lengths
                # or enable more requests to be processed simultaneously.
                self.shared_kv_cache_layers[layer_name] = kv_tgt_layer
                continue

            # TODO: Support other attention modules, e.g., cross-attention
            # TODO(lucas): move the attention specs into the model layers like
            # the attention backends
            if attn_module.attn_type == AttentionType.DECODER:
                if attn_module.sliding_window is not None:
                    kv_cache_spec[layer_name] = SlidingWindowSpec(
                        block_size=block_size,
                        num_kv_heads=attn_module.num_kv_heads,
                        head_size=attn_module.head_size,
                        dtype=self.kv_cache_dtype,
                        sliding_window=attn_module.sliding_window,
                        use_mla=use_mla)
                elif self.attention_chunk_size is not None \
                        and isinstance(attn_module, ChunkedLocalAttention):
                    kv_cache_spec[layer_name] = ChunkedLocalAttentionSpec(
                        block_size=block_size,
                        num_kv_heads=attn_module.num_kv_heads,
                        head_size=attn_module.head_size,
                        dtype=self.kv_cache_dtype,
                        attention_chunk_size=self.attention_chunk_size,
                        use_mla=use_mla)
                else:
                    kv_cache_spec[layer_name] = FullAttentionSpec(
                        block_size=block_size,
                        num_kv_heads=attn_module.num_kv_heads,
                        head_size=attn_module.head_size,
                        dtype=self.kv_cache_dtype,
                        use_mla=use_mla)
            elif attn_module.attn_type in (AttentionType.ENCODER,
                                           AttentionType.ENCODER_ONLY):
                # encoder-only attention does not need KV cache.
                continue
            elif attn_module.attn_type == AttentionType.ENCODER_DECODER:
                raise NotImplementedError
            else:
                raise ValueError(
                    f"Unknown attention type: {attn_module.attn_type}")

        mamba_layers = get_layers_from_vllm_config(self.vllm_config, MambaBase)
        if len(mamba_layers) > 0:
            if self.vllm_config.speculative_config is not None:
                raise NotImplementedError(
                    "Mamba with speculative decoding is not supported yet.")
            if self.vllm_config.cache_config.enable_prefix_caching:
                raise NotImplementedError(
                    "Prefix caching is not supported for Mamba yet.")
            max_model_len = self.vllm_config.model_config.max_model_len

            page_size_padded = (
                self.vllm_config.cache_config.mamba_page_size_padded)

            # Set block_size to max_model_len, so that mamba model will always
            # have only one block in the KV cache.
            for layer_name, mamba_module in mamba_layers.items():
                kv_cache_spec[layer_name] = MambaSpec(
                    shapes=mamba_module.get_state_shape(),
                    dtypes=mamba_module.get_state_dtype(),
                    block_size=max_model_len,
                    page_size_padded=page_size_padded,
                    mamba_type=mamba_module.mamba_type)

        return kv_cache_spec

    def _to_list(self, sampled_token_ids: torch.Tensor) -> list[list[int]]:
        # This is a short term mitigation for issue mentioned in
        # https://github.com/vllm-project/vllm/issues/22754.
        # `tolist` would trigger a cuda wise stream sync, which
        # would block other copy ops from other cuda streams.
        # A cuda event sync would avoid such a situation. Since
        # this is in the critical path of every single model
        # forward loop, this has caused perf issue for a disagg
        # setup.
        pinned = self.sampled_token_ids_pinned_cpu[:sampled_token_ids.shape[0]]
        pinned.copy_(sampled_token_ids, non_blocking=True)
        self.transfer_event.record()
        self.transfer_event.synchronize()
        return pinned.tolist()<|MERGE_RESOLUTION|>--- conflicted
+++ resolved
@@ -1672,16 +1672,14 @@
                 * self.cache_config.block_size
                         # * 16
         #    3.3 scheduled_new_reqs (num_computed_tokens)
-        for i in range(len(scheduler_output.scheduled_new_reqs)): # TODO also do this for cached requests
+        for i in range(len(scheduler_output.scheduled_new_reqs)):
             sr = scheduler_output.scheduled_new_reqs[i]
             sr.num_computed_tokens += req_ntokens_to_skip[sr.req_id]
-        # for rid in scheduler_output.scheduled_cached_reqs.req_ids:
-        #     req = self.requests[rid]
         scc = scheduler_output.scheduled_cached_reqs
         for i in range(len(scc.req_ids)):
             rid = scc.req_ids[i]
             scc.num_computed_tokens[i] += req_ntokens_to_skip[rid]
-            # NOTE maybe PP is broken here because
+            # NOTE (nathan) maybe PP is broken here because
             #      we don't manipulate new_token_ids
             #      in the cached request data
 
@@ -1704,7 +1702,6 @@
         if envs.VLLM_V1_SPANS_DEBUG:
             ts_repo = time.time()
             repo_count = len(blocks_to_reposition)
-<<<<<<< HEAD
         # figure out destination block IDs
         dest_ids = []
         valid_blocks_to_reposition = []
@@ -1717,24 +1714,14 @@
                 # breakpoint()
                 print('INDEX_ERROR could not run reposition request:', req, e)
 
-        if len(valid_blocks_to_reposition) < 600:
-            self._repositionings_handler(valid_blocks_to_reposition,
-                                         dest_ids)
-        else:
-            bs = 400
+        if len(valid_blocks_to_reposition) > 0:
+            bs = 512
             for i in range(0, len(valid_blocks_to_reposition), bs):
                 j = i+bs
                 repo_batch = valid_blocks_to_reposition[i:j]
                 dest_batch = dest_ids[i:j]
                 self._repositionings_handler(repo_batch,
                                              dest_batch)
-=======
-        if len(blocks_to_reposition) > 0:
-            bs = 512
-            for i in range(0, len(blocks_to_reposition), bs):
-                repo_batch = blocks_to_reposition[i:i+bs]
-                self._repositionings_handler(repo_batch)
->>>>>>> 1c3cd0e0
         if envs.VLLM_V1_SPANS_DEBUG and repo_count > 0:
             torch.cuda.synchronize()
             t_repo = time.time() - ts_repo
@@ -1745,97 +1732,88 @@
     def _repositionings_handler(self, blocks_to_reposition,
                                 destination_block_ids):
         num_repos = len(blocks_to_reposition)
-        if envs.VLLM_V1_SPANS_DEBUG and num_repos > 0:
+        if envs.VLLM_V1_SPANS_DEBUG:
             print(
                 f'[SPANS -> gpu_model_runner] ' \
                     f'reposition block count: {num_repos}'
             )
-<<<<<<< HEAD
-        if num_repos > 0:
-=======
-        if not envs.VLLM_V1_SPANS_DISABLE_REPOSITION:
->>>>>>> 1c3cd0e0
-            kvc_positions = torch.tensor(
-                [d.cached_pos for d in blocks_to_reposition],
-                dtype=torch.long,
-                device=self.kv_caches[0].device).unsqueeze(-1)
-            prt_positions = torch.tensor(
-                [d.prompt_pos for d in blocks_to_reposition],
-                dtype=torch.long,
-                device=self.kv_caches[0].device).unsqueeze(-1)
-            block_ids = torch.tensor(
-                [d.cached_blockid for d in blocks_to_reposition],
-                dtype=torch.long,
-                device=self.kv_caches[0].device)
-            dest_block_ids = torch.tensor(
-                destination_block_ids,
-                dtype=torch.long,
-                device=self.kv_caches[0].device)
-
-            # (self.kv_caches shape):
-            # [nlay, kv, maxblocks, blocksize, headcount, headsize]
-            concerned_vectors = [
-                x[0, block_ids, :, :, :] for x in self.kv_caches
-            ]  # -> [nlay, blockids, blocksize, headcount, headsize]
-            bids, bsize, hcount, hsize = concerned_vectors[0].shape
-
-            template_tensor = torch.arange(
-                bsize, dtype=torch.long,
-                device=self.kv_caches[0].device).unsqueeze(0)
-            pos_depos = kvc_positions + template_tensor
-            pos_repos = prt_positions + template_tensor
-
-            # precision highly affects the outputs
-            PRECISION = torch.float32
-            DEF_PRECISION = self.kv_caches[0].dtype
-
-            # do the rotation
-            # note: PPMissingLayer is for pipeline parallel support
-            if not hasattr(self, 'rotate'):
-                if not isinstance(self.model.model.layers[0], PPMissingLayer):
-                    self.rotate = self.model.model.layers[
-                        0].self_attn.rotary_emb
-                else:
-                    for lay in self.model.model.layers:
-                        if not isinstance(lay, PPMissingLayer):
-                            self.rotate = lay.self_attn.rotary_emb
-                            break
-            assert pos_depos.shape[0] == concerned_vectors[0].shape[0]
-
-
-            if num_repos > 100:
-                for i, k_vectors in enumerate(concerned_vectors):
-                    k_vectors_tmp, _ = self.rotate.forward_native(
-                        pos_depos,
-                        k_vectors.to(PRECISION),
-                        invert_rotation_angle=True)
-                    k_vectors_tmp, _ = self.rotate.forward_native(
-                       pos_repos, k_vectors_tmp)
-<<<<<<< HEAD
-                    self.kv_caches[i][0, dest_block_ids, ...] = \
-=======
-                    self.kv_caches[i][0, block_ids, ...] = \
->>>>>>> 1c3cd0e0
-                        k_vectors_tmp.to(DEF_PRECISION)
-                    self.kv_caches[i][1, dest_block_ids, ...] = \
-                        self.kv_caches[i][1, block_ids]
+        kvc_positions = torch.tensor(
+            [d.cached_pos for d in blocks_to_reposition],
+            dtype=torch.long,
+            device=self.kv_caches[0].device).unsqueeze(-1)
+        prt_positions = torch.tensor(
+            [d.prompt_pos for d in blocks_to_reposition],
+            dtype=torch.long,
+            device=self.kv_caches[0].device).unsqueeze(-1)
+        block_ids = torch.tensor(
+            [d.cached_blockid for d in blocks_to_reposition],
+            dtype=torch.long,
+            device=self.kv_caches[0].device)
+        dest_block_ids = torch.tensor(
+            destination_block_ids,
+            dtype=torch.long,
+            device=self.kv_caches[0].device)
+
+        # (self.kv_caches shape):
+        # [nlay, kv, maxblocks, blocksize, headcount, headsize]
+        concerned_vectors = [
+            x[0, block_ids, :, :, :] for x in self.kv_caches
+        ]  # -> [nlay, blockids, blocksize, headcount, headsize]
+        bids, bsize, hcount, hsize = concerned_vectors[0].shape
+
+        template_tensor = torch.arange(
+            bsize, dtype=torch.long,
+            device=self.kv_caches[0].device).unsqueeze(0)
+        pos_depos = kvc_positions + template_tensor
+        pos_repos = prt_positions + template_tensor
+
+        # precision highly affects the outputs
+        PRECISION = torch.float32
+        DEF_PRECISION = self.kv_caches[0].dtype
+
+        # do the rotation
+        # note: PPMissingLayer is for pipeline parallel support
+        if not hasattr(self, 'rotate'):
+            if not isinstance(self.model.model.layers[0], PPMissingLayer):
+                self.rotate = self.model.model.layers[
+                    0].self_attn.rotary_emb
             else:
-                nlays = len(concerned_vectors)
-                kvecs = torch.cat(concerned_vectors, dim=0).to(PRECISION)
+                for lay in self.model.model.layers:
+                    if not isinstance(lay, PPMissingLayer):
+                        self.rotate = lay.self_attn.rotary_emb
+                        break
+        assert pos_depos.shape[0] == concerned_vectors[0].shape[0]
+
+
+        if num_repos > 100:
+            for i, k_vectors in enumerate(concerned_vectors):
                 k_vectors_tmp, _ = self.rotate.forward_native(
-                    pos_depos.repeat(nlays, 1),
-                    kvecs,
+                    pos_depos,
+                    k_vectors.to(PRECISION),
                     invert_rotation_angle=True)
                 k_vectors_tmp, _ = self.rotate.forward_native(
-                    pos_repos.repeat(nlays, 1),
-                    k_vectors_tmp)
-                k_vectors_tmp = k_vectors_tmp.reshape(nlays,
-                                                      *concerned_vectors[0].shape)
-                for i in range(len(self.kv_caches)):
-                    self.kv_caches[i][0, dest_block_ids, ...] = \
-                        k_vectors_tmp[i].to(DEF_PRECISION)
-                    self.kv_caches[i][1, dest_block_ids, ...] = \
-                        self.kv_caches[i][1, block_ids]
+                    pos_repos, k_vectors_tmp)
+                self.kv_caches[i][0, dest_block_ids, ...] = \
+                    k_vectors_tmp.to(DEF_PRECISION)
+                self.kv_caches[i][1, dest_block_ids, ...] = \
+                    self.kv_caches[i][1, block_ids]
+        else:
+            nlays = len(concerned_vectors)
+            kvecs = torch.cat(concerned_vectors, dim=0).to(PRECISION)
+            k_vectors_tmp, _ = self.rotate.forward_native(
+                pos_depos.repeat(nlays, 1),
+                kvecs,
+                invert_rotation_angle=True)
+            k_vectors_tmp, _ = self.rotate.forward_native(
+                pos_repos.repeat(nlays, 1),
+                k_vectors_tmp)
+            k_vectors_tmp = k_vectors_tmp.reshape(nlays,
+                                                    *concerned_vectors[0].shape)
+            for i in range(len(self.kv_caches)):
+                self.kv_caches[i][0, dest_block_ids, ...] = \
+                    k_vectors_tmp[i].to(DEF_PRECISION)
+                self.kv_caches[i][1, dest_block_ids, ...] = \
+                    self.kv_caches[i][1, block_ids]
 
     def _preprocess(
         self,
