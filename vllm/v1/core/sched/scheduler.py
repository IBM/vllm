--- conflicted
+++ resolved
@@ -401,35 +401,6 @@
                     assert num_external_computed_tokens > 0
                     num_new_tokens = 0
                 # Number of tokens to be scheduled.
-<<<<<<< HEAD
-                # We use `request.num_tokens` instead of
-                # `request.num_prompt_tokens` to consider the resumed requests,
-                # which have output tokens.
-                num_new_tokens = request.num_tokens - num_computed_tokens
-                if (0 < self.scheduler_config.long_prefill_token_threshold <
-                        num_new_tokens):
-                    num_new_tokens = (
-                        self.scheduler_config.long_prefill_token_threshold)
-                num_new_tokens = min(num_new_tokens, token_budget)
-                assert num_new_tokens > 0
-
-                if envs.VLLM_V1_USE_DEMO_LOGGING:
-                    logger.info("request_id:          %s", request.request_id)
-                    logger.info("num_tokens:          %d", request.num_tokens)
-                    logger.info("num_computed_tokens: %d", num_computed_tokens)
-                    logger.info("num_new_tokens:      %d", num_new_tokens)
-
-                # Schedule encoder inputs.
-                if request.has_encoder_inputs:
-                    (encoder_inputs_to_schedule, num_new_tokens,
-                     new_encoder_budget) = self._try_schedule_encoder_inputs(
-                         request, num_computed_tokens, num_new_tokens,
-                         encoder_budget)
-                    if num_new_tokens == 0:
-                        # The request cannot be scheduled.
-                        break
-=======
->>>>>>> dec66d25
                 else:
                     # We use `request.num_tokens` instead of
                     # `request.num_prompt_tokens` to consider the resumed
