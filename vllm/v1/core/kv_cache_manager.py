--- conflicted
+++ resolved
@@ -32,13 +32,9 @@
     Scheduler and KVCacheManager, to hide KVCacheManager's internal data
     structure from the Scheduler.
     """
-<<<<<<< HEAD
-    blocks: tuple[list[KVCacheBlock], ...]
+
+    blocks: tuple[Sequence[KVCacheBlock], ...]
     blocks_to_reposition: list[BlockRepositionRequest]
-=======
-
-    blocks: tuple[Sequence[KVCacheBlock], ...]
->>>>>>> 8ac3a414
     """
     `blocks[i][j]` refers to the i-th kv_cache_group
     and the j-th block of tokens.We don't use block of
@@ -56,17 +52,12 @@
     def __add__(self, other: "KVCacheBlocks") -> "KVCacheBlocks":
         """Adds two KVCacheBlocks instances."""
         return KVCacheBlocks(
-<<<<<<< HEAD
-            tuple(blk1 + blk2
-                  for blk1, blk2 in zip(self.blocks, other.blocks)),
-            self.blocks_to_reposition + other.blocks_to_reposition)
-=======
             tuple(
                 list(itertools.chain(blk1, blk2))
                 for blk1, blk2 in zip(self.blocks, other.blocks)
-            )
-        )
->>>>>>> 8ac3a414
+            ),
+            self.blocks_to_reposition + other.blocks_to_reposition,
+        )
 
     @overload
     def get_block_ids(
@@ -103,15 +94,10 @@
         return [block.block_id for block in self.blocks[0] if block.block_hash is None]
 
     def new_empty(self) -> "KVCacheBlocks":
-<<<<<<< HEAD
-        """Creates a new KVCacheBlocks instance with no blocks."""
-        return KVCacheBlocks(tuple([] for _ in range(len(self.blocks))), [])
-=======
         """
         Creates a new KVCacheBlocks instance with no blocks.
         """
-        return KVCacheBlocks(tuple(() for _ in range(len(self.blocks))))
->>>>>>> 8ac3a414
+        return KVCacheBlocks(tuple(() for _ in range(len(self.blocks))), [])
 
 
 class KVCacheManager:
@@ -172,7 +158,7 @@
         #
         # We use nested tuples to ensure the empty KVCacheBlocks is immutable.
         self.empty_kv_cache_blocks = KVCacheBlocks(
-            tuple(() for _ in range(self.num_kv_cache_groups))
+            tuple(() for _ in range(self.num_kv_cache_groups)), []
         )
 
     @property
@@ -223,34 +209,41 @@
         # could slightly improve performance in the future.
         max_cache_hit_length = request.num_tokens - 1
         computed_blocks, num_new_computed_tokens = (
-<<<<<<< HEAD
-            self.coordinator.find_longest_cache_hit(request.block_hashes,
-                                                    max_cache_hit_length))
+            self.coordinator.find_longest_cache_hit(
+                request.block_hashes, max_cache_hit_length
+            )
+        )
+
         if envs.VLLM_V1_SPANS_DEBUG:
             print(
-                "[SPANS -> kv_cache_manager] here's the blocks hashed in " \
-                    "this request:",
-                [str(abs(b.hash_value))[:4] for b in request.block_hashes])
+                "[SPANS -> kv_cache_manager] here's the blocks hashed in this request:",
+                [str(abs(b.hash_value))[:4] for b in request.block_hashes],
+            )
             kvcache_contents = [
                 str(abs(b.block_hash.block_hash.hash_value))[:4]
-                if b.block_hash else None for b in self.block_pool.blocks
+                if b.block_hash
+                else None
+                for b in self.block_pool.blocks
                 if b._block_hash
             ]
             if len(kvcache_contents) > 32:
                 kvcache_contents = kvcache_contents[:32] + [
-                    '... (too long to print it all)'
+                    "... (too long to print it all)"
                 ]
             print(
-                "[SPANS -> kv_cache_manager] here's the contents of the " \
-                    "kv cache:",
-                kvcache_contents)
+                "[SPANS -> kv_cache_manager] here's the contents of the kv cache:",
+                kvcache_contents,
+            )
             print(
-                "[SPANS -> kv_cache_manager] here's the number of blocks " \
-                    "that hit the cache:",
+                "[SPANS -> kv_cache_manager] here's the number of blocks "
+                "that hit the cache:",
                 [
                     str(abs(b.block_hash.block_hash.hash_value))[:4]
-                    if b.block_hash else None for b in computed_blocks[0]
-                ])
+                    if b.block_hash
+                    else None
+                    for b in computed_blocks[0]
+                ],
+            )
 
         blocks_to_reposition = []
         if envs.VLLM_V1_SPANS_ENABLED:
@@ -261,28 +254,22 @@
                 kvc_pos = b.position
                 if envs.VLLM_V1_SPANS_DEBUG:
                     print(
-                        f"[SPANS -> kv_cache_manager] checking block " \
-                        f"{b.block_id} with prompot pos {prompt_pos} " \
+                        f"[SPANS -> kv_cache_manager] checking block "
+                        f"{b.block_id} with prompot pos {prompt_pos} "
                         f"and kv pos {kvc_pos}"
                     )
                 assert isinstance(kvc_pos, int)
                 if kvc_pos != prompt_pos:
                     if envs.VLLM_V1_SPANS_DEBUG:
                         print(
-                            f"[SPANS -> kv_cache_manager] from pos: {kvc_pos} "\
+                            f"[SPANS -> kv_cache_manager] from pos: {kvc_pos} "
                             f"to prompt pos: {prompt_pos} repositioning needed"
                         )
 
                     blocks_to_reposition.append(
-                        BlockRepositionRequest(b.block_id, kvc_pos,
-                                               prompt_pos))
+                        BlockRepositionRequest(b.block_id, kvc_pos, prompt_pos)
+                    )
                     b.position = int(prompt_pos)
-=======
-            self.coordinator.find_longest_cache_hit(
-                request.block_hashes, max_cache_hit_length
-            )
-        )
->>>>>>> 8ac3a414
 
         if self.log_stats:
             assert self.prefix_cache_stats is not None
@@ -292,12 +279,9 @@
                 preempted=request.num_preemptions > 0,
             )
 
-<<<<<<< HEAD
-        return KVCacheBlocks(computed_blocks, blocks_to_reposition),\
-                num_new_computed_tokens
-=======
-        return self.create_kv_cache_blocks(computed_blocks), num_new_computed_tokens
->>>>>>> 8ac3a414
+        return self.create_kv_cache_blocks(
+            computed_blocks, blocks_to_reposition
+        ), num_new_computed_tokens
 
     def allocate_slots(
         self,
@@ -403,11 +387,7 @@
         # P/D: delay caching blocks if we have to recv from
         # remote. Update state for locally cached blocks.
         if not self.enable_caching or delay_cache_blocks:
-<<<<<<< HEAD
-            return KVCacheBlocks(new_blocks, [])
-=======
-            return self.create_kv_cache_blocks(new_blocks)
->>>>>>> 8ac3a414
+            return self.create_kv_cache_blocks(new_blocks, [])
 
         # NOTE(woosuk): We want to commit (cache) up to num_computed_tokens +
         # num_new_tokens, but must exclude "non-committable" tokens (e.g.,
@@ -418,11 +398,7 @@
         )
         self.coordinator.cache_blocks(request, num_tokens_to_cache)
 
-<<<<<<< HEAD
-        return KVCacheBlocks(new_blocks, [])
-=======
-        return self.create_kv_cache_blocks(new_blocks)
->>>>>>> 8ac3a414
+        return self.create_kv_cache_blocks(new_blocks, [])
 
     def free(self, request: Request) -> None:
         """Free the blocks allocated for the request.
@@ -494,11 +470,7 @@
 
     def get_blocks(self, request_id: str) -> KVCacheBlocks:
         """Get the blocks of a request."""
-<<<<<<< HEAD
-        return KVCacheBlocks(self.coordinator.get_blocks(request_id), [])
-=======
-        return self.create_kv_cache_blocks(self.coordinator.get_blocks(request_id))
->>>>>>> 8ac3a414
+        return self.create_kv_cache_blocks(self.coordinator.get_blocks(request_id), [])
 
     def get_block_ids(self, request_id: str) -> tuple[list[int], ...]:
         """Get the block ids of a request."""
@@ -509,15 +481,14 @@
         if self.enable_caching:
             self.coordinator.cache_blocks(request, num_computed_tokens)
 
-<<<<<<< HEAD
-    def create_empty_block_list(self) -> KVCacheBlocks:
-        """Creates a new KVCacheBlocks instance with no blocks."""
-        return KVCacheBlocks(
-            tuple([] for _ in range(self.num_kv_cache_groups)), [])
-=======
     def create_kv_cache_blocks(
-        self, blocks: tuple[list[KVCacheBlock], ...]
+        self,
+        blocks: tuple[list[KVCacheBlock], ...],
+        blocks_to_reposition: list[BlockRepositionRequest],
     ) -> KVCacheBlocks:
         # Only create new KVCacheBlocks for non-empty blocks
-        return KVCacheBlocks(blocks) if any(blocks) else self.empty_kv_cache_blocks
->>>>>>> 8ac3a414
+        return (
+            KVCacheBlocks(blocks, blocks_to_reposition)
+            if any(blocks)
+            else self.empty_kv_cache_blocks
+        )