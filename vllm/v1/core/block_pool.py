--- conflicted
+++ resolved
@@ -1,18 +1,9 @@
 # SPDX-License-Identifier: Apache-2.0
 # SPDX-FileCopyrightText: Copyright contributors to the vLLM project
-<<<<<<< HEAD
-from collections import defaultdict
-from collections.abc import Iterable
-from typing import Optional
-
-import vllm.envs as envs
-from vllm.distributed.kv_events import (MEDIUM_GPU, AllBlocksCleared,
-                                        BlockRemoved, BlockStored,
-                                        KVCacheEvent)
-=======
 from collections.abc import Iterable, Sequence
 from typing import Any
 
+import vllm.envs as envs
 from vllm.distributed.kv_events import (
     MEDIUM_GPU,
     AllBlocksCleared,
@@ -20,7 +11,6 @@
     BlockStored,
     KVCacheEvent,
 )
->>>>>>> 8ac3a414
 from vllm.logger import init_logger
 from vllm.v1.core.kv_cache_utils import (
     BlockHash,
@@ -279,8 +269,12 @@
                 )
             )
 
-    def _set_block_positions(self, new_full_blocks: list[KVCacheBlock],
-                             blocks: list[KVCacheBlock], request: Request):
+    def _set_block_positions(
+        self,
+        new_full_blocks: list[KVCacheBlock],
+        blocks: list[KVCacheBlock],
+        request: Request,
+    ):
         """Sets the positions of new full blocks in the KV cache.
 
         This function assigns positions to newly filled blocks based
@@ -309,16 +303,23 @@
                 if envs.VLLM_V1_SPANS_DEBUG:
                     # this prints the tokens assigned to a new block
                     # in the KV cache
-                    blk_tks = request.all_token_ids[pos:pos + 16]
+                    blk_tks = request.all_token_ids[pos : pos + 16]
                     assert blk.block_hash is not None
-                    bhash = str(abs(blk.block_hash.block_hash.hash_value)
-                                )[:4] if blk.block_hash.block_hash else None
-                    print('[SPANS -> block_pool] assigning to pos', pos,
-                          'with hash', bhash, 'block: ', blk_tks)
+                    bhash = str(blk.block_hash)[:4] if blk.block_hash else None
+                    print(
+                        "[SPANS -> block_pool] assigning to pos",
+                        pos,
+                        "with hash",
+                        bhash,
+                        "block: ",
+                        blk_tks,
+                    )
             pos += 16
         if envs.VLLM_V1_SPANS_DEBUG:
-            print('[SPANS -> block_pool] assigned block count now ->',
-                  len([b for b in self.blocks if b._block_hash]))
+            print(
+                "[SPANS -> block_pool] assigned block count now ->",
+                len([b for b in self.blocks if b._block_hash]),
+            )
 
     def get_new_blocks(self, num_blocks: int) -> list[KVCacheBlock]:
         """Get new blocks from the free block pool.
@@ -412,7 +413,6 @@
         blocks_list = list(ordered_blocks)
         for block in blocks_list:
             block.ref_cnt -= 1
-<<<<<<< HEAD
         # remove duplicates (blocks can now appear twice)
         block_ids = set()
         blocks_list_filtered = []
@@ -420,15 +420,20 @@
             if block.block_id not in block_ids:
                 blocks_list_filtered.append(block)
                 block_ids.add(block.block_id)
-        self.free_block_queue.append_n([
-            block for block in blocks_list_filtered
-            if block.ref_cnt == 0 and not block.is_null
-        ])
-=======
         self.free_block_queue.append_n(
-            [block for block in blocks_list if block.ref_cnt == 0 and not block.is_null]
+            [
+                block
+                for block in blocks_list_filtered
+                if block.ref_cnt == 0 and not block.is_null
+            ]
         )
->>>>>>> 8ac3a414
+        self.free_block_queue.append_n(
+            [
+                block
+                for block in blocks_list_filtered
+                if block.ref_cnt == 0 and not block.is_null
+            ]
+        )
 
     def reset_prefix_cache(self) -> bool:
         """Reset prefix cache. This function may be used in RLHF
