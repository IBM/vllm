# SPDX-License-Identifier: Apache-2.0
# SPDX-FileCopyrightText: Copyright contributors to the vLLM project

import functools
import json
import logging
import os
import sys
import tempfile
from collections.abc import Callable
from typing import TYPE_CHECKING, Any, Literal

if TYPE_CHECKING:
    VLLM_HOST_IP: str = ""
    VLLM_PORT: int | None = None
    VLLM_RPC_BASE_PATH: str = tempfile.gettempdir()
    VLLM_USE_MODELSCOPE: bool = False
    VLLM_RINGBUFFER_WARNING_INTERVAL: int = 60
    VLLM_NCCL_SO_PATH: str | None = None
    LD_LIBRARY_PATH: str | None = None
    VLLM_ROCM_SLEEP_MEM_CHUNK_SIZE: int = 256
    VLLM_V1_USE_PREFILL_DECODE_ATTENTION: bool = False
    VLLM_FLASH_ATTN_VERSION: int | None = None
    LOCAL_RANK: int = 0
    CUDA_VISIBLE_DEVICES: str | None = None
    VLLM_ENGINE_ITERATION_TIMEOUT_S: int = 60
    VLLM_API_KEY: str | None = None
    VLLM_DEBUG_LOG_API_SERVER_RESPONSE: bool = False
    S3_ACCESS_KEY_ID: str | None = None
    S3_SECRET_ACCESS_KEY: str | None = None
    S3_ENDPOINT_URL: str | None = None
    VLLM_MODEL_REDIRECT_PATH: str | None = None
    VLLM_CACHE_ROOT: str = os.path.expanduser("~/.cache/vllm")
    VLLM_CONFIG_ROOT: str = os.path.expanduser("~/.config/vllm")
    VLLM_USAGE_STATS_SERVER: str = "https://stats.vllm.ai"
    VLLM_NO_USAGE_STATS: bool = False
    VLLM_DISABLE_FLASHINFER_PREFILL: bool = False
    VLLM_DO_NOT_TRACK: bool = False
    VLLM_USAGE_SOURCE: str = ""
    VLLM_CONFIGURE_LOGGING: int = 1
    VLLM_LOGGING_LEVEL: str = "INFO"
    VLLM_LOGGING_PREFIX: str = ""
    VLLM_LOGGING_STREAM: str = "ext://sys.stdout"
    VLLM_LOGGING_CONFIG_PATH: str | None = None
    VLLM_LOGGING_COLOR: str = "auto"
    NO_COLOR: bool = False
    VLLM_LOG_STATS_INTERVAL: float = 10.0
    VLLM_TRACE_FUNCTION: int = 0
    VLLM_ATTENTION_BACKEND: str | None = None
    VLLM_USE_FLASHINFER_SAMPLER: bool | None = None
    VLLM_PP_LAYER_PARTITION: str | None = None
    VLLM_CPU_KVCACHE_SPACE: int | None = 0
    VLLM_CPU_OMP_THREADS_BIND: str = ""
    VLLM_CPU_NUM_OF_RESERVED_CPU: int | None = None
    VLLM_CPU_SGL_KERNEL: bool = False
    VLLM_XLA_CACHE_PATH: str = os.path.join(VLLM_CACHE_ROOT, "xla_cache")
    VLLM_XLA_CHECK_RECOMPILATION: bool = False
    VLLM_FUSED_MOE_CHUNK_SIZE: int = 64 * 1024
    VLLM_ENABLE_FUSED_MOE_ACTIVATION_CHUNKING: bool = True
    VLLM_USE_RAY_COMPILED_DAG_CHANNEL_TYPE: Literal["auto", "nccl", "shm"] = "auto"
    VLLM_USE_RAY_COMPILED_DAG_OVERLAP_COMM: bool = False
    VLLM_USE_RAY_WRAPPED_PP_COMM: bool = True
    VLLM_XLA_USE_SPMD: bool = False
    VLLM_WORKER_MULTIPROC_METHOD: Literal["fork", "spawn"] = "fork"
    VLLM_ASSETS_CACHE: str = os.path.join(VLLM_CACHE_ROOT, "assets")
    VLLM_ASSETS_CACHE_MODEL_CLEAN: bool = False
    VLLM_IMAGE_FETCH_TIMEOUT: int = 5
    VLLM_VIDEO_FETCH_TIMEOUT: int = 30
    VLLM_AUDIO_FETCH_TIMEOUT: int = 10
    VLLM_MEDIA_URL_ALLOW_REDIRECTS: bool = True
    VLLM_MEDIA_LOADING_THREAD_COUNT: int = 8
    VLLM_MAX_AUDIO_CLIP_FILESIZE_MB: int = 25
    VLLM_VIDEO_LOADER_BACKEND: str = "opencv"
    VLLM_MEDIA_CONNECTOR: str = "http"
    VLLM_MM_INPUT_CACHE_GIB: int = 4
    VLLM_TARGET_DEVICE: str = "cuda"
    VLLM_MAIN_CUDA_VERSION: str = "12.8"
    MAX_JOBS: str | None = None
    NVCC_THREADS: str | None = None
    VLLM_USE_PRECOMPILED: bool = False
    VLLM_DOCKER_BUILD_CONTEXT: bool = False
    VLLM_TEST_USE_PRECOMPILED_NIGHTLY_WHEEL: bool = False
    VLLM_KEEP_ALIVE_ON_ENGINE_DEATH: bool = False
    CMAKE_BUILD_TYPE: Literal["Debug", "Release", "RelWithDebInfo"] | None = None
    VERBOSE: bool = False
    VLLM_ALLOW_LONG_MAX_MODEL_LEN: bool = False
    VLLM_RPC_TIMEOUT: int = 10000  # ms
    VLLM_HTTP_TIMEOUT_KEEP_ALIVE: int = 5  # seconds
    VLLM_PLUGINS: list[str] | None = None
    VLLM_LORA_RESOLVER_CACHE_DIR: str | None = None
    VLLM_TORCH_CUDA_PROFILE: bool = False
    VLLM_TORCH_PROFILER_DIR: str | None = None
    VLLM_TORCH_PROFILER_RECORD_SHAPES: bool = False
    VLLM_TORCH_PROFILER_WITH_PROFILE_MEMORY: bool = False
    VLLM_TORCH_PROFILER_DISABLE_ASYNC_LLM: bool = False
    VLLM_USE_AOT_COMPILE: bool = False
    VLLM_USE_BYTECODE_HOOK: bool = False
    VLLM_FORCE_AOT_LOAD: bool = False
    VLLM_TORCH_PROFILER_WITH_STACK: bool = True
    VLLM_TORCH_PROFILER_WITH_FLOPS: bool = False
    VLLM_PROFILER_DELAY_ITERS: int = 0
    VLLM_PROFILER_MAX_ITERS: int = 0
    VLLM_USE_TRITON_AWQ: bool = False
    VLLM_ALLOW_RUNTIME_LORA_UPDATING: bool = False
    VLLM_SKIP_P2P_CHECK: bool = False
    VLLM_DISABLED_KERNELS: list[str] = []
    VLLM_DISABLE_PYNCCL: bool = False
    VLLM_ROCM_USE_AITER: bool = False
    VLLM_ROCM_USE_AITER_PAGED_ATTN: bool = False
    VLLM_ROCM_USE_AITER_LINEAR: bool = True
    VLLM_ROCM_USE_AITER_MOE: bool = True
    VLLM_ROCM_USE_AITER_RMSNORM: bool = True
    VLLM_ROCM_USE_AITER_MLA: bool = True
    VLLM_ROCM_USE_AITER_MHA: bool = True
    VLLM_ROCM_USE_AITER_FP4_ASM_GEMM: bool = False
    VLLM_ROCM_USE_AITER_TRITON_ROPE: bool = False
    VLLM_ROCM_USE_AITER_FP8BMM: bool = True
    VLLM_ROCM_USE_AITER_UNIFIED_ATTENTION: bool = False
    VLLM_ROCM_USE_AITER_FUSION_SHARED_EXPERTS: bool = True
    VLLM_ROCM_USE_AITER_TRITON_GEMM: bool = True
    VLLM_ROCM_USE_SKINNY_GEMM: bool = True
    VLLM_ROCM_FP8_PADDING: bool = True
    VLLM_ROCM_MOE_PADDING: bool = True
    VLLM_ROCM_CUSTOM_PAGED_ATTN: bool = True
    VLLM_ENABLE_V1_MULTIPROCESSING: bool = True
    VLLM_LOG_BATCHSIZE_INTERVAL: float = -1
    VLLM_DISABLE_COMPILE_CACHE: bool = False
    Q_SCALE_CONSTANT: int = 200
    K_SCALE_CONSTANT: int = 200
    V_SCALE_CONSTANT: int = 100
    VLLM_SERVER_DEV_MODE: bool = False
    VLLM_V1_OUTPUT_PROC_CHUNK_SIZE: int = 128
    VLLM_MLA_DISABLE: bool = False
    VLLM_FLASH_ATTN_MAX_NUM_SPLITS_FOR_CUDA_GRAPH: int = 32
    VLLM_RAY_PER_WORKER_GPUS: float = 1.0
    VLLM_RAY_BUNDLE_INDICES: str = ""
    VLLM_CUDART_SO_PATH: str | None = None
    VLLM_DP_RANK: int = 0
    VLLM_DP_RANK_LOCAL: int = -1
    VLLM_DP_SIZE: int = 1
    VLLM_USE_STANDALONE_COMPILE: bool = True
    VLLM_DP_MASTER_IP: str = ""
    VLLM_DP_MASTER_PORT: int = 0
    VLLM_MOE_DP_CHUNK_SIZE: int = 256
    VLLM_RANDOMIZE_DP_DUMMY_INPUTS: bool = False
    VLLM_RAY_DP_PACK_STRATEGY: Literal["strict", "fill", "span"] = "strict"
    VLLM_MARLIN_USE_ATOMIC_ADD: bool = False
    VLLM_MXFP4_USE_MARLIN: bool | None = None
    VLLM_V1_USE_OUTLINES_CACHE: bool = False
    VLLM_TPU_BUCKET_PADDING_GAP: int = 0
    VLLM_TPU_MOST_MODEL_LEN: int | None = None
    VLLM_TPU_USING_PATHWAYS: bool = False
    VLLM_USE_DEEP_GEMM: bool = True
    VLLM_MOE_USE_DEEP_GEMM: bool = True
    VLLM_USE_DEEP_GEMM_E8M0: bool = True
    VLLM_DEEP_GEMM_WARMUP: Literal[
        "skip",
        "full",
        "relax",
    ] = "relax"
    VLLM_USE_FUSED_MOE_GROUPED_TOPK: bool = True
    VLLM_USE_FLASHINFER_MOE_FP16: bool = False
    VLLM_USE_FLASHINFER_MOE_FP8: bool = False
    VLLM_USE_FLASHINFER_MOE_FP4: bool = False
    VLLM_FLASHINFER_MOE_BACKEND: Literal["throughput", "latency", "masked_gemm"] = (
        "latency"
    )
    VLLM_FLASHINFER_WORKSPACE_BUFFER_SIZE: int = 394 * 1024 * 1024
    VLLM_XGRAMMAR_CACHE_MB: int = 0
    VLLM_MSGPACK_ZERO_COPY_THRESHOLD: int = 256
    VLLM_ALLOW_INSECURE_SERIALIZATION: bool = False
    VLLM_NIXL_SIDE_CHANNEL_HOST: str = "localhost"
    VLLM_NIXL_SIDE_CHANNEL_PORT: int = 5600
    VLLM_ALL2ALL_BACKEND: Literal[
        "naive",
        "pplx",
        "deepep_high_throughput",
        "deepep_low_latency",
        "allgather_reducescatter",
        "flashinfer_all2allv",
    ] = "allgather_reducescatter"
    VLLM_MAX_TOKENS_PER_EXPERT_FP4_MOE: int = 163840
    VLLM_TOOL_PARSE_REGEX_TIMEOUT_SECONDS: int = 1
    VLLM_SLEEP_WHEN_IDLE: bool = False
    VLLM_MQ_MAX_CHUNK_BYTES_MB: int = 16
    VLLM_EXECUTE_MODEL_TIMEOUT_SECONDS: int = 300
    VLLM_KV_CACHE_LAYOUT: Literal["NHD", "HND"] | None = None
    VLLM_COMPUTE_NANS_IN_LOGITS: bool = False
    VLLM_USE_NVFP4_CT_EMULATIONS: bool = False
    VLLM_ROCM_QUICK_REDUCE_QUANTIZATION: Literal[
        "FP", "INT8", "INT6", "INT4", "NONE"
    ] = "NONE"
    VLLM_ROCM_QUICK_REDUCE_CAST_BF16_TO_FP16: bool = True
    VLLM_ROCM_QUICK_REDUCE_MAX_SIZE_BYTES_MB: int | None = None
    VLLM_NIXL_ABORT_REQUEST_TIMEOUT: int = 480
    VLLM_USE_CUDNN_PREFILL: bool = False
    VLLM_USE_TRTLLM_RAGGED_DEEPSEEK_PREFILL: bool = False
    VLLM_ENABLE_CUDAGRAPH_GC: bool = False
    VLLM_LOOPBACK_IP: str = ""
    VLLM_ALLOW_CHUNKED_LOCAL_ATTN_WITH_HYBRID_KV_CACHE: bool = False
    VLLM_ENABLE_RESPONSES_API_STORE: bool = False
    VLLM_USE_TRTLLM_ATTENTION: str | None = None
    VLLM_NVFP4_GEMM_BACKEND: str | None = None
    VLLM_FLASHINFER_DISABLE_Q_QUANTIZATION: bool = False
    VLLM_HAS_FLASHINFER_CUBIN: bool = False
    VLLM_USE_FLASHINFER_MOE_MXFP4_MXFP8: bool = False
    VLLM_USE_FLASHINFER_MOE_MXFP4_BF16: bool = False
    VLLM_ROCM_FP8_MFMA_PAGE_ATTN: bool = False
    VLLM_USE_FLASHINFER_MOE_MXFP4_MXFP8_CUTLASS: bool = False
    VLLM_ALLREDUCE_USE_SYMM_MEM: bool = True
    VLLM_TUNED_CONFIG_FOLDER: str | None = None
    VLLM_GPT_OSS_SYSTEM_TOOL_MCP_LABELS: set[str] = set()
    VLLM_GPT_OSS_HARMONY_SYSTEM_INSTRUCTIONS: bool = False
    VLLM_TOOL_JSON_ERROR_AUTOMATIC_RETRY: bool = False
    VLLM_CUSTOM_SCOPES_FOR_PROFILING: bool = False
    VLLM_NVTX_SCOPES_FOR_PROFILING: bool = False
    VLLM_KV_EVENTS_USE_INT_BLOCK_HASHES: bool = True
<<<<<<< HEAD
    # spans vars
    VLLM_V1_SPANS_ENABLED: bool = False
    VLLM_V1_SPANS_DEBUG: bool = False
    VLLM_V1_SPANS_TOKEN_PLUS: int = -1
    VLLM_V1_SPANS_TOKEN_CROSS: int = -1
    VLLM_V1_SPANS_DISABLE_REPOSITION: bool = False
=======
    VLLM_OBJECT_STORAGE_SHM_BUFFER_NAME: str = "VLLM_OBJECT_STORAGE_SHM_BUFFER"
    VLLM_DEEPEP_BUFFER_SIZE_MB: int = 1024
    VLLM_DEEPEP_HIGH_THROUGHPUT_FORCE_INTRA_NODE: bool = False
    VLLM_DEEPEP_LOW_LATENCY_USE_MNNVL: bool = False
    VLLM_DBO_COMM_SMS: int = 20
    VLLM_PATTERN_MATCH_DEBUG: str | None = None
    VLLM_DEBUG_DUMP_PATH: str | None = None
    VLLM_ENABLE_INDUCTOR_MAX_AUTOTUNE: bool = True
    VLLM_ENABLE_INDUCTOR_COORDINATE_DESCENT_TUNING: bool = True
    VLLM_USE_NCCL_SYMM_MEM: bool = False
    VLLM_NCCL_INCLUDE_PATH: str | None = None
    VLLM_USE_FBGEMM: bool = False
    VLLM_GC_DEBUG: str = ""
    VLLM_DISABLE_SHARED_EXPERTS_STREAM: bool = False
    VLLM_SHARED_EXPERTS_STREAM_TOKEN_THRESHOLD: int = 256
    VLLM_COMPILE_CACHE_SAVE_FORMAT: Literal["binary", "unpacked"] = "binary"
>>>>>>> 8ac3a414


def get_default_cache_root():
    return os.getenv(
        "XDG_CACHE_HOME",
        os.path.join(os.path.expanduser("~"), ".cache"),
    )


def get_default_config_root():
    return os.getenv(
        "XDG_CONFIG_HOME",
        os.path.join(os.path.expanduser("~"), ".config"),
    )


def maybe_convert_int(value: str | None) -> int | None:
    if value is None:
        return None
    return int(value)


def maybe_convert_bool(value: str | None) -> bool | None:
    if value is None:
        return None
    return bool(int(value))


def disable_compile_cache() -> bool:
    return bool(int(os.getenv("VLLM_DISABLE_COMPILE_CACHE", "0")))


def use_aot_compile() -> bool:
    from vllm.model_executor.layers.batch_invariant import (
        vllm_is_batch_invariant,
    )
    from vllm.utils.torch_utils import is_torch_equal_or_newer

    default_value = (
        "1"
        if is_torch_equal_or_newer("2.10.0.dev") and not disable_compile_cache()
        else "0"
    )

    return (
        not vllm_is_batch_invariant()
        and os.environ.get("VLLM_USE_AOT_COMPILE", default_value) == "1"
    )


def env_with_choices(
    env_name: str,
    default: str | None,
    choices: list[str] | Callable[[], list[str]],
    case_sensitive: bool = True,
) -> Callable[[], str | None]:
    """
    Create a lambda that validates environment variable against allowed choices

    Args:
        env_name: Name of the environment variable
        default: Default value if not set (can be None)
        choices: List of valid string options or callable that returns list
        case_sensitive: Whether validation should be case sensitive

    Returns:
        Lambda function for environment_variables dict
    """

    def _get_validated_env() -> str | None:
        value = os.getenv(env_name)
        if value is None:
            return default

        # Resolve choices if it's a callable (for lazy loading)
        actual_choices = choices() if callable(choices) else choices

        if not case_sensitive:
            check_value = value.lower()
            check_choices = [choice.lower() for choice in actual_choices]
        else:
            check_value = value
            check_choices = actual_choices

        if check_value not in check_choices:
            raise ValueError(
                f"Invalid value '{value}' for {env_name}. "
                f"Valid options: {actual_choices}."
            )

        return value

    return _get_validated_env


def env_list_with_choices(
    env_name: str,
    default: list[str],
    choices: list[str] | Callable[[], list[str]],
    case_sensitive: bool = True,
) -> Callable[[], list[str]]:
    """
    Create a lambda that validates environment variable
    containing comma-separated values against allowed choices

    Args:
        env_name: Name of the environment variable
        default: Default list of values if not set
        choices: List of valid string options or callable that returns list
        case_sensitive: Whether validation should be case sensitive

    Returns:
        Lambda function for environment_variables
        dict that returns list of strings
    """

    def _get_validated_env_list() -> list[str]:
        value = os.getenv(env_name)
        if value is None:
            return default

        # Split comma-separated values and strip whitespace
        values = [v.strip() for v in value.split(",") if v.strip()]

        if not values:
            return default

        # Resolve choices if it's a callable (for lazy loading)
        actual_choices = choices() if callable(choices) else choices

        # Validate each value
        for val in values:
            if not case_sensitive:
                check_value = val.lower()
                check_choices = [choice.lower() for choice in actual_choices]
            else:
                check_value = val
                check_choices = actual_choices

            if check_value not in check_choices:
                raise ValueError(
                    f"Invalid value '{val}' in {env_name}. "
                    f"Valid options: {actual_choices}."
                )

        return values

    return _get_validated_env_list


def env_set_with_choices(
    env_name: str,
    default: list[str],
    choices: list[str] | Callable[[], list[str]],
    case_sensitive: bool = True,
) -> Callable[[], set[str]]:
    """
    Creates a lambda which that validates environment variable
    containing comma-separated values against allowed choices which
    returns choices as a set.
    """

    def _get_validated_env_set() -> set[str]:
        return set(env_list_with_choices(env_name, default, choices, case_sensitive)())

    return _get_validated_env_set


def get_vllm_port() -> int | None:
    """Get the port from VLLM_PORT environment variable.

    Returns:
        The port number as an integer if VLLM_PORT is set, None otherwise.

    Raises:
        ValueError: If VLLM_PORT is a URI, suggest k8s service discovery issue.
    """
    if "VLLM_PORT" not in os.environ:
        return None

    port = os.getenv("VLLM_PORT", "0")

    try:
        return int(port)
    except ValueError as err:
        from urllib.parse import urlparse

        parsed = urlparse(port)
        if parsed.scheme:
            raise ValueError(
                f"VLLM_PORT '{port}' appears to be a URI. "
                "This may be caused by a Kubernetes service discovery issue,"
                "check the warning in: https://docs.vllm.ai/en/stable/serving/env_vars.html"
            ) from None
        raise ValueError(f"VLLM_PORT '{port}' must be a valid integer") from err


# The start-* and end* here are used by the documentation generator
# to extract the used env vars.

# --8<-- [start:env-vars-definition]

logger = logging.getLogger(__name__)

environment_variables: dict[str, Callable[[], Any]] = {
    # ================== Installation Time Env Vars ==================
    # Target device of vLLM, supporting [cuda (by default),
    # rocm, cpu]
    "VLLM_TARGET_DEVICE": lambda: os.getenv("VLLM_TARGET_DEVICE", "cuda").lower(),
    # Main CUDA version of vLLM, supporting [12.6, 12.8, 12.9],
    # 12.8 is the default. This follows PyTorch but can be overridden.
    "VLLM_MAIN_CUDA_VERSION": lambda: os.getenv("VLLM_MAIN_CUDA_VERSION", "").lower()
    or "12.8",
    # Maximum number of compilation jobs to run in parallel.
    # By default this is the number of CPUs
    "MAX_JOBS": lambda: os.getenv("MAX_JOBS", None),
    # Number of threads to use for nvcc
    # By default this is 1.
    # If set, `MAX_JOBS` will be reduced to avoid oversubscribing the CPU.
    "NVCC_THREADS": lambda: os.getenv("NVCC_THREADS", None),
    # If set, vllm will use precompiled binaries (*.so)
    "VLLM_USE_PRECOMPILED": lambda: os.environ.get("VLLM_USE_PRECOMPILED", "")
    .strip()
    .lower()
    in ("1", "true")
    or bool(os.environ.get("VLLM_PRECOMPILED_WHEEL_LOCATION")),
    # Used to mark that setup.py is running in a Docker build context,
    # in order to force the use of precompiled binaries.
    "VLLM_DOCKER_BUILD_CONTEXT": lambda: os.environ.get("VLLM_DOCKER_BUILD_CONTEXT", "")
    .strip()
    .lower()
    in ("1", "true"),
    # Whether to force using nightly wheel in python build.
    # This is used for testing the nightly wheel in python build.
    "VLLM_TEST_USE_PRECOMPILED_NIGHTLY_WHEEL": lambda: bool(
        int(os.getenv("VLLM_TEST_USE_PRECOMPILED_NIGHTLY_WHEEL", "0"))
    ),
    # CMake build type
    # If not set, defaults to "Debug" or "RelWithDebInfo"
    # Available options: "Debug", "Release", "RelWithDebInfo"
    "CMAKE_BUILD_TYPE": env_with_choices(
        "CMAKE_BUILD_TYPE", None, ["Debug", "Release", "RelWithDebInfo"]
    ),
    # If set, vllm will print verbose logs during installation
    "VERBOSE": lambda: bool(int(os.getenv("VERBOSE", "0"))),
    # Root directory for vLLM configuration files
    # Defaults to `~/.config/vllm` unless `XDG_CONFIG_HOME` is set
    # Note that this not only affects how vllm finds its configuration files
    # during runtime, but also affects how vllm installs its configuration
    # files during **installation**.
    "VLLM_CONFIG_ROOT": lambda: os.path.expanduser(
        os.getenv(
            "VLLM_CONFIG_ROOT",
            os.path.join(get_default_config_root(), "vllm"),
        )
    ),
    # ================== Runtime Env Vars ==================
    # Root directory for vLLM cache files
    # Defaults to `~/.cache/vllm` unless `XDG_CACHE_HOME` is set
    "VLLM_CACHE_ROOT": lambda: os.path.expanduser(
        os.getenv(
            "VLLM_CACHE_ROOT",
            os.path.join(get_default_cache_root(), "vllm"),
        )
    ),
    # used in distributed environment to determine the ip address
    # of the current node, when the node has multiple network interfaces.
    # If you are using multi-node inference, you should set this differently
    # on each node.
    "VLLM_HOST_IP": lambda: os.getenv("VLLM_HOST_IP", ""),
    # used in distributed environment to manually set the communication port
    # Note: if VLLM_PORT is set, and some code asks for multiple ports, the
    # VLLM_PORT will be used as the first port, and the rest will be generated
    # by incrementing the VLLM_PORT value.
    "VLLM_PORT": get_vllm_port,
    # path used for ipc when the frontend api server is running in
    # multi-processing mode to communicate with the backend engine process.
    "VLLM_RPC_BASE_PATH": lambda: os.getenv(
        "VLLM_RPC_BASE_PATH", tempfile.gettempdir()
    ),
    # If true, will load models from ModelScope instead of Hugging Face Hub.
    # note that the value is true or false, not numbers
    "VLLM_USE_MODELSCOPE": lambda: os.environ.get(
        "VLLM_USE_MODELSCOPE", "False"
    ).lower()
    == "true",
    # Interval in seconds to log a warning message when the ring buffer is full
    "VLLM_RINGBUFFER_WARNING_INTERVAL": lambda: int(
        os.environ.get("VLLM_RINGBUFFER_WARNING_INTERVAL", "60")
    ),
    # path to cudatoolkit home directory, under which should be bin, include,
    # and lib directories.
    "CUDA_HOME": lambda: os.environ.get("CUDA_HOME", None),
    # Path to the NCCL library file. It is needed because nccl>=2.19 brought
    # by PyTorch contains a bug: https://github.com/NVIDIA/nccl/issues/1234
    "VLLM_NCCL_SO_PATH": lambda: os.environ.get("VLLM_NCCL_SO_PATH", None),
    # when `VLLM_NCCL_SO_PATH` is not set, vllm will try to find the nccl
    # library file in the locations specified by `LD_LIBRARY_PATH`
    "LD_LIBRARY_PATH": lambda: os.environ.get("LD_LIBRARY_PATH", None),
    # flag to control the chunk size (in MB) for sleeping memory allocations under ROCm
    "VLLM_ROCM_SLEEP_MEM_CHUNK_SIZE": lambda: int(
        os.environ.get("VLLM_ROCM_SLEEP_MEM_CHUNK_SIZE", "256")
    ),
    # Use separate prefill and decode kernels for V1 attention instead of
    # the unified triton kernel.
    "VLLM_V1_USE_PREFILL_DECODE_ATTENTION": lambda: (
        os.getenv("VLLM_V1_USE_PREFILL_DECODE_ATTENTION", "False").lower()
        in ("true", "1")
    ),
    # Force vllm to use a specific flash-attention version (2 or 3), only valid
    # when using the flash-attention backend.
    "VLLM_FLASH_ATTN_VERSION": lambda: maybe_convert_int(
        os.environ.get("VLLM_FLASH_ATTN_VERSION", None)
    ),
    # Feature flag to enable/disable Inductor standalone compile.
    # In torch <= 2.7 we ignore this flag; in torch >= 2.9 this is
    # enabled by default.
    "VLLM_USE_STANDALONE_COMPILE": lambda: os.environ.get(
        "VLLM_USE_STANDALONE_COMPILE", "1"
    )
    == "1",
    # Debug pattern matching inside custom passes.
    # Should be set to the fx.Node name (e.g. 'getitem_34' or 'scaled_mm_3').
    "VLLM_PATTERN_MATCH_DEBUG": lambda: os.environ.get(
        "VLLM_PATTERN_MATCH_DEBUG", None
    ),
    # Dump fx graphs to the given directory.
    # It will override CompilationConfig.debug_dump_path if set.
    "VLLM_DEBUG_DUMP_PATH": lambda: os.environ.get("VLLM_DEBUG_DUMP_PATH", None),
    # Feature flag to enable/disable AOT compilation. This will ensure
    # compilation is done in warmup phase and the compilation will be
    # reused in subsequent calls.
    "VLLM_USE_AOT_COMPILE": use_aot_compile,
    # Feature flag to enable/disable bytecode in
    # TorchCompileWithNoGuardsWrapper.
    "VLLM_USE_BYTECODE_HOOK": lambda: bool(
        int(os.environ.get("VLLM_USE_BYTECODE_HOOK", "1"))
    ),
    # Force vllm to always load AOT compiled models from disk. Failure
    # to load will result in a hard error when this is enabled.
    # Will be ignored when VLLM_USE_AOT_COMPILE is disabled.
    "VLLM_FORCE_AOT_LOAD": lambda: os.environ.get("VLLM_FORCE_AOT_LOAD", "0") == "1",
    # local rank of the process in the distributed setting, used to determine
    # the GPU device id
    "LOCAL_RANK": lambda: int(os.environ.get("LOCAL_RANK", "0")),
    # used to control the visible devices in the distributed setting
    "CUDA_VISIBLE_DEVICES": lambda: os.environ.get("CUDA_VISIBLE_DEVICES", None),
    # timeout for each iteration in the engine
    "VLLM_ENGINE_ITERATION_TIMEOUT_S": lambda: int(
        os.environ.get("VLLM_ENGINE_ITERATION_TIMEOUT_S", "60")
    ),
    # API key for vLLM API server
    "VLLM_API_KEY": lambda: os.environ.get("VLLM_API_KEY", None),
    # Whether to log responses from API Server for debugging
    "VLLM_DEBUG_LOG_API_SERVER_RESPONSE": lambda: os.environ.get(
        "VLLM_DEBUG_LOG_API_SERVER_RESPONSE", "False"
    ).lower()
    == "true",
    # S3 access information, used for tensorizer to load model from S3
    "S3_ACCESS_KEY_ID": lambda: os.environ.get("S3_ACCESS_KEY_ID", None),
    "S3_SECRET_ACCESS_KEY": lambda: os.environ.get("S3_SECRET_ACCESS_KEY", None),
    "S3_ENDPOINT_URL": lambda: os.environ.get("S3_ENDPOINT_URL", None),
    # Usage stats collection
    "VLLM_USAGE_STATS_SERVER": lambda: os.environ.get(
        "VLLM_USAGE_STATS_SERVER", "https://stats.vllm.ai"
    ),
    "VLLM_NO_USAGE_STATS": lambda: os.environ.get("VLLM_NO_USAGE_STATS", "0") == "1",
    "VLLM_DISABLE_FLASHINFER_PREFILL": lambda: os.environ.get(
        "VLLM_DISABLE_FLASHINFER_PREFILL", "0"
    )
    == "1",
    "VLLM_DO_NOT_TRACK": lambda: (
        os.environ.get("VLLM_DO_NOT_TRACK", None)
        or os.environ.get("DO_NOT_TRACK", None)
        or "0"
    )
    == "1",
    "VLLM_USAGE_SOURCE": lambda: os.environ.get("VLLM_USAGE_SOURCE", "production"),
    # Logging configuration
    # If set to 0, vllm will not configure logging
    # If set to 1, vllm will configure logging using the default configuration
    #    or the configuration file specified by VLLM_LOGGING_CONFIG_PATH
    "VLLM_CONFIGURE_LOGGING": lambda: int(os.getenv("VLLM_CONFIGURE_LOGGING", "1")),
    "VLLM_LOGGING_CONFIG_PATH": lambda: os.getenv("VLLM_LOGGING_CONFIG_PATH"),
    # this is used for configuring the default logging level
    "VLLM_LOGGING_LEVEL": lambda: os.getenv("VLLM_LOGGING_LEVEL", "INFO").upper(),
    # this is used for configuring the default logging stream
    "VLLM_LOGGING_STREAM": lambda: os.getenv("VLLM_LOGGING_STREAM", "ext://sys.stdout"),
    # if set, VLLM_LOGGING_PREFIX will be prepended to all log messages
    "VLLM_LOGGING_PREFIX": lambda: os.getenv("VLLM_LOGGING_PREFIX", ""),
    # Controls colored logging output. Options: "auto" (default, colors when terminal),
    # "1" (always use colors), "0" (never use colors)
    "VLLM_LOGGING_COLOR": lambda: os.getenv("VLLM_LOGGING_COLOR", "auto"),
    # Standard unix flag for disabling ANSI color codes
    "NO_COLOR": lambda: os.getenv("NO_COLOR", "0") != "0",
    # If set, vllm will log stats at this interval in seconds
    # If not set, vllm will log stats every 10 seconds.
    "VLLM_LOG_STATS_INTERVAL": lambda: val
    if (val := float(os.getenv("VLLM_LOG_STATS_INTERVAL", "10."))) > 0.0
    else 10.0,
    # Trace function calls
    # If set to 1, vllm will trace function calls
    # Useful for debugging
    "VLLM_TRACE_FUNCTION": lambda: int(os.getenv("VLLM_TRACE_FUNCTION", "0")),
    # Backend for attention computation
    # Example options:
    # - "TORCH_SDPA": use torch.nn.MultiheadAttention
    # - "FLASH_ATTN": use FlashAttention
    # - "XFORMERS": use XFormers
    # - "FLASHINFER": use flashinfer
    # - "FLASHMLA": use FlashMLA
    # - "FLASH_ATTN_MLA": use FlashAttention for MLA
    # - "FLASHINFER_MLA": use FlashInfer for MLA
    # - "CUTLASS_MLA": use CUTLASS for MLA
    # All possible options loaded dynamically from AttentionBackendEnum
    "VLLM_ATTENTION_BACKEND": env_with_choices(
        "VLLM_ATTENTION_BACKEND",
        None,
        lambda: list(
            __import__(
                "vllm.attention.backends.registry", fromlist=["AttentionBackendEnum"]
            ).AttentionBackendEnum.__members__.keys()
        ),
    ),
    # If set, vllm will use flashinfer sampler
    "VLLM_USE_FLASHINFER_SAMPLER": lambda: bool(
        int(os.environ["VLLM_USE_FLASHINFER_SAMPLER"])
    )
    if "VLLM_USE_FLASHINFER_SAMPLER" in os.environ
    else None,
    # Pipeline stage partition strategy
    "VLLM_PP_LAYER_PARTITION": lambda: os.getenv("VLLM_PP_LAYER_PARTITION", None),
    # (CPU backend only) CPU key-value cache space.
    # default is None and will be set as 4 GB
    "VLLM_CPU_KVCACHE_SPACE": lambda: int(os.getenv("VLLM_CPU_KVCACHE_SPACE", "0"))
    if "VLLM_CPU_KVCACHE_SPACE" in os.environ
    else None,
    # (CPU backend only) CPU core ids bound by OpenMP threads, e.g., "0-31",
    # "0,1,2", "0-31,33". CPU cores of different ranks are separated by '|'.
    "VLLM_CPU_OMP_THREADS_BIND": lambda: os.getenv("VLLM_CPU_OMP_THREADS_BIND", "auto"),
    # (CPU backend only) CPU cores not used by OMP threads .
    # Those CPU cores will not be used by OMP threads of a rank.
    "VLLM_CPU_NUM_OF_RESERVED_CPU": lambda: int(
        os.getenv("VLLM_CPU_NUM_OF_RESERVED_CPU", "0")
    )
    if "VLLM_CPU_NUM_OF_RESERVED_CPU" in os.environ
    else None,
    # (CPU backend only) whether to use SGL kernels, optimized for small batch.
    "VLLM_CPU_SGL_KERNEL": lambda: bool(int(os.getenv("VLLM_CPU_SGL_KERNEL", "0"))),
    # If the env var is set, Ray Compiled Graph uses the specified
    # channel type to communicate between workers belonging to
    # different pipeline-parallel stages.
    # Available options:
    # - "auto": use the default channel type
    # - "nccl": use NCCL for communication
    # - "shm": use shared memory and gRPC for communication
    "VLLM_USE_RAY_COMPILED_DAG_CHANNEL_TYPE": env_with_choices(
        "VLLM_USE_RAY_COMPILED_DAG_CHANNEL_TYPE", "auto", ["auto", "nccl", "shm"]
    ),
    # If the env var is set, it enables GPU communication overlap
    # (experimental feature) in Ray's Compiled Graph.
    "VLLM_USE_RAY_COMPILED_DAG_OVERLAP_COMM": lambda: bool(
        int(os.getenv("VLLM_USE_RAY_COMPILED_DAG_OVERLAP_COMM", "0"))
    ),
    # If the env var is set, it uses a Ray Communicator wrapping
    # vLLM's pipeline parallelism communicator to interact with Ray's
    # Compiled Graph. Otherwise, it uses Ray's NCCL communicator.
    "VLLM_USE_RAY_WRAPPED_PP_COMM": lambda: bool(
        int(os.getenv("VLLM_USE_RAY_WRAPPED_PP_COMM", "1"))
    ),
    # Use dedicated multiprocess context for workers.
    # Both spawn and fork work
    "VLLM_WORKER_MULTIPROC_METHOD": env_with_choices(
        "VLLM_WORKER_MULTIPROC_METHOD", "fork", ["spawn", "fork"]
    ),
    # Path to the cache for storing downloaded assets
    "VLLM_ASSETS_CACHE": lambda: os.path.expanduser(
        os.getenv(
            "VLLM_ASSETS_CACHE",
            os.path.join(get_default_cache_root(), "vllm", "assets"),
        )
    ),
    # If the env var is set, we will clean model file in
    # this path $VLLM_ASSETS_CACHE/model_streamer/$model_name
    "VLLM_ASSETS_CACHE_MODEL_CLEAN": lambda: bool(
        int(os.getenv("VLLM_ASSETS_CACHE_MODEL_CLEAN", "0"))
    ),
    # Timeout for fetching images when serving multimodal models
    # Default is 5 seconds
    "VLLM_IMAGE_FETCH_TIMEOUT": lambda: int(os.getenv("VLLM_IMAGE_FETCH_TIMEOUT", "5")),
    # Timeout for fetching videos when serving multimodal models
    # Default is 30 seconds
    "VLLM_VIDEO_FETCH_TIMEOUT": lambda: int(
        os.getenv("VLLM_VIDEO_FETCH_TIMEOUT", "30")
    ),
    # Timeout for fetching audio when serving multimodal models
    # Default is 10 seconds
    "VLLM_AUDIO_FETCH_TIMEOUT": lambda: int(
        os.getenv("VLLM_AUDIO_FETCH_TIMEOUT", "10")
    ),
    # Whether to allow HTTP redirects when fetching from media URLs.
    # Default to True
    "VLLM_MEDIA_URL_ALLOW_REDIRECTS": lambda: bool(
        int(os.getenv("VLLM_MEDIA_URL_ALLOW_REDIRECTS", "1"))
    ),
    # Max number of workers for the thread pool handling
    # media bytes loading. Set to 1 to disable parallel processing.
    # Default is 8
    "VLLM_MEDIA_LOADING_THREAD_COUNT": lambda: int(
        os.getenv("VLLM_MEDIA_LOADING_THREAD_COUNT", "8")
    ),
    # Maximum filesize in MB for a single audio file when processing
    # speech-to-text requests. Files larger than this will be rejected.
    # Default is 25 MB
    "VLLM_MAX_AUDIO_CLIP_FILESIZE_MB": lambda: int(
        os.getenv("VLLM_MAX_AUDIO_CLIP_FILESIZE_MB", "25")
    ),
    # Backend for Video IO
    # - "opencv": Default backend that uses OpenCV stream buffered backend.
    #
    # Custom backend implementations can be registered
    # via `@VIDEO_LOADER_REGISTRY.register("my_custom_video_loader")` and
    # imported at runtime.
    # If a non-existing backend is used, an AssertionError will be thrown.
    "VLLM_VIDEO_LOADER_BACKEND": lambda: os.getenv(
        "VLLM_VIDEO_LOADER_BACKEND", "opencv"
    ),
    # Media connector implementation.
    # - "http": Default connector that supports fetching media via HTTP.
    #
    # Custom implementations can be registered
    # via `@MEDIA_CONNECTOR_REGISTRY.register("my_custom_media_connector")` and
    # imported at runtime.
    # If a non-existing backend is used, an AssertionError will be thrown.
    "VLLM_MEDIA_CONNECTOR": lambda: os.getenv("VLLM_MEDIA_CONNECTOR", "http"),
    # [DEPRECATED] Cache size (in GiB per process) for multimodal input cache
    # Default is 4 GiB per API process + 4 GiB per engine core process
    "VLLM_MM_INPUT_CACHE_GIB": lambda: int(os.getenv("VLLM_MM_INPUT_CACHE_GIB", "4")),
    # Path to the XLA persistent cache directory.
    # Only used for XLA devices such as TPUs.
    "VLLM_XLA_CACHE_PATH": lambda: os.path.expanduser(
        os.getenv(
            "VLLM_XLA_CACHE_PATH",
            os.path.join(get_default_cache_root(), "vllm", "xla_cache"),
        )
    ),
    # If set, assert on XLA recompilation after each execution step.
    "VLLM_XLA_CHECK_RECOMPILATION": lambda: bool(
        int(os.getenv("VLLM_XLA_CHECK_RECOMPILATION", "0"))
    ),
    # Enable SPMD mode for TPU backend.
    "VLLM_XLA_USE_SPMD": lambda: bool(int(os.getenv("VLLM_XLA_USE_SPMD", "0"))),
    "VLLM_FUSED_MOE_CHUNK_SIZE": lambda: int(
        os.getenv("VLLM_FUSED_MOE_CHUNK_SIZE", "32768")
    ),
    # Control whether to use fused MoE activation chunking. Current chunking
    # logic is incompatible with torch.compile and causes IMA. See issue
    # https://github.com/vllm-project/vllm/issues/19631.
    "VLLM_ENABLE_FUSED_MOE_ACTIVATION_CHUNKING": lambda: bool(
        int(os.getenv("VLLM_ENABLE_FUSED_MOE_ACTIVATION_CHUNKING", "1"))
    ),
    # If set, the OpenAI API server will stay alive even after the underlying
    # AsyncLLMEngine errors and stops serving requests
    "VLLM_KEEP_ALIVE_ON_ENGINE_DEATH": lambda: bool(
        int(os.getenv("VLLM_KEEP_ALIVE_ON_ENGINE_DEATH", "0"))
    ),
    # If the env var VLLM_ALLOW_LONG_MAX_MODEL_LEN is set, it allows
    # the user to specify a max sequence length greater than
    # the max length derived from the model's config.json.
    # To enable this, set VLLM_ALLOW_LONG_MAX_MODEL_LEN=1.
    "VLLM_ALLOW_LONG_MAX_MODEL_LEN": lambda: (
        os.environ.get("VLLM_ALLOW_LONG_MAX_MODEL_LEN", "0").strip().lower()
        in ("1", "true")
    ),
    # If set, forces FP8 Marlin to be used for FP8 quantization regardless
    # of the hardware support for FP8 compute.
    "VLLM_TEST_FORCE_FP8_MARLIN": lambda: (
        os.environ.get("VLLM_TEST_FORCE_FP8_MARLIN", "0").strip().lower()
        in ("1", "true")
    ),
    "VLLM_TEST_FORCE_LOAD_FORMAT": lambda: os.getenv(
        "VLLM_TEST_FORCE_LOAD_FORMAT", "dummy"
    ),
    # Time in ms for the zmq client to wait for a response from the backend
    # server for simple data operations
    "VLLM_RPC_TIMEOUT": lambda: int(os.getenv("VLLM_RPC_TIMEOUT", "10000")),
    # Timeout in seconds for keeping HTTP connections alive in API server
    "VLLM_HTTP_TIMEOUT_KEEP_ALIVE": lambda: int(
        os.environ.get("VLLM_HTTP_TIMEOUT_KEEP_ALIVE", "5")
    ),
    # a list of plugin names to load, separated by commas.
    # if this is not set, it means all plugins will be loaded
    # if this is set to an empty string, no plugins will be loaded
    "VLLM_PLUGINS": lambda: None
    if "VLLM_PLUGINS" not in os.environ
    else os.environ["VLLM_PLUGINS"].split(","),
    # a local directory to look in for unrecognized LoRA adapters.
    # only works if plugins are enabled and
    # VLLM_ALLOW_RUNTIME_LORA_UPDATING is enabled.
    "VLLM_LORA_RESOLVER_CACHE_DIR": lambda: os.getenv(
        "VLLM_LORA_RESOLVER_CACHE_DIR", None
    ),
    # Enables torch CUDA profiling if set.
    # On NVIDIA GPUs, this will start/stop cudaProfilerApi when triggered.
    "VLLM_TORCH_CUDA_PROFILE": lambda: bool(
        os.getenv("VLLM_TORCH_CUDA_PROFILE", "0") != "0"
    ),
    # Enables torch profiler if set.
    # Both AsyncLLM's CPU traces as well as workers'
    # traces (CPU & GPU) will be saved under this directory.
    # Note that it must be an absolute path.
    "VLLM_TORCH_PROFILER_DIR": lambda: (
        None
        if (val := os.getenv("VLLM_TORCH_PROFILER_DIR")) is None
        else (
            val
            if val.startswith("gs://") and val[5:] and val[5] != "/"
            else os.path.abspath(os.path.expanduser(val))
        )
    ),
    # Enable torch profiler to record shapes if set
    # VLLM_TORCH_PROFILER_RECORD_SHAPES=1. If not set, torch profiler will
    # not record shapes.
    "VLLM_TORCH_PROFILER_RECORD_SHAPES": lambda: bool(
        os.getenv("VLLM_TORCH_PROFILER_RECORD_SHAPES", "0") != "0"
    ),
    # Enable torch profiler to profile memory if set
    # VLLM_TORCH_PROFILER_WITH_PROFILE_MEMORY=1. If not set, torch profiler
    # will not profile memory.
    "VLLM_TORCH_PROFILER_WITH_PROFILE_MEMORY": lambda: bool(
        os.getenv("VLLM_TORCH_PROFILER_WITH_PROFILE_MEMORY", "0") != "0"
    ),
    # Enable torch profiler to profile stack if set
    # VLLM_TORCH_PROFILER_WITH_STACK=1. If not set, torch profiler WILL
    # profile stack by default.
    "VLLM_TORCH_PROFILER_WITH_STACK": lambda: bool(
        os.getenv("VLLM_TORCH_PROFILER_WITH_STACK", "1") != "0"
    ),
    # Enable torch profiler to profile flops if set
    # VLLM_TORCH_PROFILER_WITH_FLOPS=1. If not set, torch profiler will
    # not profile flops.
    "VLLM_TORCH_PROFILER_WITH_FLOPS": lambda: bool(
        os.getenv("VLLM_TORCH_PROFILER_WITH_FLOPS", "0") != "0"
    ),
    # Disable torch profiling of the AsyncLLMEngine process.
    # If set to 1, will not profile the engine process.
    "VLLM_TORCH_PROFILER_DISABLE_ASYNC_LLM": lambda: bool(
        os.getenv("VLLM_TORCH_PROFILER_DISABLE_ASYNC_LLM", "0") != "0"
    ),
    # Delay number of iterations before starting profiling when using
    # the torch/torch CUDA profiler. If set to 0, will start profiling immediately.
    "VLLM_PROFILER_DELAY_ITERS": lambda: int(
        os.getenv("VLLM_PROFILER_DELAY_ITERS", "0")
    ),
    # Maximum number of iterations to profile when using the torch/torch CUDA profiler.
    # If set to 0, will not limit the number of iterations.
    "VLLM_PROFILER_MAX_ITERS": lambda: int(os.getenv("VLLM_PROFILER_MAX_ITERS", "0")),
    # If set, vLLM will use Triton implementations of AWQ.
    "VLLM_USE_TRITON_AWQ": lambda: bool(int(os.getenv("VLLM_USE_TRITON_AWQ", "0"))),
    # If set, allow loading or unloading lora adapters in runtime,
    "VLLM_ALLOW_RUNTIME_LORA_UPDATING": lambda: (
        os.environ.get("VLLM_ALLOW_RUNTIME_LORA_UPDATING", "0").strip().lower()
        in ("1", "true")
    ),
    # We assume drivers can report p2p status correctly.
    # If the program hangs when using custom allreduce,
    # potantially caused by a bug in the driver (535 series),
    # if might be helpful to set VLLM_SKIP_P2P_CHECK=0
    # so that vLLM can verify if p2p is actually working.
    # See https://github.com/vllm-project/vllm/blob/a9b15c606fea67a072416ea0ea115261a2756058/vllm/distributed/device_communicators/custom_all_reduce_utils.py#L101-L108 for details. # noqa
    "VLLM_SKIP_P2P_CHECK": lambda: os.getenv("VLLM_SKIP_P2P_CHECK", "1") == "1",
    # List of quantization kernels that should be disabled, used for testing
    # and performance comparisons. Currently only affects MPLinearKernel
    # selection
    # (kernels: MacheteLinearKernel, MarlinLinearKernel, ExllamaLinearKernel)
    "VLLM_DISABLED_KERNELS": lambda: []
    if "VLLM_DISABLED_KERNELS" not in os.environ
    else os.environ["VLLM_DISABLED_KERNELS"].split(","),
    # Disable pynccl (using torch.distributed instead)
    "VLLM_DISABLE_PYNCCL": lambda: (
        os.getenv("VLLM_DISABLE_PYNCCL", "False").lower() in ("true", "1")
    ),
    # Disable aiter ops unless specifically enabled.
    # Acts as a parent switch to enable the rest of the other operations.
    "VLLM_ROCM_USE_AITER": lambda: (
        os.getenv("VLLM_ROCM_USE_AITER", "False").lower() in ("true", "1")
    ),
    # Whether to use aiter paged attention.
    # By default is disabled.
    "VLLM_ROCM_USE_AITER_PAGED_ATTN": lambda: (
        os.getenv("VLLM_ROCM_USE_AITER_PAGED_ATTN", "False").lower() in ("true", "1")
    ),
    # use aiter linear op if aiter ops are enabled
    # The following list of related ops
    # - scaled_mm (per-tensor / rowwise)
    "VLLM_ROCM_USE_AITER_LINEAR": lambda: (
        os.getenv("VLLM_ROCM_USE_AITER_LINEAR", "True").lower() in ("true", "1")
    ),
    # Whether to use aiter moe ops.
    # By default is enabled.
    "VLLM_ROCM_USE_AITER_MOE": lambda: (
        os.getenv("VLLM_ROCM_USE_AITER_MOE", "True").lower() in ("true", "1")
    ),
    # use aiter rms norm op if aiter ops are enabled.
    "VLLM_ROCM_USE_AITER_RMSNORM": lambda: (
        os.getenv("VLLM_ROCM_USE_AITER_RMSNORM", "True").lower() in ("true", "1")
    ),
    # Whether to use aiter mla ops.
    # By default is enabled.
    "VLLM_ROCM_USE_AITER_MLA": lambda: (
        os.getenv("VLLM_ROCM_USE_AITER_MLA", "True").lower() in ("true", "1")
    ),
    # Whether to use aiter mha ops.
    # By default is enabled.
    "VLLM_ROCM_USE_AITER_MHA": lambda: (
        os.getenv("VLLM_ROCM_USE_AITER_MHA", "True").lower() in ("true", "1")
    ),
    # Whether to use aiter fp4 gemm asm.
    # By default is disabled.
    "VLLM_ROCM_USE_AITER_FP4_ASM_GEMM": lambda: (
        os.getenv("VLLM_ROCM_USE_AITER_FP4_ASM_GEMM", "False").lower() in ("true", "1")
    ),
    # Whether to use aiter rope.
    # By default is disabled.
    "VLLM_ROCM_USE_AITER_TRITON_ROPE": lambda: (
        os.getenv("VLLM_ROCM_USE_AITER_TRITON_ROPE", "False").lower() in ("true", "1")
    ),
    # Whether to use aiter triton fp8 bmm kernel
    # By default is enabled.
    "VLLM_ROCM_USE_AITER_FP8BMM": lambda: (
        os.getenv("VLLM_ROCM_USE_AITER_FP8BMM", "True").lower() in ("true", "1")
    ),
    # Use AITER triton unified attention for V1 attention
    "VLLM_ROCM_USE_AITER_UNIFIED_ATTENTION": lambda: (
        os.getenv("VLLM_ROCM_USE_AITER_UNIFIED_ATTENTION", "False").lower()
        in ("true", "1")
    ),
    # Whether to use aiter fusion shared experts ops.
    # By default is enabled.
    "VLLM_ROCM_USE_AITER_FUSION_SHARED_EXPERTS": lambda: (
        os.getenv("VLLM_ROCM_USE_AITER_FUSION_SHARED_EXPERTS", "True").lower()
        in ("true", "1")
    ),
    # Whether to use aiter triton kernels for gemm ops.
    # By default is enabled.
    "VLLM_ROCM_USE_AITER_TRITON_GEMM": lambda: (
        os.getenv("VLLM_ROCM_USE_AITER_TRITON_GEMM", "True").lower() in ("true", "1")
    ),
    # use rocm skinny gemms
    "VLLM_ROCM_USE_SKINNY_GEMM": lambda: (
        os.getenv("VLLM_ROCM_USE_SKINNY_GEMM", "True").lower() in ("true", "1")
    ),
    # Pad the fp8 weights to 256 bytes for ROCm
    "VLLM_ROCM_FP8_PADDING": lambda: bool(int(os.getenv("VLLM_ROCM_FP8_PADDING", "1"))),
    # Pad the weights for the moe kernel
    "VLLM_ROCM_MOE_PADDING": lambda: bool(int(os.getenv("VLLM_ROCM_MOE_PADDING", "1"))),
    # custom paged attention kernel for MI3* cards
    "VLLM_ROCM_CUSTOM_PAGED_ATTN": lambda: (
        os.getenv("VLLM_ROCM_CUSTOM_PAGED_ATTN", "True").lower() in ("true", "1")
    ),
    # Custom quick allreduce kernel for MI3* cards
    # Choice of quantization level: FP, INT8, INT6, INT4 or NONE
    # Recommended for large models to get allreduce
    "VLLM_ROCM_QUICK_REDUCE_QUANTIZATION": env_with_choices(
        "VLLM_ROCM_QUICK_REDUCE_QUANTIZATION",
        "NONE",
        ["FP", "INT8", "INT6", "INT4", "NONE"],
    ),
    # Custom quick allreduce kernel for MI3* cards
    # Due to the lack of the bfloat16 asm instruction, bfloat16
    # kernels are slower than fp16,
    # If environment variable is set to 1, the input is converted to fp16
    "VLLM_ROCM_QUICK_REDUCE_CAST_BF16_TO_FP16": lambda: (
        os.getenv("VLLM_ROCM_QUICK_REDUCE_CAST_BF16_TO_FP16", "True").lower()
        in ("true", "1")
    ),
    # Custom quick allreduce kernel for MI3* cards.
    # Controls the maximum allowed number of data bytes(MB) for custom quick
    # allreduce communication.
    # Default: 2048 MB.
    # Data exceeding this size will use either custom allreduce or RCCL
    # communication.
    "VLLM_ROCM_QUICK_REDUCE_MAX_SIZE_BYTES_MB": lambda: maybe_convert_int(
        os.environ.get("VLLM_ROCM_QUICK_REDUCE_MAX_SIZE_BYTES_MB", None)
    ),
    # Divisor for dynamic query scale factor calculation for FP8 KV Cache
    "Q_SCALE_CONSTANT": lambda: int(os.getenv("Q_SCALE_CONSTANT", "200")),
    # Divisor for dynamic key scale factor calculation for FP8 KV Cache
    "K_SCALE_CONSTANT": lambda: int(os.getenv("K_SCALE_CONSTANT", "200")),
    # Divisor for dynamic value scale factor calculation for FP8 KV Cache
    "V_SCALE_CONSTANT": lambda: int(os.getenv("V_SCALE_CONSTANT", "100")),
    # If set, enable multiprocessing in LLM for the V1 code path.
    "VLLM_ENABLE_V1_MULTIPROCESSING": lambda: bool(
        int(os.getenv("VLLM_ENABLE_V1_MULTIPROCESSING", "1"))
    ),
    "VLLM_LOG_BATCHSIZE_INTERVAL": lambda: float(
        os.getenv("VLLM_LOG_BATCHSIZE_INTERVAL", "-1")
    ),
    "VLLM_DISABLE_COMPILE_CACHE": disable_compile_cache,
    # If set, vllm will run in development mode, which will enable
    # some additional endpoints for developing and debugging,
    # e.g. `/reset_prefix_cache`
    "VLLM_SERVER_DEV_MODE": lambda: bool(int(os.getenv("VLLM_SERVER_DEV_MODE", "0"))),
    # Controls the maximum number of requests to handle in a
    # single asyncio task when processing per-token outputs in the
    # V1 AsyncLLM interface. It is applicable when handling a high
    # concurrency of streaming requests.
    # Setting this too high can result in a higher variance of
    # inter-message latencies. Setting it too low can negatively impact
    # TTFT and overall throughput.
    "VLLM_V1_OUTPUT_PROC_CHUNK_SIZE": lambda: int(
        os.getenv("VLLM_V1_OUTPUT_PROC_CHUNK_SIZE", "128")
    ),
    # If set, vLLM will disable the MLA attention optimizations.
    "VLLM_MLA_DISABLE": lambda: bool(int(os.getenv("VLLM_MLA_DISABLE", "0"))),
    # If set, vLLM will pick up the provided Flash Attention MLA
    # max number splits for cuda graph decode
    "VLLM_FLASH_ATTN_MAX_NUM_SPLITS_FOR_CUDA_GRAPH": lambda: int(
        os.getenv("VLLM_FLASH_ATTN_MAX_NUM_SPLITS_FOR_CUDA_GRAPH", "32")
    ),
    # Number of GPUs per worker in Ray, if it is set to be a fraction,
    # it allows ray to schedule multiple actors on a single GPU,
    # so that users can colocate other actors on the same GPUs as vLLM.
    "VLLM_RAY_PER_WORKER_GPUS": lambda: float(
        os.getenv("VLLM_RAY_PER_WORKER_GPUS", "1.0")
    ),
    # Bundle indices for Ray, if it is set, it can control precisely
    # which indices are used for the Ray bundle, for every worker.
    # Format: comma-separated list of integers, e.g. "0,1,2,3"
    "VLLM_RAY_BUNDLE_INDICES": lambda: os.getenv("VLLM_RAY_BUNDLE_INDICES", ""),
    # In some system, find_loaded_library() may not work. So we allow users to
    # specify the path through environment variable VLLM_CUDART_SO_PATH.
    "VLLM_CUDART_SO_PATH": lambda: os.getenv("VLLM_CUDART_SO_PATH", None),
    # Rank of the process in the data parallel setting
    "VLLM_DP_RANK": lambda: int(os.getenv("VLLM_DP_RANK", "0")),
    # Rank of the process in the data parallel setting.
    # Defaults to VLLM_DP_RANK when not set.
    "VLLM_DP_RANK_LOCAL": lambda: int(
        os.getenv("VLLM_DP_RANK_LOCAL", sys.modules[__name__].VLLM_DP_RANK)
    ),
    # World size of the data parallel setting
    "VLLM_DP_SIZE": lambda: int(os.getenv("VLLM_DP_SIZE", "1")),
    # IP address of the master node in the data parallel setting
    "VLLM_DP_MASTER_IP": lambda: os.getenv("VLLM_DP_MASTER_IP", "127.0.0.1"),
    # Port of the master node in the data parallel setting
    "VLLM_DP_MASTER_PORT": lambda: int(os.getenv("VLLM_DP_MASTER_PORT", "0")),
    # In the context of executing MoE models with Data-Parallel, Expert-Parallel
    # and Batched All-to-All dispatch/combine kernels, VLLM_MOE_DP_CHUNK_SIZE
    # dictates the quantum of tokens that can be dispatched from a DP
    # rank. All DP ranks process the activations in VLLM_MOE_DP_CHUNK_SIZE
    # units.
    "VLLM_MOE_DP_CHUNK_SIZE": lambda: int(os.getenv("VLLM_MOE_DP_CHUNK_SIZE", "256")),
    # Randomize inputs during dummy runs when using Data Parallel
    "VLLM_RANDOMIZE_DP_DUMMY_INPUTS": lambda: os.environ.get(
        "VLLM_RANDOMIZE_DP_DUMMY_INPUTS", "0"
    )
    == "1",
    # Strategy to pack the data parallel ranks for Ray.
    # Available options:
    # - "fill":
    #   for DP master node, allocate exactly data-parallel-size-local DP ranks,
    #   for non-master nodes, allocate as many DP ranks as can fit;
    # - "strict":
    #   allocate exactly data-parallel-size-local DP ranks to each picked node;
    # - "span":
    #   Should be used only when a single DP rank requires multiple nodes.
    #   allocate one DP rank over as many nodes as required for set world_size;
    # This environment variable is ignored if data-parallel-backend is not Ray.
    "VLLM_RAY_DP_PACK_STRATEGY": lambda: os.getenv(
        "VLLM_RAY_DP_PACK_STRATEGY", "strict"
    ),
    # Whether to use S3 path for model loading in CI via RunAI Streamer
    "VLLM_CI_USE_S3": lambda: os.environ.get("VLLM_CI_USE_S3", "0") == "1",
    # Use model_redirect to redirect the model name to a local folder.
    # `model_redirect` can be a json file mapping the model between
    # repo_id and local folder:
    # {"meta-llama/Llama-3.2-1B": "/tmp/Llama-3.2-1B"}
    # or a space separated values table file:
    # meta-llama/Llama-3.2-1B   /tmp/Llama-3.2-1B
    "VLLM_MODEL_REDIRECT_PATH": lambda: os.environ.get(
        "VLLM_MODEL_REDIRECT_PATH", None
    ),
    # Whether to use atomicAdd reduce in gptq/awq marlin kernel.
    "VLLM_MARLIN_USE_ATOMIC_ADD": lambda: os.environ.get(
        "VLLM_MARLIN_USE_ATOMIC_ADD", "0"
    )
    == "1",
    # Whether to use marlin kernel in mxfp4 quantization method
    "VLLM_MXFP4_USE_MARLIN": lambda: maybe_convert_bool(
        os.environ.get("VLLM_MXFP4_USE_MARLIN", None)
    ),
    # Whether to turn on the outlines cache for V1
    # This cache is unbounded and on disk, so it's not safe to use in
    # an environment with potentially malicious users.
    "VLLM_V1_USE_OUTLINES_CACHE": lambda: os.environ.get(
        "VLLM_V1_USE_OUTLINES_CACHE", "0"
    )
    == "1",
    # Gap between padding buckets for the forward pass. So we have
    # 8, we will run forward pass with [16, 24, 32, ...].
    "VLLM_TPU_BUCKET_PADDING_GAP": lambda: int(
        os.environ["VLLM_TPU_BUCKET_PADDING_GAP"]
    )
    if "VLLM_TPU_BUCKET_PADDING_GAP" in os.environ
    else 0,
    "VLLM_TPU_MOST_MODEL_LEN": lambda: maybe_convert_int(
        os.environ.get("VLLM_TPU_MOST_MODEL_LEN", None)
    ),
    # Whether using Pathways
    "VLLM_TPU_USING_PATHWAYS": lambda: bool(
        "proxy" in os.getenv("JAX_PLATFORMS", "").lower()
    ),
    # Allow use of DeepGemm kernels for fused moe ops.
    "VLLM_USE_DEEP_GEMM": lambda: bool(int(os.getenv("VLLM_USE_DEEP_GEMM", "1"))),
    # Allow use of DeepGemm specifically for MoE fused ops (overrides only MoE).
    "VLLM_MOE_USE_DEEP_GEMM": lambda: bool(
        int(os.getenv("VLLM_MOE_USE_DEEP_GEMM", "1"))
    ),
    # Whether to use E8M0 scaling when DeepGEMM is used on Blackwell GPUs.
    "VLLM_USE_DEEP_GEMM_E8M0": lambda: bool(
        int(os.getenv("VLLM_USE_DEEP_GEMM_E8M0", "1"))
    ),
    # DeepGemm JITs the kernels on-demand. The warmup attempts to make DeepGemm
    # JIT all the required kernels before model execution so there is no
    # JIT'ing in the hot-path. However, this warmup increases the engine
    # startup time by a couple of minutes.
    # Available options:
    #  - "skip"  : Skip warmup.
    #  - "full"  : Warmup deepgemm by running all possible gemm shapes the
    #   engine could encounter.
    #  - "relax" : Select gemm shapes to run based on some heuristics. The
    #   heuristic aims to have the same effect as running all possible gemm
    #   shapes, but provides no guarantees.
    "VLLM_DEEP_GEMM_WARMUP": env_with_choices(
        "VLLM_DEEP_GEMM_WARMUP",
        "relax",
        [
            "skip",
            "full",
            "relax",
        ],
    ),
    # Whether to use fused grouped_topk used for MoE expert selection.
    "VLLM_USE_FUSED_MOE_GROUPED_TOPK": lambda: bool(
        int(os.getenv("VLLM_USE_FUSED_MOE_GROUPED_TOPK", "1"))
    ),
    # Allow use of FlashInfer MoE kernels for fused moe ops.
    "VLLM_USE_FLASHINFER_MOE_FP16": lambda: bool(
        int(os.getenv("VLLM_USE_FLASHINFER_MOE_FP16", "0"))
    ),
    # Allow use of FlashInfer MoE kernels for fused moe ops.
    "VLLM_USE_FLASHINFER_MOE_FP8": lambda: bool(
        int(os.getenv("VLLM_USE_FLASHINFER_MOE_FP8", "0"))
    ),
    # Allow use of FlashInfer CUTLASS kernels for fused moe ops.
    "VLLM_USE_FLASHINFER_MOE_FP4": lambda: bool(
        int(os.getenv("VLLM_USE_FLASHINFER_MOE_FP4", "0"))
    ),
    # If set to 1, use the FlashInfer
    # MXFP8 (activation) x MXFP4 (weight) MoE backend.
    "VLLM_USE_FLASHINFER_MOE_MXFP4_MXFP8": lambda: bool(
        int(os.getenv("VLLM_USE_FLASHINFER_MOE_MXFP4_MXFP8", "0"))
    ),
    # If set to 1, use the FlashInfer CUTLASS backend for
    # MXFP8 (activation) x MXFP4 (weight) MoE.
    # This is separate from the TRTLLMGEN path controlled by
    # VLLM_USE_FLASHINFER_MOE_MXFP4_MXFP8.
    "VLLM_USE_FLASHINFER_MOE_MXFP4_MXFP8_CUTLASS": lambda: bool(
        int(os.getenv("VLLM_USE_FLASHINFER_MOE_MXFP4_MXFP8_CUTLASS", "0"))
    ),
    # If set to 1, use the FlashInfer
    # BF16 (activation) x MXFP4 (weight) MoE backend.
    "VLLM_USE_FLASHINFER_MOE_MXFP4_BF16": lambda: bool(
        int(os.getenv("VLLM_USE_FLASHINFER_MOE_MXFP4_BF16", "0"))
    ),
    # Control the cache sized used by the xgrammar compiler. The default
    # of 512 MB should be enough for roughly 1000 JSON schemas.
    # It can be changed with this variable if needed for some reason.
    "VLLM_XGRAMMAR_CACHE_MB": lambda: int(os.getenv("VLLM_XGRAMMAR_CACHE_MB", "512")),
    # Control the threshold for msgspec to use 'zero copy' for
    # serialization/deserialization of tensors. Tensors below
    # this limit will be encoded into the msgpack buffer, and
    # tensors above will instead be sent via a separate message.
    # While the sending side still actually copies the tensor
    # in all cases, on the receiving side, tensors above this
    # limit will actually be zero-copy decoded.
    "VLLM_MSGPACK_ZERO_COPY_THRESHOLD": lambda: int(
        os.getenv("VLLM_MSGPACK_ZERO_COPY_THRESHOLD", "256")
    ),
    # If set, allow insecure serialization using pickle.
    # This is useful for environments where it is deemed safe to use the
    # insecure method and it is needed for some reason.
    "VLLM_ALLOW_INSECURE_SERIALIZATION": lambda: bool(
        int(os.getenv("VLLM_ALLOW_INSECURE_SERIALIZATION", "0"))
    ),
    # IP address used for NIXL handshake between remote agents.
    "VLLM_NIXL_SIDE_CHANNEL_HOST": lambda: os.getenv(
        "VLLM_NIXL_SIDE_CHANNEL_HOST", "localhost"
    ),
    # Port used for NIXL handshake between remote agents.
    "VLLM_NIXL_SIDE_CHANNEL_PORT": lambda: int(
        os.getenv("VLLM_NIXL_SIDE_CHANNEL_PORT", "5600")
    ),
    # all2all backend for vllm's expert parallel communication
    # Available options:
    # - "naive": naive all2all implementation using broadcasts
    # - "allgather_reducescatter": all2all implementation based on allgather and
    #  reducescatter
    # - "pplx": use pplx kernels
    # - "deepep_high_throughput", use deepep high-throughput kernels
    # - "deepep_low_latency", use deepep low-latency kernels
    # - "flashinfer_all2allv", use flashinfer alltoallv kernels for mnnvl
    "VLLM_ALL2ALL_BACKEND": env_with_choices(
        "VLLM_ALL2ALL_BACKEND",
        "allgather_reducescatter",
        [
            "naive",
            "pplx",
            "deepep_high_throughput",
            "deepep_low_latency",
            "allgather_reducescatter",
            "flashinfer_all2allv",
        ],
    ),
    # Flashinfer MoE backend for vLLM's fused Mixture-of-Experts support.
    # Both require compute capability 10.0 or above.
    # Available options:
    # - "throughput":  [default]
    #     Uses CUTLASS kernels optimized for high-throughput batch inference.
    # - "latency":
    #     Uses TensorRT-LLM kernels optimized for low-latency inference.
    "VLLM_FLASHINFER_MOE_BACKEND": env_with_choices(
        "VLLM_FLASHINFER_MOE_BACKEND",
        "latency",
        ["throughput", "latency", "masked_gemm"],
    ),
    # Control the workspace buffer size for the FlashInfer backend.
    "VLLM_FLASHINFER_WORKSPACE_BUFFER_SIZE": lambda: int(
        os.getenv("VLLM_FLASHINFER_WORKSPACE_BUFFER_SIZE", str(394 * 1024 * 1024))
    ),
    # Control the maximum number of tokens per expert supported by the
    # NVFP4 MoE CUTLASS Kernel. This value is used to create a buffer for
    # the blockscale tensor of activations NVFP4 Quantization.
    # This is used to prevent the kernel from running out of memory.
    "VLLM_MAX_TOKENS_PER_EXPERT_FP4_MOE": lambda: int(
        os.getenv("VLLM_MAX_TOKENS_PER_EXPERT_FP4_MOE", "163840")
    ),
    # Specifies the thresholds of the communicated tensor sizes under which
    # vllm should use flashinfer fused allreduce. The variable should be a
    # JSON with the following format:
    #     { <world size>: <max size in mb> }
    # Unspecified world sizes will fall back to
    #     { 2: 64, 4: 1, <everything else>: 0.5 }
    "VLLM_FLASHINFER_ALLREDUCE_FUSION_THRESHOLDS_MB": lambda: json.loads(
        os.getenv("VLLM_FLASHINFER_ALLREDUCE_FUSION_THRESHOLDS_MB", "{}")
    ),
    # MoE routing strategy selector.
    # See `RoutingSimulator.get_available_strategies()` # for available
    # strategies.
    # Custom routing strategies can be registered by
    # RoutingSimulator.register_strategy()
    # Note: custom strategies may not produce correct model outputs
    "VLLM_MOE_ROUTING_SIMULATION_STRATEGY": lambda: os.environ.get(
        "VLLM_MOE_ROUTING_SIMULATION_STRATEGY", ""
    ).lower(),
    # Regex timeout for use by the vLLM tool parsing plugins.
    "VLLM_TOOL_PARSE_REGEX_TIMEOUT_SECONDS": lambda: int(
        os.getenv("VLLM_TOOL_PARSE_REGEX_TIMEOUT_SECONDS", "1")
    ),
    # Reduce CPU usage when vLLM is idle. Enabling this will incur small
    # latency penalty when a request eventually comes.
    "VLLM_SLEEP_WHEN_IDLE": lambda: bool(int(os.getenv("VLLM_SLEEP_WHEN_IDLE", "0"))),
    # Control the max chunk bytes (in MB) for the rpc message queue.
    # Object larger than this threshold will be broadcast to worker
    # processes via zmq.
    "VLLM_MQ_MAX_CHUNK_BYTES_MB": lambda: int(
        os.getenv("VLLM_MQ_MAX_CHUNK_BYTES_MB", "16")
    ),
    # Timeout in seconds for execute_model RPC calls in multiprocessing
    # executor (only applies when TP > 1).
    "VLLM_EXECUTE_MODEL_TIMEOUT_SECONDS": lambda: int(
        os.getenv("VLLM_EXECUTE_MODEL_TIMEOUT_SECONDS", "300")
    ),
    # KV Cache layout used throughout vllm.
    # Some common values are:
    # - NHD
    # - HND
    # Where N=num_blocks, H=num_heads and D=head_size. The default value will
    # leave the layout choice to the backend. Mind that backends may only
    # implement and support a subset of all possible layouts.
    "VLLM_KV_CACHE_LAYOUT": env_with_choices(
        "VLLM_KV_CACHE_LAYOUT", None, ["NHD", "HND"]
    ),
    # Enable checking whether the generated logits contain NaNs,
    # indicating corrupted output. Useful for debugging low level bugs
    # or bad hardware but it may add compute overhead.
    "VLLM_COMPUTE_NANS_IN_LOGITS": lambda: bool(
        int(os.getenv("VLLM_COMPUTE_NANS_IN_LOGITS", "0"))
    ),
    # Controls whether or not emulations are used for NVFP4
    # generations on machines < 100 for compressed-tensors
    # models
    "VLLM_USE_NVFP4_CT_EMULATIONS": lambda: bool(
        int(os.getenv("VLLM_USE_NVFP4_CT_EMULATIONS", "0"))
    ),
    # Time (in seconds) after which the KV cache on the producer side is
    # automatically cleared if no READ notification is received from the
    # consumer. This is only applicable when using NixlConnector in a
    # disaggregated decode-prefill setup.
    "VLLM_NIXL_ABORT_REQUEST_TIMEOUT": lambda: int(
        os.getenv("VLLM_NIXL_ABORT_REQUEST_TIMEOUT", "480")
    ),
    # Controls whether or not to use cudnn prefill
    "VLLM_USE_CUDNN_PREFILL": lambda: bool(
        int(os.getenv("VLLM_USE_CUDNN_PREFILL", "0"))
    ),
    # Controls whether to use TRT-LLM ragged DeepSeek prefill
    "VLLM_USE_TRTLLM_RAGGED_DEEPSEEK_PREFILL": lambda: bool(
        int(os.getenv("VLLM_USE_TRTLLM_RAGGED_DEEPSEEK_PREFILL", "0"))
    ),
    # If set to 1/True, use the TRTLLM attention backend in flashinfer.
    # If set to 0/False, use the default attention backend in flashinfer.
    # If not set, auto-detect the attention backend in flashinfer.
    "VLLM_USE_TRTLLM_ATTENTION": lambda: (
        None
        if "VLLM_USE_TRTLLM_ATTENTION" not in os.environ
        else os.environ["VLLM_USE_TRTLLM_ATTENTION"].lower() in ("1", "true")
    ),
    # If set to 1, when we use fp8 kv, we do not quantize Q to fp8
    "VLLM_FLASHINFER_DISABLE_Q_QUANTIZATION": lambda: bool(
        int(os.getenv("VLLM_FLASHINFER_DISABLE_Q_QUANTIZATION", "0"))
    ),
    # If set, it means we pre-downloaded cubin files and flashinfer will
    # read the cubin files directly.
    "VLLM_HAS_FLASHINFER_CUBIN": lambda: bool(
        int(os.getenv("VLLM_HAS_FLASHINFER_CUBIN", "0"))
    ),
    # Supported options:
    # - "flashinfer-cudnn": use flashinfer cudnn GEMM backend
    # - "flashinfer-trtllm": use flashinfer trtllm GEMM backend
    # - "flashinfer-cutlass": use flashinfer cutlass GEMM backend
    # - <none>: automatically pick an available backend
    "VLLM_NVFP4_GEMM_BACKEND": env_with_choices(
        "VLLM_NVFP4_GEMM_BACKEND",
        None,
        ["flashinfer-cudnn", "flashinfer-trtllm", "flashinfer-cutlass", "cutlass"],
    ),
    # Controls garbage collection during CUDA graph capture.
    # If set to 0 (default), enables GC freezing to speed up capture time.
    # If set to 1, allows GC to run during capture.
    "VLLM_ENABLE_CUDAGRAPH_GC": lambda: bool(
        int(os.getenv("VLLM_ENABLE_CUDAGRAPH_GC", "0"))
    ),
    # Used to force set up loopback IP
    "VLLM_LOOPBACK_IP": lambda: os.getenv("VLLM_LOOPBACK_IP", ""),
    # Used to set the process name prefix for vLLM processes.
    # This is useful for debugging and monitoring purposes.
    # The default value is "VLLM".
    "VLLM_PROCESS_NAME_PREFIX": lambda: os.getenv("VLLM_PROCESS_NAME_PREFIX", "VLLM"),
    # Allow chunked local attention with hybrid kv cache manager.
    # Currently using the Hybrid KV cache manager with chunked local attention
    # in the Llama4 models (the only models currently using chunked local attn)
    # causes a latency regression. For this reason, we disable it by default.
    # This flag is used to allow users to enable it if they want to (to save on
    # kv-cache memory usage and enable longer contexts)
    # TODO(lucas): Remove this flag once latency regression is resolved.
    "VLLM_ALLOW_CHUNKED_LOCAL_ATTN_WITH_HYBRID_KV_CACHE": lambda: bool(
        int(os.getenv("VLLM_ALLOW_CHUNKED_LOCAL_ATTN_WITH_HYBRID_KV_CACHE", "0"))
    ),
    # Enables support for the "store" option in the OpenAI Responses API.
    # When set to 1, vLLM's OpenAI server will retain the input and output
    # messages for those requests in memory. By default, this is disabled (0),
    # and the "store" option is ignored.
    # NOTE/WARNING:
    # 1. Messages are kept in memory only (not persisted to disk) and will be
    #    lost when the vLLM server shuts down.
    # 2. Enabling this option will cause a memory leak, as stored messages are
    #    never removed from memory until the server terminates.
    "VLLM_ENABLE_RESPONSES_API_STORE": lambda: bool(
        int(os.getenv("VLLM_ENABLE_RESPONSES_API_STORE", "0"))
    ),
    # If set, use the fp8 mfma in rocm paged attention.
    "VLLM_ROCM_FP8_MFMA_PAGE_ATTN": lambda: bool(
        int(os.getenv("VLLM_ROCM_FP8_MFMA_PAGE_ATTN", "0"))
    ),
    # Whether to use pytorch symmetric memory for allreduce
    "VLLM_ALLREDUCE_USE_SYMM_MEM": lambda: bool(
        int(os.getenv("VLLM_ALLREDUCE_USE_SYMM_MEM", "1"))
    ),
    # Allows vllm to find tuned config under customized folder
    "VLLM_TUNED_CONFIG_FOLDER": lambda: os.getenv("VLLM_TUNED_CONFIG_FOLDER", None),
    # Valid values are container,code_interpreter,web_search_preview
    # ex VLLM_GPT_OSS_SYSTEM_TOOL_MCP_LABELS=container,code_interpreter
    # If the server_label of your mcp tool is not in this list it will
    # be completely ignored.
    "VLLM_GPT_OSS_SYSTEM_TOOL_MCP_LABELS": env_set_with_choices(
        "VLLM_GPT_OSS_SYSTEM_TOOL_MCP_LABELS",
        default=[],
        choices=["container", "code_interpreter", "web_search_preview"],
    ),
    # Allows harmony instructions to be injected on system messages
    "VLLM_GPT_OSS_HARMONY_SYSTEM_INSTRUCTIONS": lambda: bool(
        int(os.getenv("VLLM_GPT_OSS_HARMONY_SYSTEM_INSTRUCTIONS", "0"))
    ),
    # Enable automatic retry when tool call JSON parsing fails
    # If enabled, returns an error message to the model to retry
    # If disabled (default), raises an exception and fails the request
    "VLLM_TOOL_JSON_ERROR_AUTOMATIC_RETRY": lambda: bool(
        int(os.getenv("VLLM_TOOL_JSON_ERROR_AUTOMATIC_RETRY", "0"))
    ),
    # Add optional custom scopes for profiling, disable to avoid overheads
    "VLLM_CUSTOM_SCOPES_FOR_PROFILING": lambda: bool(
        int(os.getenv("VLLM_CUSTOM_SCOPES_FOR_PROFILING", "0"))
    ),
    # Add optional nvtx scopes for profiling, disable to avoid overheads
    "VLLM_NVTX_SCOPES_FOR_PROFILING": lambda: bool(
        int(os.getenv("VLLM_NVTX_SCOPES_FOR_PROFILING", "0"))
    ),
    # Represent block hashes in KV cache events as 64-bit integers instead of
    # raw bytes. Defaults to True for backward compatibility.
<<<<<<< HEAD
    "VLLM_KV_EVENTS_USE_INT_BLOCK_HASHES":
    lambda: bool(int(os.getenv("VLLM_KV_EVENTS_USE_INT_BLOCK_HASHES", "1"))),

    # whether to enable block-attention (span detection, fan-in, repositioning)
    "VLLM_V1_SPANS_ENABLED":
    lambda: os.environ.get("VLLM_V1_SPANS_ENABLED", "False") == "True",

    # whether to print details pertaining to the block-attention
    # implementation
    "VLLM_V1_SPANS_DEBUG":
    lambda: os.environ.get("VLLM_V1_SPANS_DEBUG", "False") == "True",

    # for block-attention, the token that will be used in order to
    # indicate the beginning of a span (needed for it to work)
    "VLLM_V1_SPANS_TOKEN_PLUS":
    lambda: int(os.environ.get("VLLM_V1_SPANS_TOKEN_PLUS", "-1")),

    # for block-attention, a token that signals the beginning of a
    # span which needs to depend on all previous tokens
    "VLLM_V1_SPANS_TOKEN_CROSS":
    lambda: int(os.environ.get("VLLM_V1_SPANS_TOKEN_CROSS", "-1")),

    # for block-attention, detected spans will be loaded but not repositioned
    "VLLM_V1_SPANS_DISABLE_REPOSITION":
    lambda: os.environ.get("VLLM_V1_SPANS_DISABLE_REPOSITION", "False"
                           ) == "True",

=======
    "VLLM_KV_EVENTS_USE_INT_BLOCK_HASHES": lambda: bool(
        int(os.getenv("VLLM_KV_EVENTS_USE_INT_BLOCK_HASHES", "1"))
    ),
    # Name of the shared memory buffer used for object storage.
    # Only effective when mm_config.mm_processor_cache_type == "shm".
    "VLLM_OBJECT_STORAGE_SHM_BUFFER_NAME": lambda: os.getenv(
        "VLLM_OBJECT_STORAGE_SHM_BUFFER_NAME", "VLLM_OBJECT_STORAGE_SHM_BUFFER"
    ),
    # The size in MB of the buffers (NVL and RDMA) used by DeepEP
    "VLLM_DEEPEP_BUFFER_SIZE_MB": lambda: int(
        os.getenv("VLLM_DEEPEP_BUFFER_SIZE_MB", "1024")
    ),
    # Force DeepEP to use intranode kernel for inter-node communication in
    # high throughput mode. This is useful archive higher prefill throuhgput
    # on system supports multi-node nvlink (e.g GB200).
    "VLLM_DEEPEP_HIGH_THROUGHPUT_FORCE_INTRA_NODE": lambda: bool(
        int(os.getenv("VLLM_DEEPEP_HIGH_THROUGHPUT_FORCE_INTRA_NODE", "0"))
    ),
    # Allow DeepEP to use MNNVL (multi-node nvlink) for internode_ll kernel,
    # turn this for better latency on GB200 like system
    "VLLM_DEEPEP_LOW_LATENCY_USE_MNNVL": lambda: bool(
        int(os.getenv("VLLM_DEEPEP_LOW_LATENCY_USE_MNNVL", "0"))
    ),
    # The number of SMs to allocate for communication kernels when running DBO
    # the rest of the SMs on the device will be allocated to compute
    "VLLM_DBO_COMM_SMS": lambda: int(os.getenv("VLLM_DBO_COMM_SMS", "20")),
    # Enable max_autotune & coordinate_descent_tuning in inductor_config
    # to compile static shapes passed from compile_sizes in compilation_config
    # If set to 1, enable max_autotune; By default, this is enabled (1)
    "VLLM_ENABLE_INDUCTOR_MAX_AUTOTUNE": lambda: bool(
        int(os.getenv("VLLM_ENABLE_INDUCTOR_MAX_AUTOTUNE", "1"))
    ),
    # If set to 1, enable coordinate_descent_tuning;
    # By default, this is enabled (1)
    "VLLM_ENABLE_INDUCTOR_COORDINATE_DESCENT_TUNING": lambda: bool(
        int(os.getenv("VLLM_ENABLE_INDUCTOR_COORDINATE_DESCENT_TUNING", "1"))
    ),
    # Flag to enable NCCL symmetric memory allocation and registration
    "VLLM_USE_NCCL_SYMM_MEM": lambda: bool(
        int(os.getenv("VLLM_USE_NCCL_SYMM_MEM", "0"))
    ),
    # NCCL header path
    "VLLM_NCCL_INCLUDE_PATH": lambda: os.environ.get("VLLM_NCCL_INCLUDE_PATH", None),
    # Flag to enable FBGemm kernels on model execution
    "VLLM_USE_FBGEMM": lambda: bool(int(os.getenv("VLLM_USE_FBGEMM", "0"))),
    # GC debug config
    # - VLLM_GC_DEBUG=0: disable GC debugger
    # - VLLM_GC_DEBUG=1: enable GC debugger with gc.collect elpased times
    # - VLLM_GC_DEBUG='{"top_objects":5}': enable GC debugger with
    #                                      top 5 collected objects
    "VLLM_GC_DEBUG": lambda: os.getenv("VLLM_GC_DEBUG", ""),
    # Disables parallel execution of shared_experts via separate cuda stream
    "VLLM_DISABLE_SHARED_EXPERTS_STREAM": lambda: bool(
        int(os.getenv("VLLM_DISABLE_SHARED_EXPERTS_STREAM", "0"))
    ),
    # Limits when we run shared_experts in a separate stream.
    # We found out that for large batch sizes, the separate stream
    # execution is not beneficial (most likely because of the input clone)
    # TODO(alexm-redhat): Tune to be more dynamic based on GPU type
    "VLLM_SHARED_EXPERTS_STREAM_TOKEN_THRESHOLD": lambda: int(
        int(os.getenv("VLLM_SHARED_EXPERTS_STREAM_TOKEN_THRESHOLD", 256))
    ),
    # Format for saving torch.compile cache artifacts
    # - "binary": saves as binary file
    #     Safe for multiple vllm serve processes accessing the same torch compile cache.
    # - "unpacked": saves as directory structure (for inspection/debugging)
    #     NOT multiprocess safe - race conditions may occur with multiple processes.
    #     Allows viewing and setting breakpoints in Inductor's code output files.
    "VLLM_COMPILE_CACHE_SAVE_FORMAT": env_with_choices(
        "VLLM_COMPILE_CACHE_SAVE_FORMAT", "binary", ["binary", "unpacked"]
    ),
>>>>>>> 8ac3a414
}

# --8<-- [end:env-vars-definition]


def __getattr__(name: str):
    """
    Gets environment variables lazily.

    NOTE: After enable_envs_cache() invocation (which triggered after service
    initialization), all environment variables will be cached.
    """
    if name in environment_variables:
        return environment_variables[name]()
    raise AttributeError(f"module {__name__!r} has no attribute {name!r}")


def enable_envs_cache() -> None:
    """
    Enables caching of environment variables. This is useful for performance
    reasons, as it avoids the need to re-evaluate environment variables on
    every call.

    NOTE: Currently, it's invoked after service initialization to reduce
    runtime overhead. This also means that environment variables should NOT
    be updated after the service is initialized.
    """
    # Tag __getattr__ with functools.cache
    global __getattr__
    __getattr__ = functools.cache(__getattr__)

    # Cache all environment variables
    for key in environment_variables:
        __getattr__(key)


def __dir__():
    return list(environment_variables.keys())


def is_set(name: str):
    """Check if an environment variable is explicitly set."""
    if name in environment_variables:
        return name in os.environ
    raise AttributeError(f"module {__name__!r} has no attribute {name!r}")


def compile_factors() -> dict[str, object]:
    """Return env vars used for torch.compile cache keys.

    Start with every known vLLM env var; drop entries in `ignored_factors`;
    hash everything else. This keeps the cache key aligned across workers."""

    ignored_factors: set[str] = {
        "MAX_JOBS",
        "VLLM_RPC_BASE_PATH",
        "VLLM_USE_MODELSCOPE",
        "VLLM_RINGBUFFER_WARNING_INTERVAL",
        "VLLM_DEBUG_DUMP_PATH",
        "VLLM_PORT",
        "VLLM_CACHE_ROOT",
        "LD_LIBRARY_PATH",
        "VLLM_SERVER_DEV_MODE",
        "VLLM_DP_MASTER_IP",
        "VLLM_DP_MASTER_PORT",
        "VLLM_RANDOMIZE_DP_DUMMY_INPUTS",
        "VLLM_CI_USE_S3",
        "VLLM_MODEL_REDIRECT_PATH",
        "VLLM_HOST_IP",
        "S3_ACCESS_KEY_ID",
        "S3_SECRET_ACCESS_KEY",
        "S3_ENDPOINT_URL",
        "VLLM_USAGE_STATS_SERVER",
        "VLLM_NO_USAGE_STATS",
        "VLLM_DO_NOT_TRACK",
        "VLLM_LOGGING_LEVEL",
        "VLLM_LOGGING_PREFIX",
        "VLLM_LOGGING_STREAM",
        "VLLM_LOGGING_CONFIG_PATH",
        "VLLM_LOGGING_COLOR",
        "VLLM_LOG_STATS_INTERVAL",
        "VLLM_DEBUG_LOG_API_SERVER_RESPONSE",
        "VLLM_TUNED_CONFIG_FOLDER",
        "VLLM_ENGINE_ITERATION_TIMEOUT_S",
        "VLLM_HTTP_TIMEOUT_KEEP_ALIVE",
        "VLLM_EXECUTE_MODEL_TIMEOUT_SECONDS",
        "VLLM_KEEP_ALIVE_ON_ENGINE_DEATH",
        "VLLM_SLEEP_WHEN_IDLE",
        "VLLM_IMAGE_FETCH_TIMEOUT",
        "VLLM_VIDEO_FETCH_TIMEOUT",
        "VLLM_AUDIO_FETCH_TIMEOUT",
        "VLLM_MEDIA_URL_ALLOW_REDIRECTS",
        "VLLM_MEDIA_LOADING_THREAD_COUNT",
        "VLLM_MAX_AUDIO_CLIP_FILESIZE_MB",
        "VLLM_VIDEO_LOADER_BACKEND",
        "VLLM_MEDIA_CONNECTOR",
        "VLLM_ASSETS_CACHE",
        "VLLM_ASSETS_CACHE_MODEL_CLEAN",
        "VLLM_MM_INPUT_CACHE_GIB",
        "VLLM_WORKER_MULTIPROC_METHOD",
        "VLLM_ENABLE_V1_MULTIPROCESSING",
        "VLLM_V1_OUTPUT_PROC_CHUNK_SIZE",
        "VLLM_CPU_KVCACHE_SPACE",
        "VLLM_CPU_OMP_THREADS_BIND",
        "VLLM_CPU_NUM_OF_RESERVED_CPU",
        "VLLM_CPU_MOE_PREPACK",
        "VLLM_CPU_SGL_KERNEL",
        "VLLM_TEST_FORCE_LOAD_FORMAT",
        "LOCAL_RANK",
        "CUDA_VISIBLE_DEVICES",
        "NO_COLOR",
    }

    from vllm.config.utils import normalize_value

    factors: dict[str, object] = {}
    for factor, getter in environment_variables.items():
        if factor in ignored_factors:
            continue

        try:
            raw = getter()
        except Exception as exc:  # pragma: no cover - defensive logging
            logger.warning(
                "Skipping environment variable %s while hashing compile factors: %s",
                factor,
                exc,
            )
            continue

        factors[factor] = normalize_value(raw)

    ray_noset_env_vars = [
        # Refer to
        # https://github.com/ray-project/ray/blob/c584b1ea97b00793d1def71eaf81537d70efba42/python/ray/_private/accelerators/nvidia_gpu.py#L11
        # https://github.com/ray-project/ray/blob/c584b1ea97b00793d1def71eaf81537d70efba42/python/ray/_private/accelerators/amd_gpu.py#L11
        # https://github.com/ray-project/ray/blob/b97d21dab233c2bd8ed7db749a82a1e594222b5c/python/ray/_private/accelerators/amd_gpu.py#L10
        # https://github.com/ray-project/ray/blob/c584b1ea97b00793d1def71eaf81537d70efba42/python/ray/_private/accelerators/npu.py#L12
        # https://github.com/ray-project/ray/blob/c584b1ea97b00793d1def71eaf81537d70efba42/python/ray/_private/accelerators/hpu.py#L12
        # https://github.com/ray-project/ray/blob/c584b1ea97b00793d1def71eaf81537d70efba42/python/ray/_private/accelerators/neuron.py#L14
        # https://github.com/ray-project/ray/blob/c584b1ea97b00793d1def71eaf81537d70efba42/python/ray/_private/accelerators/tpu.py#L38
        # https://github.com/ray-project/ray/blob/c584b1ea97b00793d1def71eaf81537d70efba42/python/ray/_private/accelerators/intel_gpu.py#L10
        # https://github.com/ray-project/ray/blob/c584b1ea97b00793d1def71eaf81537d70efba42/python/ray/_private/accelerators/rbln.py#L10
        "RAY_EXPERIMENTAL_NOSET_CUDA_VISIBLE_DEVICES",
        "RAY_EXPERIMENTAL_NOSET_ROCR_VISIBLE_DEVICES",
        "RAY_EXPERIMENTAL_NOSET_HIP_VISIBLE_DEVICES",
        "RAY_EXPERIMENTAL_NOSET_ASCEND_RT_VISIBLE_DEVICES",
        "RAY_EXPERIMENTAL_NOSET_HABANA_VISIBLE_MODULES",
        "RAY_EXPERIMENTAL_NOSET_NEURON_RT_VISIBLE_CORES",
        "RAY_EXPERIMENTAL_NOSET_TPU_VISIBLE_CHIPS",
        "RAY_EXPERIMENTAL_NOSET_ONEAPI_DEVICE_SELECTOR",
        "RAY_EXPERIMENTAL_NOSET_RBLN_RT_VISIBLE_DEVICES",
    ]

    for var in ray_noset_env_vars:
        factors[var] = normalize_value(os.getenv(var))

    return factors<|MERGE_RESOLUTION|>--- conflicted
+++ resolved
@@ -215,14 +215,6 @@
     VLLM_CUSTOM_SCOPES_FOR_PROFILING: bool = False
     VLLM_NVTX_SCOPES_FOR_PROFILING: bool = False
     VLLM_KV_EVENTS_USE_INT_BLOCK_HASHES: bool = True
-<<<<<<< HEAD
-    # spans vars
-    VLLM_V1_SPANS_ENABLED: bool = False
-    VLLM_V1_SPANS_DEBUG: bool = False
-    VLLM_V1_SPANS_TOKEN_PLUS: int = -1
-    VLLM_V1_SPANS_TOKEN_CROSS: int = -1
-    VLLM_V1_SPANS_DISABLE_REPOSITION: bool = False
-=======
     VLLM_OBJECT_STORAGE_SHM_BUFFER_NAME: str = "VLLM_OBJECT_STORAGE_SHM_BUFFER"
     VLLM_DEEPEP_BUFFER_SIZE_MB: int = 1024
     VLLM_DEEPEP_HIGH_THROUGHPUT_FORCE_INTRA_NODE: bool = False
@@ -239,7 +231,12 @@
     VLLM_DISABLE_SHARED_EXPERTS_STREAM: bool = False
     VLLM_SHARED_EXPERTS_STREAM_TOKEN_THRESHOLD: int = 256
     VLLM_COMPILE_CACHE_SAVE_FORMAT: Literal["binary", "unpacked"] = "binary"
->>>>>>> 8ac3a414
+    # spans vars
+    VLLM_V1_SPANS_ENABLED: bool = False
+    VLLM_V1_SPANS_DEBUG: bool = False
+    VLLM_V1_SPANS_TOKEN_PLUS: int = -1
+    VLLM_V1_SPANS_TOKEN_CROSS: int = -1
+    VLLM_V1_SPANS_DISABLE_REPOSITION: bool = False
 
 
 def get_default_cache_root():
@@ -1460,35 +1457,6 @@
     ),
     # Represent block hashes in KV cache events as 64-bit integers instead of
     # raw bytes. Defaults to True for backward compatibility.
-<<<<<<< HEAD
-    "VLLM_KV_EVENTS_USE_INT_BLOCK_HASHES":
-    lambda: bool(int(os.getenv("VLLM_KV_EVENTS_USE_INT_BLOCK_HASHES", "1"))),
-
-    # whether to enable block-attention (span detection, fan-in, repositioning)
-    "VLLM_V1_SPANS_ENABLED":
-    lambda: os.environ.get("VLLM_V1_SPANS_ENABLED", "False") == "True",
-
-    # whether to print details pertaining to the block-attention
-    # implementation
-    "VLLM_V1_SPANS_DEBUG":
-    lambda: os.environ.get("VLLM_V1_SPANS_DEBUG", "False") == "True",
-
-    # for block-attention, the token that will be used in order to
-    # indicate the beginning of a span (needed for it to work)
-    "VLLM_V1_SPANS_TOKEN_PLUS":
-    lambda: int(os.environ.get("VLLM_V1_SPANS_TOKEN_PLUS", "-1")),
-
-    # for block-attention, a token that signals the beginning of a
-    # span which needs to depend on all previous tokens
-    "VLLM_V1_SPANS_TOKEN_CROSS":
-    lambda: int(os.environ.get("VLLM_V1_SPANS_TOKEN_CROSS", "-1")),
-
-    # for block-attention, detected spans will be loaded but not repositioned
-    "VLLM_V1_SPANS_DISABLE_REPOSITION":
-    lambda: os.environ.get("VLLM_V1_SPANS_DISABLE_REPOSITION", "False"
-                           ) == "True",
-
-=======
     "VLLM_KV_EVENTS_USE_INT_BLOCK_HASHES": lambda: bool(
         int(os.getenv("VLLM_KV_EVENTS_USE_INT_BLOCK_HASHES", "1"))
     ),
@@ -1560,7 +1528,28 @@
     "VLLM_COMPILE_CACHE_SAVE_FORMAT": env_with_choices(
         "VLLM_COMPILE_CACHE_SAVE_FORMAT", "binary", ["binary", "unpacked"]
     ),
->>>>>>> 8ac3a414
+    # whether to enable block-attention (span detection, fan-in, repositioning)
+    "VLLM_V1_SPANS_ENABLED": lambda: os.environ.get("VLLM_V1_SPANS_ENABLED", "False")
+    == "True",
+    # whether to print details pertaining to the block-attention
+    # implementation
+    "VLLM_V1_SPANS_DEBUG": lambda: os.environ.get("VLLM_V1_SPANS_DEBUG", "False")
+    == "True",
+    # for block-attention, the token that will be used in order to
+    # indicate the beginning of a span (needed for it to work)
+    "VLLM_V1_SPANS_TOKEN_PLUS": lambda: int(
+        os.environ.get("VLLM_V1_SPANS_TOKEN_PLUS", "-1")
+    ),
+    # for block-attention, a token that signals the beginning of a
+    # span which needs to depend on all previous tokens
+    "VLLM_V1_SPANS_TOKEN_CROSS": lambda: int(
+        os.environ.get("VLLM_V1_SPANS_TOKEN_CROSS", "-1")
+    ),
+    # for block-attention, detected spans will be loaded but not repositioned
+    "VLLM_V1_SPANS_DISABLE_REPOSITION": lambda: os.environ.get(
+        "VLLM_V1_SPANS_DISABLE_REPOSITION", "False"
+    )
+    == "True",
 }
 
 # --8<-- [end:env-vars-definition]
