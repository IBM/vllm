# SPDX-License-Identifier: Apache-2.0

import hashlib
import os
import sys
import tempfile
from typing import TYPE_CHECKING, Any, Callable, Optional

if TYPE_CHECKING:
    VLLM_HOST_IP: str = ""
    VLLM_PORT: Optional[int] = None
    VLLM_RPC_BASE_PATH: str = tempfile.gettempdir()
    VLLM_USE_MODELSCOPE: bool = False
    VLLM_RINGBUFFER_WARNING_INTERVAL: int = 60
    VLLM_NCCL_SO_PATH: Optional[str] = None
    LD_LIBRARY_PATH: Optional[str] = None
    VLLM_USE_TRITON_FLASH_ATTN: bool = False
    VLLM_FLASH_ATTN_VERSION: Optional[int] = None
    LOCAL_RANK: int = 0
    CUDA_VISIBLE_DEVICES: Optional[str] = None
    VLLM_ENGINE_ITERATION_TIMEOUT_S: int = 60
    VLLM_API_KEY: Optional[str] = None
    S3_ACCESS_KEY_ID: Optional[str] = None
    S3_SECRET_ACCESS_KEY: Optional[str] = None
    S3_ENDPOINT_URL: Optional[str] = None
    VLLM_MODEL_REDIRECT_PATH: Optional[str] = None
    VLLM_CACHE_ROOT: str = os.path.expanduser("~/.cache/vllm")
    VLLM_CONFIG_ROOT: str = os.path.expanduser("~/.config/vllm")
    VLLM_USAGE_STATS_SERVER: str = "https://stats.vllm.ai"
    VLLM_NO_USAGE_STATS: bool = False
    VLLM_DO_NOT_TRACK: bool = False
    VLLM_USAGE_SOURCE: str = ""
    VLLM_CONFIGURE_LOGGING: int = 1
    VLLM_LOGGING_LEVEL: str = "INFO"
    VLLM_LOGGING_PREFIX: str = ""
    VLLM_LOGGING_CONFIG_PATH: Optional[str] = None
    VLLM_LOGITS_PROCESSOR_THREADS: Optional[int] = None
    VLLM_TRACE_FUNCTION: int = 0
    VLLM_ATTENTION_BACKEND: Optional[str] = None
    VLLM_USE_FLASHINFER_SAMPLER: Optional[bool] = None
    VLLM_FLASHINFER_FORCE_TENSOR_CORES: bool = False
    VLLM_PP_LAYER_PARTITION: Optional[str] = None
    VLLM_CPU_KVCACHE_SPACE: int = 0
    VLLM_CPU_OMP_THREADS_BIND: str = ""
    VLLM_CPU_MOE_PREPACK: bool = True
    VLLM_XLA_CACHE_PATH: str = os.path.join(VLLM_CACHE_ROOT, "xla_cache")
    VLLM_XLA_CHECK_RECOMPILATION: bool = False
    VLLM_FUSED_MOE_CHUNK_SIZE: int = 64 * 1024
    VLLM_USE_RAY_SPMD_WORKER: bool = False
    VLLM_USE_RAY_COMPILED_DAG: bool = False
    VLLM_USE_RAY_COMPILED_DAG_CHANNEL_TYPE: str = "auto"
    VLLM_USE_RAY_COMPILED_DAG_OVERLAP_COMM: bool = False
    VLLM_WORKER_MULTIPROC_METHOD: str = "fork"
    VLLM_ASSETS_CACHE: str = os.path.join(VLLM_CACHE_ROOT, "assets")
    VLLM_IMAGE_FETCH_TIMEOUT: int = 5
    VLLM_VIDEO_FETCH_TIMEOUT: int = 30
    VLLM_AUDIO_FETCH_TIMEOUT: int = 10
    VLLM_MM_INPUT_CACHE_GIB: int = 8
    VLLM_TARGET_DEVICE: str = "cuda"
    MAX_JOBS: Optional[str] = None
    NVCC_THREADS: Optional[str] = None
    VLLM_USE_PRECOMPILED: bool = False
    VLLM_TEST_USE_PRECOMPILED_NIGHTLY_WHEEL: bool = False
    VLLM_NO_DEPRECATION_WARNING: bool = False
    VLLM_KEEP_ALIVE_ON_ENGINE_DEATH: bool = False
    CMAKE_BUILD_TYPE: Optional[str] = None
    VERBOSE: bool = False
    VLLM_ALLOW_LONG_MAX_MODEL_LEN: bool = False
    VLLM_RPC_TIMEOUT: int = 10000  # ms
    VLLM_PLUGINS: Optional[list[str]] = None
    VLLM_TORCH_PROFILER_DIR: Optional[str] = None
    VLLM_USE_TRITON_AWQ: bool = False
    VLLM_ALLOW_RUNTIME_LORA_UPDATING: bool = False
    VLLM_SKIP_P2P_CHECK: bool = False
    VLLM_DISABLED_KERNELS: list[str] = []
    VLLM_USE_V1: bool = True
    VLLM_ROCM_USE_AITER: bool = False
    VLLM_ROCM_USE_AITER_PAGED_ATTN: bool = False
    VLLM_ROCM_USE_AITER_LINEAR: bool = True
    VLLM_ROCM_USE_AITER_MOE: bool = True
    VLLM_ROCM_USE_AITER_RMSNORM: bool = True
    VLLM_ROCM_USE_AITER_MLA: bool = True
    VLLM_ROCM_USE_SKINNY_GEMM: bool = True
    VLLM_ROCM_FP8_PADDING: bool = True
    VLLM_ROCM_MOE_PADDING: bool = True
    VLLM_ROCM_CUSTOM_PAGED_ATTN: bool = True
    VLLM_ENABLE_V1_MULTIPROCESSING: bool = True
    VLLM_LOG_BATCHSIZE_INTERVAL: float = -1
    VLLM_DISABLE_COMPILE_CACHE: bool = False
    Q_SCALE_CONSTANT: int = 200
    K_SCALE_CONSTANT: int = 200
    V_SCALE_CONSTANT: int = 100
    VLLM_SERVER_DEV_MODE: bool = False
    VLLM_V1_OUTPUT_PROC_CHUNK_SIZE: int = 128
    VLLM_MLA_DISABLE: bool = False
    VLLM_ENABLE_MOE_ALIGN_BLOCK_SIZE_TRITON: bool = False
    VLLM_RAY_PER_WORKER_GPUS: float = 1.0
    VLLM_RAY_BUNDLE_INDICES: str = ""
    VLLM_CUDART_SO_PATH: Optional[str] = None
    VLLM_USE_HPU_CONTIGUOUS_CACHE_FETCH: bool = True
    VLLM_HPU_USE_DELAYED_SAMPLING: bool = False
    VLLM_DP_RANK: int = 0
    VLLM_DP_RANK_LOCAL: int = -1
    VLLM_DP_SIZE: int = 1
    VLLM_DP_MASTER_IP: str = ""
    VLLM_DP_MASTER_PORT: int = 0
    VLLM_MARLIN_USE_ATOMIC_ADD: bool = False
    VLLM_V0_USE_OUTLINES_CACHE: bool = False
<<<<<<< HEAD
    VLLM_V1_USE_ACTIVATED_LORA: bool = False
    VLLM_V1_USE_DEMO_LOGGING: bool = False
    VLLM_TPU_DISABLE_TOPK_TOPP_OPTIMIZATION: bool = False
=======
    VLLM_TPU_BUCKET_PADDING_GAP: int = 0
    VLLM_USE_DEEP_GEMM: bool = False
    VLLM_XGRAMMAR_CACHE_MB: int = 0
    VLLM_MSGPACK_ZERO_COPY_THRESHOLD: int = 256
>>>>>>> 7377dd03

def get_default_cache_root():
    return os.getenv(
        "XDG_CACHE_HOME",
        os.path.join(os.path.expanduser("~"), ".cache"),
    )


def get_default_config_root():
    return os.getenv(
        "XDG_CONFIG_HOME",
        os.path.join(os.path.expanduser("~"), ".config"),
    )


def maybe_convert_int(value: Optional[str]) -> Optional[int]:
    if value is None:
        return None
    return int(value)


# The begin-* and end* here are used by the documentation generator
# to extract the used env vars.

# begin-env-vars-definition

environment_variables: dict[str, Callable[[], Any]] = {

    # ================== Installation Time Env Vars ==================

    # Target device of vLLM, supporting [cuda (by default),
    # rocm, neuron, cpu]
    "VLLM_TARGET_DEVICE":
    lambda: os.getenv("VLLM_TARGET_DEVICE", "cuda"),

    # Maximum number of compilation jobs to run in parallel.
    # By default this is the number of CPUs
    "MAX_JOBS":
    lambda: os.getenv("MAX_JOBS", None),

    # Number of threads to use for nvcc
    # By default this is 1.
    # If set, `MAX_JOBS` will be reduced to avoid oversubscribing the CPU.
    "NVCC_THREADS":
    lambda: os.getenv("NVCC_THREADS", None),

    # If set, vllm will use precompiled binaries (*.so)
    "VLLM_USE_PRECOMPILED":
    lambda: bool(os.environ.get("VLLM_USE_PRECOMPILED")) or bool(
        os.environ.get("VLLM_PRECOMPILED_WHEEL_LOCATION")),

    # Whether to force using nightly wheel in python build.
    # This is used for testing the nightly wheel in python build.
    "VLLM_TEST_USE_PRECOMPILED_NIGHTLY_WHEEL":
    lambda: bool(int(os.getenv("VLLM_TEST_USE_PRECOMPILED_NIGHTLY_WHEEL", "0"))
                 ),

    # CMake build type
    # If not set, defaults to "Debug" or "RelWithDebInfo"
    # Available options: "Debug", "Release", "RelWithDebInfo"
    "CMAKE_BUILD_TYPE":
    lambda: os.getenv("CMAKE_BUILD_TYPE"),

    # If set, vllm will print verbose logs during installation
    "VERBOSE":
    lambda: bool(int(os.getenv('VERBOSE', '0'))),

    # Root directory for vLLM configuration files
    # Defaults to `~/.config/vllm` unless `XDG_CONFIG_HOME` is set
    # Note that this not only affects how vllm finds its configuration files
    # during runtime, but also affects how vllm installs its configuration
    # files during **installation**.
    "VLLM_CONFIG_ROOT":
    lambda: os.path.expanduser(
        os.getenv(
            "VLLM_CONFIG_ROOT",
            os.path.join(get_default_config_root(), "vllm"),
        )),

    # ================== Runtime Env Vars ==================

    # Root directory for vLLM cache files
    # Defaults to `~/.cache/vllm` unless `XDG_CACHE_HOME` is set
    "VLLM_CACHE_ROOT":
    lambda: os.path.expanduser(
        os.getenv(
            "VLLM_CACHE_ROOT",
            os.path.join(get_default_cache_root(), "vllm"),
        )),

    # used in distributed environment to determine the ip address
    # of the current node, when the node has multiple network interfaces.
    # If you are using multi-node inference, you should set this differently
    # on each node.
    'VLLM_HOST_IP':
    lambda: os.getenv('VLLM_HOST_IP', ""),

    # used in distributed environment to manually set the communication port
    # Note: if VLLM_PORT is set, and some code asks for multiple ports, the
    # VLLM_PORT will be used as the first port, and the rest will be generated
    # by incrementing the VLLM_PORT value.
    # '0' is used to make mypy happy
    'VLLM_PORT':
    lambda: int(os.getenv('VLLM_PORT', '0'))
    if 'VLLM_PORT' in os.environ else None,

    # path used for ipc when the frontend api server is running in
    # multi-processing mode to communicate with the backend engine process.
    'VLLM_RPC_BASE_PATH':
    lambda: os.getenv('VLLM_RPC_BASE_PATH', tempfile.gettempdir()),

    # If true, will load models from ModelScope instead of Hugging Face Hub.
    # note that the value is true or false, not numbers
    "VLLM_USE_MODELSCOPE":
    lambda: os.environ.get("VLLM_USE_MODELSCOPE", "False").lower() == "true",

    # Interval in seconds to log a warning message when the ring buffer is full
    "VLLM_RINGBUFFER_WARNING_INTERVAL":
    lambda: int(os.environ.get("VLLM_RINGBUFFER_WARNING_INTERVAL", "60")),

    # path to cudatoolkit home directory, under which should be bin, include,
    # and lib directories.
    "CUDA_HOME":
    lambda: os.environ.get("CUDA_HOME", None),

    # Path to the NCCL library file. It is needed because nccl>=2.19 brought
    # by PyTorch contains a bug: https://github.com/NVIDIA/nccl/issues/1234
    "VLLM_NCCL_SO_PATH":
    lambda: os.environ.get("VLLM_NCCL_SO_PATH", None),

    # when `VLLM_NCCL_SO_PATH` is not set, vllm will try to find the nccl
    # library file in the locations specified by `LD_LIBRARY_PATH`
    "LD_LIBRARY_PATH":
    lambda: os.environ.get("LD_LIBRARY_PATH", None),

    # flag to control if vllm should use triton flash attention
    "VLLM_USE_TRITON_FLASH_ATTN":
    lambda: (os.environ.get("VLLM_USE_TRITON_FLASH_ATTN", "True").lower() in
             ("true", "1")),

    # Force vllm to use a specific flash-attention version (2 or 3), only valid
    # when using the flash-attention backend.
    "VLLM_FLASH_ATTN_VERSION":
    lambda: maybe_convert_int(os.environ.get("VLLM_FLASH_ATTN_VERSION", None)),

    # Internal flag to enable Dynamo fullgraph capture
    "VLLM_TEST_DYNAMO_FULLGRAPH_CAPTURE":
    lambda: bool(
        os.environ.get("VLLM_TEST_DYNAMO_FULLGRAPH_CAPTURE", "1") != "0"),

    # local rank of the process in the distributed setting, used to determine
    # the GPU device id
    "LOCAL_RANK":
    lambda: int(os.environ.get("LOCAL_RANK", "0")),

    # used to control the visible devices in the distributed setting
    "CUDA_VISIBLE_DEVICES":
    lambda: os.environ.get("CUDA_VISIBLE_DEVICES", None),

    # timeout for each iteration in the engine
    "VLLM_ENGINE_ITERATION_TIMEOUT_S":
    lambda: int(os.environ.get("VLLM_ENGINE_ITERATION_TIMEOUT_S", "60")),

    # API key for vLLM API server
    "VLLM_API_KEY":
    lambda: os.environ.get("VLLM_API_KEY", None),

    # Whether to log responses from API Server for debugging
    "VLLM_DEBUG_LOG_API_SERVER_RESPONSE":
    lambda: os.environ.get("VLLM_DEBUG_LOG_API_SERVER_RESPONSE", "False").
    lower() == "true",

    # S3 access information, used for tensorizer to load model from S3
    "S3_ACCESS_KEY_ID":
    lambda: os.environ.get("S3_ACCESS_KEY_ID", None),
    "S3_SECRET_ACCESS_KEY":
    lambda: os.environ.get("S3_SECRET_ACCESS_KEY", None),
    "S3_ENDPOINT_URL":
    lambda: os.environ.get("S3_ENDPOINT_URL", None),

    # Usage stats collection
    "VLLM_USAGE_STATS_SERVER":
    lambda: os.environ.get("VLLM_USAGE_STATS_SERVER", "https://stats.vllm.ai"),
    "VLLM_NO_USAGE_STATS":
    lambda: os.environ.get("VLLM_NO_USAGE_STATS", "0") == "1",
    "VLLM_DO_NOT_TRACK":
    lambda: (os.environ.get("VLLM_DO_NOT_TRACK", None) or os.environ.get(
        "DO_NOT_TRACK", None) or "0") == "1",
    "VLLM_USAGE_SOURCE":
    lambda: os.environ.get("VLLM_USAGE_SOURCE", "production"),

    # Logging configuration
    # If set to 0, vllm will not configure logging
    # If set to 1, vllm will configure logging using the default configuration
    #    or the configuration file specified by VLLM_LOGGING_CONFIG_PATH
    "VLLM_CONFIGURE_LOGGING":
    lambda: int(os.getenv("VLLM_CONFIGURE_LOGGING", "1")),
    "VLLM_LOGGING_CONFIG_PATH":
    lambda: os.getenv("VLLM_LOGGING_CONFIG_PATH"),

    # this is used for configuring the default logging level
    "VLLM_LOGGING_LEVEL":
    lambda: os.getenv("VLLM_LOGGING_LEVEL", "INFO").upper(),

    # if set, VLLM_LOGGING_PREFIX will be prepended to all log messages
    "VLLM_LOGGING_PREFIX":
    lambda: os.getenv("VLLM_LOGGING_PREFIX", ""),

    # if set, vllm will call logits processors in a thread pool with this many
    # threads. This is useful when using custom logits processors that either
    # (a) launch additional CUDA kernels or (b) do significant CPU-bound work
    # while not holding the python GIL, or both.
    "VLLM_LOGITS_PROCESSOR_THREADS":
    lambda: int(os.getenv("VLLM_LOGITS_PROCESSOR_THREADS", "0"))
    if "VLLM_LOGITS_PROCESSOR_THREADS" in os.environ else None,

    # Trace function calls
    # If set to 1, vllm will trace function calls
    # Useful for debugging
    "VLLM_TRACE_FUNCTION":
    lambda: int(os.getenv("VLLM_TRACE_FUNCTION", "0")),

    # Backend for attention computation
    # Available options:
    # - "TORCH_SDPA": use torch.nn.MultiheadAttention
    # - "FLASH_ATTN": use FlashAttention
    # - "XFORMERS": use XFormers
    # - "ROCM_FLASH": use ROCmFlashAttention
    # - "FLASHINFER": use flashinfer
    # - "FLASHMLA": use FlashMLA
    "VLLM_ATTENTION_BACKEND":
    lambda: os.getenv("VLLM_ATTENTION_BACKEND", None),

    # If set, vllm will use flashinfer sampler
    "VLLM_USE_FLASHINFER_SAMPLER":
    lambda: bool(int(os.environ["VLLM_USE_FLASHINFER_SAMPLER"]))
    if "VLLM_USE_FLASHINFER_SAMPLER" in os.environ else None,

    # If set, vllm will force flashinfer to use tensor cores;
    # otherwise will use heuristic based on model architecture.
    "VLLM_FLASHINFER_FORCE_TENSOR_CORES":
    lambda: bool(int(os.getenv("VLLM_FLASHINFER_FORCE_TENSOR_CORES", "0"))),

    # Pipeline stage partition strategy
    "VLLM_PP_LAYER_PARTITION":
    lambda: os.getenv("VLLM_PP_LAYER_PARTITION", None),

    # (CPU backend only) CPU key-value cache space.
    # default is 4 GiB
    "VLLM_CPU_KVCACHE_SPACE":
    lambda: int(os.getenv("VLLM_CPU_KVCACHE_SPACE", "0")),

    # (CPU backend only) CPU core ids bound by OpenMP threads, e.g., "0-31",
    # "0,1,2", "0-31,33". CPU cores of different ranks are separated by '|'.
    "VLLM_CPU_OMP_THREADS_BIND":
    lambda: os.getenv("VLLM_CPU_OMP_THREADS_BIND", "all"),

    # (CPU backend only) whether to use prepack for MoE layer. This will be
    # passed to ipex.llm.modules.GatedMLPMOE. On unsupported CPUs, you might
    # need to set this to "0" (False).
    "VLLM_CPU_MOE_PREPACK":
    lambda: bool(int(os.getenv("VLLM_CPU_MOE_PREPACK", "1"))),

    # If the env var is set, then all workers will execute as separate
    # processes from the engine, and we use the same mechanism to trigger
    # execution on all workers.
    # Run vLLM with VLLM_USE_RAY_SPMD_WORKER=1 to enable it.
    "VLLM_USE_RAY_SPMD_WORKER":
    lambda: bool(int(os.getenv("VLLM_USE_RAY_SPMD_WORKER", "0"))),

    # If the env var is set, it uses the Ray's Compiled Graph
    # (previously known as ADAG) API which optimizes the
    # control plane overhead.
    # Run vLLM with VLLM_USE_RAY_COMPILED_DAG=1 to enable it.
    # Note that this variable is set to 1 in V1 by default
    # when ray distributed executor is used.
    "VLLM_USE_RAY_COMPILED_DAG":
    lambda: bool(int(os.getenv("VLLM_USE_RAY_COMPILED_DAG", "0"))),

    # If the env var is set, Ray Compiled Graph uses the specified
    # channel type to communicate between workers belonging to
    # different pipeline-parallel stages.
    # Available options:
    # - "auto": use the default channel type
    # - "nccl": use NCCL for communication
    # - "shm": use shared memory and gRPC for communication
    # This flag is ignored if VLLM_USE_RAY_COMPILED_DAG is not set.
    "VLLM_USE_RAY_COMPILED_DAG_CHANNEL_TYPE":
    lambda: os.getenv("VLLM_USE_RAY_COMPILED_DAG_CHANNEL_TYPE", "auto"),

    # If the env var is set, it enables GPU communication overlap
    # (experimental feature) in Ray's Compiled Graph. This flag is ignored if
    # VLLM_USE_RAY_COMPILED_DAG is not set.
    "VLLM_USE_RAY_COMPILED_DAG_OVERLAP_COMM":
    lambda: bool(int(os.getenv("VLLM_USE_RAY_COMPILED_DAG_OVERLAP_COMM", "0"))
                 ),

    # Use dedicated multiprocess context for workers.
    # Both spawn and fork work
    "VLLM_WORKER_MULTIPROC_METHOD":
    lambda: os.getenv("VLLM_WORKER_MULTIPROC_METHOD", "fork"),

    # Path to the cache for storing downloaded assets
    "VLLM_ASSETS_CACHE":
    lambda: os.path.expanduser(
        os.getenv(
            "VLLM_ASSETS_CACHE",
            os.path.join(get_default_cache_root(), "vllm", "assets"),
        )),

    # Timeout for fetching images when serving multimodal models
    # Default is 5 seconds
    "VLLM_IMAGE_FETCH_TIMEOUT":
    lambda: int(os.getenv("VLLM_IMAGE_FETCH_TIMEOUT", "5")),

    # Timeout for fetching videos when serving multimodal models
    # Default is 30 seconds
    "VLLM_VIDEO_FETCH_TIMEOUT":
    lambda: int(os.getenv("VLLM_VIDEO_FETCH_TIMEOUT", "30")),

    # Timeout for fetching audio when serving multimodal models
    # Default is 10 seconds
    "VLLM_AUDIO_FETCH_TIMEOUT":
    lambda: int(os.getenv("VLLM_AUDIO_FETCH_TIMEOUT", "10")),

    # Cache size (in GiB) for multimodal input cache
    # Default is 4 GiB
    "VLLM_MM_INPUT_CACHE_GIB":
    lambda: int(os.getenv("VLLM_MM_INPUT_CACHE_GIB", "4")),

    # Path to the XLA persistent cache directory.
    # Only used for XLA devices such as TPUs.
    "VLLM_XLA_CACHE_PATH":
    lambda: os.path.expanduser(
        os.getenv(
            "VLLM_XLA_CACHE_PATH",
            os.path.join(get_default_cache_root(), "vllm", "xla_cache"),
        )),

    # If set, assert on XLA recompilation after each execution step.
    "VLLM_XLA_CHECK_RECOMPILATION":
    lambda: bool(int(os.getenv("VLLM_XLA_CHECK_RECOMPILATION", "0"))),
    "VLLM_FUSED_MOE_CHUNK_SIZE":
    lambda: int(os.getenv("VLLM_FUSED_MOE_CHUNK_SIZE", "32768")),

    # If set, vllm will skip the deprecation warnings.
    "VLLM_NO_DEPRECATION_WARNING":
    lambda: bool(int(os.getenv("VLLM_NO_DEPRECATION_WARNING", "0"))),

    # If set, the OpenAI API server will stay alive even after the underlying
    # AsyncLLMEngine errors and stops serving requests
    "VLLM_KEEP_ALIVE_ON_ENGINE_DEATH":
    lambda: bool(os.getenv("VLLM_KEEP_ALIVE_ON_ENGINE_DEATH", 0)),

    # If the env var VLLM_ALLOW_LONG_MAX_MODEL_LEN is set, it allows
    # the user to specify a max sequence length greater than
    # the max length derived from the model's config.json.
    # To enable this, set VLLM_ALLOW_LONG_MAX_MODEL_LEN=1.
    "VLLM_ALLOW_LONG_MAX_MODEL_LEN":
    lambda:
    (os.environ.get("VLLM_ALLOW_LONG_MAX_MODEL_LEN", "0").strip().lower() in
     ("1", "true")),

    # If set, forces FP8 Marlin to be used for FP8 quantization regardless
    # of the hardware support for FP8 compute.
    "VLLM_TEST_FORCE_FP8_MARLIN":
    lambda:
    (os.environ.get("VLLM_TEST_FORCE_FP8_MARLIN", "0").strip().lower() in
     ("1", "true")),
    "VLLM_TEST_FORCE_LOAD_FORMAT":
    lambda: os.getenv("VLLM_TEST_FORCE_LOAD_FORMAT", "dummy"),

    # Time in ms for the zmq client to wait for a response from the backend
    # server for simple data operations
    "VLLM_RPC_TIMEOUT":
    lambda: int(os.getenv("VLLM_RPC_TIMEOUT", "10000")),

    # a list of plugin names to load, separated by commas.
    # if this is not set, it means all plugins will be loaded
    # if this is set to an empty string, no plugins will be loaded
    "VLLM_PLUGINS":
    lambda: None if "VLLM_PLUGINS" not in os.environ else os.environ[
        "VLLM_PLUGINS"].split(","),

    # Enables torch profiler if set. Path to the directory where torch profiler
    # traces are saved. Note that it must be an absolute path.
    "VLLM_TORCH_PROFILER_DIR":
    lambda: (None if os.getenv("VLLM_TORCH_PROFILER_DIR", None) is None else os
             .path.expanduser(os.getenv("VLLM_TORCH_PROFILER_DIR", "."))),

    # If set, vLLM will use Triton implementations of AWQ.
    "VLLM_USE_TRITON_AWQ":
    lambda: bool(int(os.getenv("VLLM_USE_TRITON_AWQ", "0"))),

    # If set, allow loading or unloading lora adapters in runtime,
    "VLLM_ALLOW_RUNTIME_LORA_UPDATING":
    lambda:
    (os.environ.get("VLLM_ALLOW_RUNTIME_LORA_UPDATING", "0").strip().lower() in
     ("1", "true")),

    # By default, vLLM will check the peer-to-peer capability itself,
    # in case of broken drivers. See https://github.com/vllm-project/vllm/blob/a9b15c606fea67a072416ea0ea115261a2756058/vllm/distributed/device_communicators/custom_all_reduce_utils.py#L101-L108 for details. # noqa
    # If this env var is set to 1, vLLM will skip the peer-to-peer check,
    # and trust the driver's peer-to-peer capability report.
    "VLLM_SKIP_P2P_CHECK":
    lambda: os.getenv("VLLM_SKIP_P2P_CHECK", "0") == "1",

    # List of quantization kernels that should be disabled, used for testing
    # and performance comparisons. Currently only affects MPLinearKernel
    # selection
    # (kernels: MacheteLinearKernel, MarlinLinearKernel, ExllamaLinearKernel)
    "VLLM_DISABLED_KERNELS":
    lambda: [] if "VLLM_DISABLED_KERNELS" not in os.environ else os.environ[
        "VLLM_DISABLED_KERNELS"].split(","),

    # If set, use the V1 code path.
    "VLLM_USE_V1":
    lambda: bool(int(os.getenv("VLLM_USE_V1", "1"))),

    # Disable aiter ops unless specifically enabled.
    # Acts as a parent switch to enable the rest of the other operations.
    "VLLM_ROCM_USE_AITER":
    lambda: (os.getenv("VLLM_ROCM_USE_AITER", "False").lower() in
             ("true", "1")),

    # Whether to use aiter paged attention.
    # By default is disabled.
    "VLLM_ROCM_USE_AITER_PAGED_ATTN":
    lambda: (os.getenv("VLLM_ROCM_USE_AITER_PAGED_ATTN", "False").lower() in
             ("true", "1")),

    # use aiter linear op if aiter ops are enabled
    # The following list of related ops
    # - scaled_mm (per-tensor / rowwise)
    "VLLM_ROCM_USE_AITER_LINEAR":
    lambda: (os.getenv("VLLM_ROCM_USE_AITER_LINEAR", "True").lower() in
             ("true", "1")),

    # Whether to use aiter moe ops.
    # By default is enabled.
    "VLLM_ROCM_USE_AITER_MOE":
    lambda: (os.getenv("VLLM_ROCM_USE_AITER_MOE", "True").lower() in
             ("true", "1")),

    # use aiter rms norm op if aiter ops are enabled.
    "VLLM_ROCM_USE_AITER_RMSNORM":
    lambda: (os.getenv("VLLM_ROCM_USE_AITER_RMSNORM", "True").lower() in
             ("true", "1")),

    # Whether to use aiter mla ops.
    # By default is enabled.
    "VLLM_ROCM_USE_AITER_MLA":
    lambda: (os.getenv("VLLM_ROCM_USE_AITER_MLA", "True").lower() in
             ("true", "1")),
    # use rocm skinny gemms
    "VLLM_ROCM_USE_SKINNY_GEMM":
    lambda: (os.getenv("VLLM_ROCM_USE_SKINNY_GEMM", "True").lower() in
             ("true", "1")),

    # Pad the fp8 weights to 256 bytes for ROCm
    "VLLM_ROCM_FP8_PADDING":
    lambda: bool(int(os.getenv("VLLM_ROCM_FP8_PADDING", "1"))),

    # Pad the weights for the moe kernel
    "VLLM_ROCM_MOE_PADDING":
    lambda: bool(int(os.getenv("VLLM_ROCM_MOE_PADDING", "1"))),

    # custom paged attention kernel for MI3* cards
    "VLLM_ROCM_CUSTOM_PAGED_ATTN":
    lambda: (os.getenv("VLLM_ROCM_CUSTOM_PAGED_ATTN", "True").lower() in
             ("true", "1")),

    # Divisor for dynamic query scale factor calculation for FP8 KV Cache
    "Q_SCALE_CONSTANT":
    lambda: int(os.getenv("Q_SCALE_CONSTANT", "200")),
    # Divisor for dynamic key scale factor calculation for FP8 KV Cache
    "K_SCALE_CONSTANT":
    lambda: int(os.getenv("K_SCALE_CONSTANT", "200")),
    # Divisor for dynamic value scale factor calculation for FP8 KV Cache
    "V_SCALE_CONSTANT":
    lambda: int(os.getenv("V_SCALE_CONSTANT", "100")),

    # If set, enable multiprocessing in LLM for the V1 code path.
    "VLLM_ENABLE_V1_MULTIPROCESSING":
    lambda: bool(int(os.getenv("VLLM_ENABLE_V1_MULTIPROCESSING", "1"))),
    "VLLM_LOG_BATCHSIZE_INTERVAL":
    lambda: float(os.getenv("VLLM_LOG_BATCHSIZE_INTERVAL", "-1")),
    "VLLM_DISABLE_COMPILE_CACHE":
    lambda: bool(int(os.getenv("VLLM_DISABLE_COMPILE_CACHE", "0"))),

    # If set, vllm will run in development mode, which will enable
    # some additional endpoints for developing and debugging,
    # e.g. `/reset_prefix_cache`
    "VLLM_SERVER_DEV_MODE":
    lambda: bool(int(os.getenv("VLLM_SERVER_DEV_MODE", "0"))),

    # Controls the maximum number of requests to handle in a
    # single asyncio task when processing per-token outputs in the
    # V1 AsyncLLM interface. It is applicable when handling a high
    # concurrency of streaming requests.
    # Setting this too high can result in a higher variance of
    # inter-message latencies. Setting it too low can negatively impact
    # TTFT and overall throughput.
    "VLLM_V1_OUTPUT_PROC_CHUNK_SIZE":
    lambda: int(os.getenv("VLLM_V1_OUTPUT_PROC_CHUNK_SIZE", "128")),

    # If set, vLLM will disable the MLA attention optimizations.
    "VLLM_MLA_DISABLE":
    lambda: bool(int(os.getenv("VLLM_MLA_DISABLE", "0"))),

    # If set, vLLM will use the Triton implementation of moe_align_block_size,
    # i.e. moe_align_block_size_triton in fused_moe.py.
    "VLLM_ENABLE_MOE_ALIGN_BLOCK_SIZE_TRITON":
    lambda: bool(int(os.getenv("VLLM_ENABLE_MOE_ALIGN_BLOCK_SIZE_TRITON", "0"))
                 ),

    # Number of GPUs per worker in Ray, if it is set to be a fraction,
    # it allows ray to schedule multiple actors on a single GPU,
    # so that users can colocate other actors on the same GPUs as vLLM.
    "VLLM_RAY_PER_WORKER_GPUS":
    lambda: float(os.getenv("VLLM_RAY_PER_WORKER_GPUS", "1.0")),

    # Bundle indices for Ray, if it is set, it can control precisely
    # which indices are used for the Ray bundle, for every worker.
    # Format: comma-separated list of integers, e.g. "0,1,2,3"
    "VLLM_RAY_BUNDLE_INDICES":
    lambda: os.getenv("VLLM_RAY_BUNDLE_INDICES", ""),

    # In some system, find_loaded_library() may not work. So we allow users to
    # specify the path through environment variable VLLM_CUDART_SO_PATH.
    "VLLM_CUDART_SO_PATH":
    lambda: os.getenv("VLLM_CUDART_SO_PATH", None),

    # Contiguous cache fetching to avoid using costly gather operation on
    # Gaudi3. This is only applicable to HPU contiguous cache. If set to true,
    # contiguous cache fetch will be used.
    "VLLM_USE_HPU_CONTIGUOUS_CACHE_FETCH":
    lambda: os.environ.get("VLLM_CONTIGUOUS_PA", "true").lower() in
    ("1", "true"),

    # Use delayed sampling for HPU to reduce host cpu overhead
    # between each step.
    "VLLM_HPU_USE_DELAYED_SAMPLING":
    lambda: os.environ.get("VLLM_DELAYED_SAMPLING", "false").lower() in
    ("1", "true"),

    # Rank of the process in the data parallel setting
    "VLLM_DP_RANK":
    lambda: int(os.getenv("VLLM_DP_RANK", "0")),

    # Rank of the process in the data parallel setting.
    # Defaults to VLLM_DP_RANK when not set.
    "VLLM_DP_RANK_LOCAL":
    lambda: int(
        os.getenv("VLLM_DP_RANK_LOCAL", sys.modules[__name__].VLLM_DP_RANK)),

    # World size of the data parallel setting
    "VLLM_DP_SIZE":
    lambda: int(os.getenv("VLLM_DP_SIZE", "1")),

    # IP address of the master node in the data parallel setting
    "VLLM_DP_MASTER_IP":
    lambda: os.getenv("VLLM_DP_MASTER_IP", "127.0.0.1"),

    # Port of the master node in the data parallel setting
    "VLLM_DP_MASTER_PORT":
    lambda: int(os.getenv("VLLM_DP_MASTER_PORT", "0")),

    # Whether to use S3 path for model loading in CI via RunAI Streamer
    "VLLM_CI_USE_S3":
    lambda: os.environ.get("VLLM_CI_USE_S3", "0") == "1",

    # Use model_redirect to redirect the model name to a local folder.
    # `model_redirect` can be a json file mapping the model between
    # repo_id and local folder:
    # {"meta-llama/Llama-3.2-1B": "/tmp/Llama-3.2-1B"}
    # or a space separated values table file:
    # meta-llama/Llama-3.2-1B   /tmp/Llama-3.2-1B
    "VLLM_MODEL_REDIRECT_PATH":
    lambda: os.environ.get("VLLM_MODEL_REDIRECT_PATH", None),

    # Whether to use atomicAdd reduce in gptq/awq marlin kernel.
    "VLLM_MARLIN_USE_ATOMIC_ADD":
    lambda: os.environ.get("VLLM_MARLIN_USE_ATOMIC_ADD", "0") == "1",

    # Whether to turn on the outlines cache for V0
    # This cache is unbounded and on disk, so it's not safe to use in
    # an environment with potentially malicious users.
    "VLLM_V0_USE_OUTLINES_CACHE":
    lambda: os.environ.get("VLLM_V0_USE_OUTLINES_CACHE", "0") == "1",

<<<<<<< HEAD
    # Whether to enable activated LoRA
    "VLLM_V1_USE_ACTIVATED_LORA":
    lambda: os.environ.get("VLLM_V1_USE_ACTIVATED_LORA", "0") == "1",

    # Whether to enable demo loggingA
    "VLLM_V1_USE_DEMO_LOGGING":
    lambda: os.environ.get("VLLM_V1_USE_DEMO_LOGGING", "0") == "1",

    # If set, disables TPU-specific optimization for top-k & top-p sampling
    "VLLM_TPU_DISABLE_TOPK_TOPP_OPTIMIZATION":
    lambda: bool(int(os.environ["VLLM_TPU_DISABLE_TOPK_TOPP_OPTIMIZATION"]))
    if "VLLM_TPU_DISABLE_TOPK_TOPP_OPTIMIZATION" in os.environ else None,
=======
    # Gap between padding buckets for the forward pass. So we have
    # 8, we will run forward pass with [16, 24, 32, ...].
    "VLLM_TPU_BUCKET_PADDING_GAP":
    lambda: int(os.environ["VLLM_TPU_BUCKET_PADDING_GAP"])
    if "VLLM_TPU_BUCKET_PADDING_GAP" in os.environ else 0,

    # Allow use of DeepGemm kernels for fused moe ops.
    "VLLM_USE_DEEP_GEMM":
    lambda: bool(int(os.getenv("VLLM_USE_DEEP_GEMM", "0"))),

    # Control the cache sized used by the xgrammar compiler. The default
    # of 512 MB should be enough for roughly 1000 JSON schemas.
    # It can be changed with this variable if needed for some reason.
    "VLLM_XGRAMMAR_CACHE_MB":
    lambda: int(os.getenv("VLLM_XGRAMMAR_CACHE_MB", "512")),

    # Control the threshold for msgspec to use 'zero copy' for
    # serialization/deserialization of tensors. Tensors below
    # this limit will be encoded into the msgpack buffer, and
    # tensors above will instead be sent via a separate message.
    # While the sending side still actually copies the tensor
    # in all cases, on the receiving side, tensors above this
    # limit will actually be zero-copy decoded.
    "VLLM_MSGPACK_ZERO_COPY_THRESHOLD":
    lambda: int(os.getenv("VLLM_MSGPACK_ZERO_COPY_THRESHOLD", "256")),
>>>>>>> 7377dd03
}

# end-env-vars-definition


def __getattr__(name: str):
    # lazy evaluation of environment variables
    if name in environment_variables:
        return environment_variables[name]()
    raise AttributeError(f"module {__name__!r} has no attribute {name!r}")


def __dir__():
    return list(environment_variables.keys())


def is_set(name: str):
    """Check if an environment variable is explicitly set."""
    if name in environment_variables:
        return name in os.environ
    raise AttributeError(f"module {__name__!r} has no attribute {name!r}")


def set_vllm_use_v1(use_v1: bool):
    if is_set("VLLM_USE_V1"):
        raise ValueError(
            "Should not call set_vllm_use_v1() if VLLM_USE_V1 is set "
            "explicitly by the user. Please raise this as a Github "
            "Issue and explicitly set VLLM_USE_V1=0 or 1.")
    os.environ["VLLM_USE_V1"] = "1" if use_v1 else "0"


def compute_hash() -> str:
    """
    WARNING: Whenever a new key is added to this environment
    variables, ensure that it is included in the factors list if
    it affects the computation graph. For example, different values
    of VLLM_PP_LAYER_PARTITION will generate different computation
    graphs, so it is included in the factors list. The env vars that
    affect the choice of different kernels or attention backends should
    also be included in the factors list.
    """
    factors: list[Any] = []

    # summarize environment variables
    def factorize(name: str):
        if __getattr__(name):
            factors.append(__getattr__(name))
        else:
            factors.append("None")

    # The values of envs may affects the computation graph.
    # TODO(DefTruth): hash all environment variables?
    # for key in environment_variables:
    #     factorize(key)
    environment_variables_to_hash = [
        "VLLM_PP_LAYER_PARTITION",
        "VLLM_MLA_DISABLE",
        "VLLM_USE_TRITON_FLASH_ATTN",
        "VLLM_USE_TRITON_AWQ",
        "VLLM_DP_RANK",
        "VLLM_DP_SIZE",
    ]
    for key in environment_variables_to_hash:
        if key in environment_variables:
            factorize(key)

    hash_str = hashlib.md5(str(factors).encode(),
                           usedforsecurity=False).hexdigest()

    return hash_str<|MERGE_RESOLUTION|>--- conflicted
+++ resolved
@@ -106,16 +106,11 @@
     VLLM_DP_MASTER_PORT: int = 0
     VLLM_MARLIN_USE_ATOMIC_ADD: bool = False
     VLLM_V0_USE_OUTLINES_CACHE: bool = False
-<<<<<<< HEAD
-    VLLM_V1_USE_ACTIVATED_LORA: bool = False
-    VLLM_V1_USE_DEMO_LOGGING: bool = False
-    VLLM_TPU_DISABLE_TOPK_TOPP_OPTIMIZATION: bool = False
-=======
     VLLM_TPU_BUCKET_PADDING_GAP: int = 0
     VLLM_USE_DEEP_GEMM: bool = False
     VLLM_XGRAMMAR_CACHE_MB: int = 0
     VLLM_MSGPACK_ZERO_COPY_THRESHOLD: int = 256
->>>>>>> 7377dd03
+    VLLM_V1_USE_ACTIVATED_LORA: bool = False
 
 def get_default_cache_root():
     return os.getenv(
@@ -707,20 +702,6 @@
     "VLLM_V0_USE_OUTLINES_CACHE":
     lambda: os.environ.get("VLLM_V0_USE_OUTLINES_CACHE", "0") == "1",
 
-<<<<<<< HEAD
-    # Whether to enable activated LoRA
-    "VLLM_V1_USE_ACTIVATED_LORA":
-    lambda: os.environ.get("VLLM_V1_USE_ACTIVATED_LORA", "0") == "1",
-
-    # Whether to enable demo loggingA
-    "VLLM_V1_USE_DEMO_LOGGING":
-    lambda: os.environ.get("VLLM_V1_USE_DEMO_LOGGING", "0") == "1",
-
-    # If set, disables TPU-specific optimization for top-k & top-p sampling
-    "VLLM_TPU_DISABLE_TOPK_TOPP_OPTIMIZATION":
-    lambda: bool(int(os.environ["VLLM_TPU_DISABLE_TOPK_TOPP_OPTIMIZATION"]))
-    if "VLLM_TPU_DISABLE_TOPK_TOPP_OPTIMIZATION" in os.environ else None,
-=======
     # Gap between padding buckets for the forward pass. So we have
     # 8, we will run forward pass with [16, 24, 32, ...].
     "VLLM_TPU_BUCKET_PADDING_GAP":
@@ -746,7 +727,11 @@
     # limit will actually be zero-copy decoded.
     "VLLM_MSGPACK_ZERO_COPY_THRESHOLD":
     lambda: int(os.getenv("VLLM_MSGPACK_ZERO_COPY_THRESHOLD", "256")),
->>>>>>> 7377dd03
+
+    # Whether to enable activated LoRA
+    "VLLM_V1_USE_ACTIVATED_LORA":
+    lambda: os.environ.get("VLLM_V1_USE_ACTIVATED_LORA", "0") == "1",
+
 }
 
 # end-env-vars-definition
