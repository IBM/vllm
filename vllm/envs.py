--- conflicted
+++ resolved
@@ -95,12 +95,8 @@
     VLLM_DP_MASTER_PORT: int = 0
     VLLM_MARLIN_USE_ATOMIC_ADD: bool = False
     VLLM_V0_USE_OUTLINES_CACHE: bool = False
-<<<<<<< HEAD
     VLLM_V1_USE_ACTIVATED_LORA: bool = False
-=======
     VLLM_TPU_DISABLE_TOPK_TOPP_OPTIMIZATION: bool = False
-
->>>>>>> 0e3ff8ae
 
 def get_default_cache_root():
     return os.getenv(
@@ -622,17 +618,14 @@
     "VLLM_V0_USE_OUTLINES_CACHE":
     lambda: os.environ.get("VLLM_V0_USE_OUTLINES_CACHE", "0") == "1",
 
-<<<<<<< HEAD
     # Whether to enable activated LoRA
     "VLLM_V1_USE_ACTIVATED_LORA":
     lambda: os.environ.get("VLLM_V1_USE_ACTIVATED_LORA", "0") == "1",
 
-=======
     # If set, disables TPU-specific optimization for top-k & top-p sampling
     "VLLM_TPU_DISABLE_TOPK_TOPP_OPTIMIZATION":
     lambda: bool(int(os.environ["VLLM_TPU_DISABLE_TOPK_TOPP_OPTIMIZATION"]))
     if "VLLM_TPU_DISABLE_TOPK_TOPP_OPTIMIZATION" in os.environ else None,
->>>>>>> 0e3ff8ae
 }
 
 # end-env-vars-definition
