--- conflicted
+++ resolved
@@ -121,101 +121,23 @@
 def openvino_platform_plugin() -> Optional[str]:
     is_openvino = False
     try:
-<<<<<<< HEAD
-        if len(amdsmi.amdsmi_get_processor_handles()) > 0:
-            is_rocm = True
-    finally:
-        amdsmi.amdsmi_shut_down()
-except Exception:
-    pass
-
-is_hpu = False
-try:
-    from importlib import util
-    is_hpu = util.find_spec('habana_frameworks') is not None
-except Exception:
-    pass
-
-is_xpu = False
-
-try:
-    # installed IPEX if the machine has XPUs.
-    import intel_extension_for_pytorch  # noqa: F401
-    import oneccl_bindings_for_pytorch  # noqa: F401
-    import torch
-    if hasattr(torch, 'xpu') and torch.xpu.is_available():
-        is_xpu = True
-except Exception:
-    pass
-
-is_cpu = False
-try:
-    from importlib.metadata import version
-    is_cpu = "cpu" in version("vllm")
-except Exception:
-    pass
-
-is_neuron = False
-try:
-    import transformers_neuronx  # noqa: F401
-    is_neuron = True
-except ImportError:
-    pass
-
-is_openvino = False
-try:
-    from importlib.metadata import version
-    is_openvino = "openvino" in version("vllm")
-except Exception:
-    pass
-
-is_spyre = False
-try:
-    from importlib.metadata import version
-    is_spyre = "spyre" in version("vllm")
-except Exception:
-    pass
-
-if is_tpu:
-    # people might install pytorch built with cuda but run on tpu
-    # so we need to check tpu first
-    from .tpu import TpuPlatform
-    current_platform = TpuPlatform()
-elif is_cuda:
-    from .cuda import CudaPlatform
-    current_platform = CudaPlatform()
-elif is_rocm:
-    from .rocm import RocmPlatform
-    current_platform = RocmPlatform()
-elif is_hpu:
-    from .hpu import HpuPlatform
-    current_platform = HpuPlatform()
-elif is_xpu:
-    from .xpu import XPUPlatform
-    current_platform = XPUPlatform()
-elif is_cpu:
-    from .cpu import CpuPlatform
-    current_platform = CpuPlatform()
-elif is_neuron:
-    from .neuron import NeuronPlatform
-    current_platform = NeuronPlatform()
-elif is_openvino:
-    from .openvino import OpenVinoPlatform
-    current_platform = OpenVinoPlatform()
-elif is_spyre:
-    from .spyre import SpyrePlatform
-    current_platform = SpyrePlatform()
-else:
-    current_platform = UnspecifiedPlatform()
-
-__all__ = ['Platform', 'PlatformEnum', 'current_platform']
-=======
         from importlib.metadata import version
         is_openvino = "openvino" in version("vllm")
     except Exception:
         pass
 
     return "vllm.platforms.openvino.OpenVinoPlatform" if is_openvino else None
+
+
+def spyre_platform_plugin() -> Optional[str]:
+    is_spyre = False
+    try:
+        from importlib.metadata import version
+        is_spyre = "spyre" in version("vllm")
+    except Exception:
+        pass
+
+    return "vllm.platforms.spyre.SpyrePlatform" if is_spyre else None
 
 
 builtin_platform_plugins = {
@@ -227,6 +149,7 @@
     'cpu': cpu_platform_plugin,
     'neuron': neuron_platform_plugin,
     'openvino': openvino_platform_plugin,
+    'spyre': spyre_platform_plugin,
 }
 
 
@@ -309,5 +232,4 @@
 __all__ = [
     'Platform', 'PlatformEnum', 'current_platform', 'CpuArchEnum',
     "_init_trace"
-]
->>>>>>> a7d59688
+]