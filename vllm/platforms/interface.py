import enum
import platform
import random
from platform import uname
from typing import TYPE_CHECKING, NamedTuple, Optional, Tuple, Union

import numpy as np
import torch

from vllm.logger import init_logger

if TYPE_CHECKING:
    from vllm.config import VllmConfig
else:
    VllmConfig = None

logger = init_logger(__name__)


def in_wsl() -> bool:
    # Reference: https://github.com/microsoft/WSL/issues/4071
    return "microsoft" in " ".join(uname()).lower()


class _Backend(enum.Enum):
    FLASH_ATTN = enum.auto()
    FLASH_ATTN_VLLM_V1 = enum.auto()
    XFORMERS = enum.auto()
    ROCM_FLASH = enum.auto()
    TORCH_SDPA = enum.auto()
    OPENVINO = enum.auto()
    FLASHINFER = enum.auto()
    HPU_ATTN = enum.auto()
    PALLAS = enum.auto()
    IPEX = enum.auto()
    NO_ATTENTION = enum.auto()


class PlatformEnum(enum.Enum):
    CUDA = enum.auto()
    ROCM = enum.auto()
    TPU = enum.auto()
    HPU = enum.auto()
    XPU = enum.auto()
    CPU = enum.auto()
    NEURON = enum.auto()
    OPENVINO = enum.auto()
<<<<<<< HEAD
    SPYRE = enum.auto()
=======
    OOT = enum.auto()
>>>>>>> a7d59688
    UNSPECIFIED = enum.auto()


class CpuArchEnum(enum.Enum):
    X86 = enum.auto()
    ARM = enum.auto()
    POWERPC = enum.auto()
    OTHER = enum.auto()
    UNKNOWN = enum.auto()


class DeviceCapability(NamedTuple):
    major: int
    minor: int

    def as_version_str(self) -> str:
        return f"{self.major}.{self.minor}"

    def to_int(self) -> int:
        """
        Express device capability as an integer ``<major><minor>``.

        It is assumed that the minor version is always a single digit.
        """
        assert 0 <= self.minor < 10
        return self.major * 10 + self.minor


class Platform:
    _enum: PlatformEnum
    device_name: str
    device_type: str

    # available dispatch keys:
    # check https://github.com/pytorch/pytorch/blob/313dac6c1ca0fa0cde32477509cce32089f8532a/torchgen/model.py#L134 # noqa
    # use "CPU" as a fallback for platforms not registered in PyTorch
    dispatch_key: str = "CPU"

    # available ray device keys:
    # https://github.com/ray-project/ray/blob/10ba5adadcc49c60af2c358a33bb943fb491a171/python/ray/_private/ray_constants.py#L438 # noqa
    # empty string means the device does not support ray
    ray_device_key: str = ""

    # platform-agnostic way to specify the device control environment variable,
    # .e.g. CUDA_VISIBLE_DEVICES for CUDA.
    # hint: search for "get_visible_accelerator_ids_env_var" in
    # https://github.com/ray-project/ray/tree/master/python/ray/_private/accelerators # noqa
    device_control_env_var: str = "VLLM_DEVICE_CONTROL_ENV_VAR_PLACEHOLDER"

    # The torch.compile backend for compiling simple and
    # standalone functions. The default value is "inductor" to keep
    # the same behavior as PyTorch.
    # NOTE: for the forward part of the model, vLLM has another separate
    # compilation strategy.
    simple_compile_backend: str = "inductor"

    supported_quantization: list[str] = []

    def is_cuda(self) -> bool:
        return self._enum == PlatformEnum.CUDA

    def is_rocm(self) -> bool:
        return self._enum == PlatformEnum.ROCM

    def is_tpu(self) -> bool:
        return self._enum == PlatformEnum.TPU

    def is_hpu(self) -> bool:
        return self._enum == PlatformEnum.HPU

    def is_xpu(self) -> bool:
        return self._enum == PlatformEnum.XPU

    def is_cpu(self) -> bool:
        return self._enum == PlatformEnum.CPU

    def is_neuron(self) -> bool:
        return self._enum == PlatformEnum.NEURON

    def is_openvino(self) -> bool:
        return self._enum == PlatformEnum.OPENVINO

<<<<<<< HEAD
    def is_spyre(self) -> bool:
        return self._enum == PlatformEnum.SPYRE
=======
    def is_out_of_tree(self) -> bool:
        return self._enum == PlatformEnum.OOT
>>>>>>> a7d59688

    def is_cuda_alike(self) -> bool:
        """Stateless version of :func:`torch.cuda.is_available`."""
        return self._enum in (PlatformEnum.CUDA, PlatformEnum.ROCM)

    @classmethod
    def get_attn_backend_cls(cls, selected_backend: _Backend, head_size: int,
                             dtype: torch.dtype, kv_cache_dtype: Optional[str],
                             block_size: int, use_v1: bool) -> str:
        """Get the attention backend class of a device."""
        return ""

    @classmethod
    def get_device_capability(
        cls,
        device_id: int = 0,
    ) -> Optional[DeviceCapability]:
        """Stateless version of :func:`torch.cuda.get_device_capability`."""
        return None

    @classmethod
    def has_device_capability(
        cls,
        capability: Union[Tuple[int, int], int],
        device_id: int = 0,
    ) -> bool:
        """
        Test whether this platform is compatible with a device capability.

        The ``capability`` argument can either be:

        - A tuple ``(major, minor)``.
        - An integer ``<major><minor>``. (See :meth:`DeviceCapability.to_int`)
        """
        current_capability = cls.get_device_capability(device_id=device_id)
        if current_capability is None:
            return False

        if isinstance(capability, tuple):
            return current_capability >= capability

        return current_capability.to_int() >= capability

    @classmethod
    def get_device_name(cls, device_id: int = 0) -> str:
        """Get the name of a device."""
        raise NotImplementedError

    @classmethod
    def get_device_total_memory(cls, device_id: int = 0) -> int:
        """Get the total memory of a device in bytes."""
        raise NotImplementedError

    @classmethod
    def is_async_output_supported(cls, enforce_eager: Optional[bool]) -> bool:
        """
        Check if the current platform supports async output.
        """
        raise NotImplementedError

    @classmethod
    def inference_mode(cls):
        """A device-specific wrapper of `torch.inference_mode`.

        This wrapper is recommended because some hardware backends such as TPU
        do not support `torch.inference_mode`. In such a case, they will fall
        back to `torch.no_grad` by overriding this method.
        """
        return torch.inference_mode(mode=True)

    @classmethod
    def seed_everything(cls, seed: int) -> None:
        """
        Set the seed of each random module.
        `torch.manual_seed` will set seed on all devices.

        Loosely based on: https://github.com/Lightning-AI/pytorch-lightning/blob/2.4.0/src/lightning/fabric/utilities/seed.py#L20
        """
        random.seed(seed)
        np.random.seed(seed)
        torch.manual_seed(seed)

    @classmethod
    def check_and_update_config(cls, vllm_config: VllmConfig) -> None:
        """
        Check and update the configuration for the current platform.

        It can raise an exception if the configuration is not compatible with
        the current platform, or it can update the configuration to make it
        compatible with the current platform.

        The config is passed by reference, so it can be modified in place.
        """
        pass

    @classmethod
    def verify_model_arch(cls, model_arch: str) -> None:
        """
        Verify whether the current platform supports the specified model
        architecture.

        - This will raise an Error or Warning based on the model support on
        the current platform.
        - By default all models are considered supported.
        """
        pass

    @classmethod
    def verify_quantization(cls, quant: str) -> None:
        """
        Verify whether the quantization is supported by the current platform.
        """
        if cls.supported_quantization and \
            quant not in cls.supported_quantization:
            raise ValueError(
                f"{quant} quantization is currently not supported in "
                f"{cls.device_name}.")

    @classmethod
    def get_cpu_architecture(cls) -> CpuArchEnum:
        """
        Determine the CPU architecture of the current system.
        Returns CpuArchEnum indicating the architecture type.
        """
        machine = platform.machine().lower()

        if machine in ("x86_64", "amd64", "i386", "i686"):
            return CpuArchEnum.X86
        elif machine.startswith("arm") or machine.startswith("aarch"):
            return CpuArchEnum.ARM
        elif machine.startswith("ppc"):
            return CpuArchEnum.POWERPC

        return CpuArchEnum.OTHER if machine else CpuArchEnum.UNKNOWN

    @classmethod
    def is_pin_memory_available(cls) -> bool:
        """Checks whether pin memory is available on the current platform."""
        if in_wsl():
            # Pinning memory in WSL is not supported.
            # https://docs.nvidia.com/cuda/wsl-user-guide/index.html#known-limitations-for-linux-cuda-applications
            logger.warning("Using 'pin_memory=False' as WSL is detected. "
                           "This may slow down the performance.")
            return False
        return True

    @classmethod
    def get_punica_wrapper(cls) -> str:
        """
        Return the punica wrapper for current platform.
        """
        raise NotImplementedError


class UnspecifiedPlatform(Platform):
    _enum = PlatformEnum.UNSPECIFIED
    device_type = ""<|MERGE_RESOLUTION|>--- conflicted
+++ resolved
@@ -45,11 +45,8 @@
     CPU = enum.auto()
     NEURON = enum.auto()
     OPENVINO = enum.auto()
-<<<<<<< HEAD
+    OOT = enum.auto()
     SPYRE = enum.auto()
-=======
-    OOT = enum.auto()
->>>>>>> a7d59688
     UNSPECIFIED = enum.auto()
 
 
@@ -132,13 +129,11 @@
     def is_openvino(self) -> bool:
         return self._enum == PlatformEnum.OPENVINO
 
-<<<<<<< HEAD
     def is_spyre(self) -> bool:
         return self._enum == PlatformEnum.SPYRE
-=======
+
     def is_out_of_tree(self) -> bool:
         return self._enum == PlatformEnum.OOT
->>>>>>> a7d59688
 
     def is_cuda_alike(self) -> bool:
         """Stateless version of :func:`torch.cuda.is_available`."""
