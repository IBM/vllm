--- conflicted
+++ resolved
@@ -32,14 +32,12 @@
     lora_local_path: Optional[str] = msgspec.field(default=None)
     long_lora_max_len: Optional[int] = None
     base_model_name: Optional[str] = msgspec.field(default=None)
-<<<<<<< HEAD
+    tensorizer_config_dict: Optional[dict] = None
     #new
     invocation_tokens: Optional[List[int]] = None
     k_offset: Optional[int] = None
-=======
     tensorizer_config_dict: Optional[dict] = None
 
->>>>>>> dec66d25
     def __post_init__(self):
         if self.lora_local_path:
             warnings.warn(
