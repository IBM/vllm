from typing import Optional, Union

from vllm.entrypoints.openai.protocol import (
    ChatCompletionNamedToolChoiceParam, ChatCompletionRequest,
    CompletionRequest)
from vllm.model_executor.guided_decoding.lm_format_enforcer_decoding import (
    get_lm_format_enforcer_guided_decoding_logits_processor)
from vllm.model_executor.guided_decoding.outlines_decoding import (
    get_outlines_guided_decoding_logits_processor)
from vllm.sampling_params import LogitsProcessorFactory


async def get_guided_decoding_logits_processor(
        guided_decoding_backend: str, request: Union[CompletionRequest,
                                                     ChatCompletionRequest],
<<<<<<< HEAD
        tokenizer) -> Optional[LogitsProcessorFactory]:
=======
        tokenizer) -> Optional[LogitsProcessor]:
    request = _adapt_request_for_tool_use(request)

>>>>>>> 3e9a6278
    if guided_decoding_backend == 'outlines':
        return await get_outlines_guided_decoding_logits_processor(
            request, tokenizer)
    if guided_decoding_backend == 'lm-format-enforcer':
        return await get_lm_format_enforcer_guided_decoding_logits_processor(
            request, tokenizer)

    raise ValueError(
        f"Unknown guided decoding backend '{guided_decoding_backend}'. "
        "Must be one of 'outlines, 'lm-format-enforcer'")


def _adapt_request_for_tool_use(request: Union[CompletionRequest,
                                               ChatCompletionRequest]):
    # the legacy completion API does not support tool use
    if type(request) is CompletionRequest:
        return request

    # user has chosen to not use any tool
    if request.tool_choice == "none":
        return request

    # user has chosen to use a named tool
    if type(request.tool_choice) is ChatCompletionNamedToolChoiceParam:
        tool_name = request.tool_choice.function.name
        tools = {tool.function.name: tool.function for tool in request.tools}
        if tool_name not in tools:
            raise ValueError(
                f"Tool '{tool_name}' has not been passed in `tools`.")
        tool = tools[tool_name]
        request.guided_json = tool.parameters

    return request<|MERGE_RESOLUTION|>--- conflicted
+++ resolved
@@ -13,13 +13,9 @@
 async def get_guided_decoding_logits_processor(
         guided_decoding_backend: str, request: Union[CompletionRequest,
                                                      ChatCompletionRequest],
-<<<<<<< HEAD
         tokenizer) -> Optional[LogitsProcessorFactory]:
-=======
-        tokenizer) -> Optional[LogitsProcessor]:
     request = _adapt_request_for_tool_use(request)
 
->>>>>>> 3e9a6278
     if guided_decoding_backend == 'outlines':
         return await get_outlines_guided_decoding_logits_processor(
             request, tokenizer)
