import argparse
import asyncio
import concurrent
import contextlib
import datetime
import enum
import gc
import getpass
import importlib.metadata
import importlib.util
import inspect
import ipaddress
import multiprocessing
import os
import re
import resource
import signal
import socket
import subprocess
import sys
import tempfile
import threading
import time
import traceback
import uuid
import warnings
import weakref
from asyncio import FIRST_COMPLETED, AbstractEventLoop, Task
from collections import OrderedDict, UserDict, defaultdict
from collections.abc import Hashable, Iterable, Mapping
from dataclasses import dataclass, field
from functools import lru_cache, partial, wraps
from typing import (TYPE_CHECKING, Any, AsyncGenerator, Awaitable, Callable,
                    Dict, Generator, Generic, Iterator, List, Literal,
                    NamedTuple, Optional, Tuple, Type, TypeVar, Union,
                    overload)
from uuid import uuid4

import numpy as np
import numpy.typing as npt
import psutil
import torch
import torch.types
import yaml
import zmq
import zmq.asyncio
from packaging.version import Version
from torch.library import Library
from typing_extensions import Never, ParamSpec, TypeIs, assert_never

import vllm.envs as envs
from vllm.logger import enable_trace_function_call, init_logger

if TYPE_CHECKING:
    from vllm.config import VllmConfig

logger = init_logger(__name__)

# Exception strings for non-implemented encoder/decoder scenarios

# Reminder: Please update docs/source/features/compatibility_matrix.md
# If the feature combo become valid

STR_NOT_IMPL_ENC_DEC_SWA = \
    "Sliding window attention for encoder/decoder models " + \
                    "is not currently supported."

STR_NOT_IMPL_ENC_DEC_PREFIX_CACHE = \
    "Prefix caching for encoder/decoder models " + \
                    "is not currently supported."

STR_NOT_IMPL_ENC_DEC_CHUNKED_PREFILL = \
    "Chunked prefill for encoder/decoder models " + \
                    "is not currently supported."

STR_NOT_IMPL_ENC_DEC_LOGIT_SOFTCAP = (
    "Models with logits_soft_cap "
    "require FlashInfer backend, which is "
    "currently not supported for encoder/decoder "
    "models.")

STR_NOT_IMPL_ENC_DEC_LORA = ("LoRA is currently not currently "
                             "supported with encoder/decoder "
                             "models.")

STR_NOT_IMPL_ENC_DEC_PP = ("Pipeline parallelism is not "
                           "currently supported with "
                           "encoder/decoder models.")

STR_NOT_IMPL_ENC_DEC_MM = ("Multimodal is not currently "
                           "supported with encoder/decoder "
                           "models.")

STR_NOT_IMPL_ENC_DEC_SPEC_DEC = ("Speculative decoding is not "
                                 "currently supported with encoder/"
                                 "decoder models.")

STR_NOT_IMPL_ENC_DEC_BACKEND = ("XFormers and Flash-Attention are the only "
                                "backends currently supported with encoder/"
                                "decoder models.")

STR_NOT_IMPL_ENC_DEC_PROMPT_ADAPTER = ("Prompt adapters are not "
                                       "currently supported with encoder/"
                                       "decoder models.")

# Efficiently import all enc/dec error strings
# rather than having to import all of the above
STR_NOT_IMPL_ENC_DEC_ERR_STRS = {
    "STR_NOT_IMPL_ENC_DEC_SWA": STR_NOT_IMPL_ENC_DEC_SWA,
    "STR_NOT_IMPL_ENC_DEC_PREFIX_CACHE": STR_NOT_IMPL_ENC_DEC_PREFIX_CACHE,
    "STR_NOT_IMPL_ENC_DEC_CHUNKED_PREFILL":
    STR_NOT_IMPL_ENC_DEC_CHUNKED_PREFILL,
    "STR_NOT_IMPL_ENC_DEC_LOGIT_SOFTCAP": STR_NOT_IMPL_ENC_DEC_LOGIT_SOFTCAP,
    "STR_NOT_IMPL_ENC_DEC_LORA": STR_NOT_IMPL_ENC_DEC_LORA,
    "STR_NOT_IMPL_ENC_DEC_PP": STR_NOT_IMPL_ENC_DEC_PP,
    "STR_NOT_IMPL_ENC_DEC_MM": STR_NOT_IMPL_ENC_DEC_MM,
    "STR_NOT_IMPL_ENC_DEC_SPEC_DEC": STR_NOT_IMPL_ENC_DEC_SPEC_DEC,
    "STR_NOT_IMPL_ENC_DEC_BACKEND": STR_NOT_IMPL_ENC_DEC_BACKEND,
    "STR_NOT_IMPL_ENC_DEC_PROMPT_ADAPTER": STR_NOT_IMPL_ENC_DEC_PROMPT_ADAPTER,
}

# Constants related to forcing the attention backend selection

# String name of register which may be set in order to
# force auto-selection of attention backend by Attention
# wrapper
STR_BACKEND_ENV_VAR: str = "VLLM_ATTENTION_BACKEND"

# Possible string values of STR_BACKEND_ENV_VAR
# register, corresponding to possible backends
STR_FLASHINFER_ATTN_VAL: str = "FLASHINFER"
STR_TORCH_SDPA_ATTN_VAL: str = "TORCH_SDPA"
STR_ROCM_FLASH_ATTN_VAL: str = "ROCM_FLASH"
STR_XFORMERS_ATTN_VAL: str = "XFORMERS"
STR_FLASH_ATTN_VAL: str = "FLASH_ATTN"
STR_INVALID_VAL: str = "INVALID"

GB_bytes = 1_000_000_000
"""The number of bytes in one gigabyte (GB)."""

GiB_bytes = 1 << 30
"""The number of bytes in one gibibyte (GiB)."""

STR_DTYPE_TO_TORCH_DTYPE = {
    "half": torch.half,
    "bfloat16": torch.bfloat16,
    "float": torch.float,
    "fp8": torch.uint8,
    "fp8_e4m3": torch.uint8,
    "fp8_e5m2": torch.uint8,
}

TORCH_DTYPE_TO_NUMPY_DTYPE = {
    torch.float16: np.float16,
    torch.float32: np.float32,
    torch.float64: np.float64,
    torch.uint8: np.uint8,
    torch.int32: np.int32,
    torch.int64: np.int64,
}

P = ParamSpec('P')
T = TypeVar("T")
U = TypeVar("U")

_K = TypeVar("_K", bound=Hashable)
_V = TypeVar("_V")


class _Sentinel:
    ...


ALL_PINNED_SENTINEL = _Sentinel()


class Device(enum.Enum):
    GPU = enum.auto()
    CPU = enum.auto()


class LayerBlockType(enum.Enum):
    attention = "attention"
    mamba = "mamba"


class Counter:

    def __init__(self, start: int = 0) -> None:
        self.counter = start

    def __next__(self) -> int:
        i = self.counter
        self.counter += 1
        return i

    def reset(self) -> None:
        self.counter = 0


class CacheInfo(NamedTuple):
    hits: int
    total: int

    @property
    def hit_ratio(self) -> float:
        if self.total == 0:
            return 0

        return self.hits / self.total


class LRUCache(Generic[_K, _V]):
    """Note: This class is not thread safe!"""

    def __init__(self, capacity: int) -> None:
        self.cache = OrderedDict[_K, _V]()
        self.pinned_items = set[_K]()
        self.capacity = capacity

        self._hits = 0
        self._total = 0

    def __contains__(self, key: _K) -> bool:
        return key in self.cache

    def __len__(self) -> int:
        return len(self.cache)

    def __getitem__(self, key: _K) -> _V:
        value = self.cache[key]  # Raise KeyError if not exists
        self.cache.move_to_end(key)
        return value

    def __setitem__(self, key: _K, value: _V) -> None:
        self.put(key, value)

    def __delitem__(self, key: _K) -> None:
        self.pop(key)

    def stat(self) -> CacheInfo:
        return CacheInfo(hits=self._hits, total=self._total)

    def touch(self, key: _K) -> None:
        self.cache.move_to_end(key)

    def get(self, key: _K, default: Optional[_V] = None) -> Optional[_V]:
        value: Optional[_V]
        if key in self.cache:
            value = self.cache[key]
            self.cache.move_to_end(key)

            self._hits += 1
        else:
            value = default

        self._total += 1
        return value

    def put(self, key: _K, value: _V) -> None:
        self.cache[key] = value
        self.cache.move_to_end(key)
        self._remove_old_if_needed()

    def pin(self, key: _K) -> None:
        """
        Pins a key in the cache preventing it from being
        evicted in the LRU order.
        """
        if key not in self.cache:
            raise ValueError(f"Cannot pin key: {key} not in cache.")
        self.pinned_items.add(key)

    def _unpin(self, key: _K) -> None:
        self.pinned_items.remove(key)

    def _on_remove(self, key: _K, value: Optional[_V]) -> None:
        pass

    def remove_oldest(self, *, remove_pinned: bool = False) -> None:
        if not self.cache:
            return

        if not remove_pinned:
            # pop the oldest item in the cache that is not pinned
            lru_key = next(
                (key for key in self.cache if key not in self.pinned_items),
                ALL_PINNED_SENTINEL)
            if lru_key is ALL_PINNED_SENTINEL:
                raise RuntimeError("All items are pinned, "
                                   "cannot remove oldest from the cache.")
        else:
            lru_key = next(iter(self.cache))
        self.pop(lru_key)  # type: ignore

    def _remove_old_if_needed(self) -> None:
        while len(self.cache) > self.capacity:
            self.remove_oldest()

    def pop(self, key: _K, default: Optional[_V] = None) -> Optional[_V]:
        run_on_remove = key in self.cache
        value = self.cache.pop(key, default)
        # remove from pinned items
        if key in self.pinned_items:
            self._unpin(key)
        if run_on_remove:
            self._on_remove(key, value)
        return value

    def clear(self) -> None:
        while len(self.cache) > 0:
            self.remove_oldest(remove_pinned=True)
        self.cache.clear()


class PyObjectCache:
    """Used to cache python objects to avoid object allocations
    across scheduler iterations.
    """

    def __init__(self, obj_builder):
        self._obj_builder = obj_builder
        self._index = 0

        self._obj_cache = []
        for _ in range(128):
            self._obj_cache.append(self._obj_builder())

    def _grow_cache(self):
        # Double the size of the cache
        num_objs = len(self._obj_cache)
        for _ in range(num_objs):
            self._obj_cache.append(self._obj_builder())

    def get_object(self):
        """Returns a pre-allocated cached object. If there is not enough
        objects, then the cache size will double.
        """
        if self._index >= len(self._obj_cache):
            self._grow_cache()
            assert self._index < len(self._obj_cache)

        obj = self._obj_cache[self._index]
        self._index += 1

        return obj

    def reset(self):
        """Makes all cached-objects available for the next scheduler iteration.
        """
        self._index = 0


@lru_cache(maxsize=None)
def get_max_shared_memory_bytes(gpu: int = 0) -> int:
    """Returns the maximum shared memory per thread block in bytes."""
    from vllm import _custom_ops as ops
    max_shared_mem = (
        ops.get_max_shared_memory_per_block_device_attribute(gpu))
    # value 0 will cause MAX_SEQ_LEN become negative and test_attention.py
    # will fail
    assert max_shared_mem > 0, "max_shared_mem can not be zero"
    return int(max_shared_mem)


def get_cpu_memory() -> int:
    """Returns the total CPU memory of the node in bytes."""
    return psutil.virtual_memory().total


def random_uuid() -> str:
    return str(uuid.uuid4().hex)


def make_async(
    func: Callable[P, T],
    executor: Optional[concurrent.futures.Executor] = None
) -> Callable[P, Awaitable[T]]:
    """Take a blocking function, and run it on in an executor thread.

    This function prevents the blocking function from blocking the
    asyncio event loop.
    The code in this function needs to be thread safe.
    """

    def _async_wrapper(*args: P.args, **kwargs: P.kwargs) -> asyncio.Future:
        loop = asyncio.get_event_loop()
        p_func = partial(func, *args, **kwargs)
        return loop.run_in_executor(executor=executor, func=p_func)

    return _async_wrapper


def _next_task(iterator: AsyncGenerator[T, None],
               loop: AbstractEventLoop) -> Task:
    # Can use anext() in python >= 3.10
    return loop.create_task(iterator.__anext__())  # type: ignore[arg-type]


async def merge_async_iterators(
    *iterators: AsyncGenerator[T,
                               None], ) -> AsyncGenerator[Tuple[int, T], None]:
    """Merge multiple asynchronous iterators into a single iterator.

    This method handle the case where some iterators finish before others.
    When it yields, it yields a tuple (i, item) where i is the index of the
    iterator that yields the item.
    """

    loop = asyncio.get_running_loop()

    awaits = {_next_task(pair[1], loop): pair for pair in enumerate(iterators)}
    try:
        while awaits:
            done, _ = await asyncio.wait(awaits.keys(),
                                         return_when=FIRST_COMPLETED)
            for d in done:
                pair = awaits.pop(d)
                try:
                    item = await d
                    i, it = pair
                    awaits[_next_task(it, loop)] = pair
                    yield i, item
                except StopAsyncIteration:
                    pass
    finally:
        # Cancel any remaining iterators
        for f, (_, it) in awaits.items():
            with contextlib.suppress(BaseException):
                f.cancel()
                await it.aclose()


async def collect_from_async_generator(
        iterator: AsyncGenerator[T, None]) -> List[T]:
    """Collect all items from an async generator into a list."""
    items = []
    async for item in iterator:
        items.append(item)
    return items


def get_ip() -> str:
    host_ip = envs.VLLM_HOST_IP
    if "HOST_IP" in os.environ and "VLLM_HOST_IP" not in os.environ:
        logger.warning(
            "The environment variable HOST_IP is deprecated and ignored, as"
            " it is often used by Docker and other software to"
            "interact with the container's network stack. Please "
            "use VLLM_HOST_IP instead to set the IP address for vLLM processes"
            " to communicate with each other.")
    if host_ip:
        return host_ip

    # IP is not set, try to get it from the network interface

    # try ipv4
    s = socket.socket(socket.AF_INET, socket.SOCK_DGRAM)
    try:
        s.connect(("8.8.8.8", 80))  # Doesn't need to be reachable
        return s.getsockname()[0]
    except Exception:
        pass

    # try ipv6
    try:
        s = socket.socket(socket.AF_INET6, socket.SOCK_DGRAM)
        # Google's public DNS server, see
        # https://developers.google.com/speed/public-dns/docs/using#addresses
        s.connect(("2001:4860:4860::8888", 80))  # Doesn't need to be reachable
        return s.getsockname()[0]
    except Exception:
        pass

    warnings.warn(
        "Failed to get the IP address, using 0.0.0.0 by default."
        "The value can be set by the environment variable"
        " VLLM_HOST_IP or HOST_IP.",
        stacklevel=2)
    return "0.0.0.0"


def is_valid_ipv6_address(address: str) -> bool:
    try:
        ipaddress.IPv6Address(address)
        return True
    except ValueError:
        return False


def get_distributed_init_method(ip: str, port: int) -> str:
    # Brackets are not permitted in ipv4 addresses,
    # see https://github.com/python/cpython/issues/103848
    return f"tcp://[{ip}]:{port}" if ":" in ip else f"tcp://{ip}:{port}"


def get_open_zmq_ipc_path() -> str:
    base_rpc_path = envs.VLLM_RPC_BASE_PATH
    return f"ipc://{base_rpc_path}/{uuid4()}"


def get_open_port() -> int:
    port = envs.VLLM_PORT
    if port is not None:
        while True:
            try:
                with socket.socket(socket.AF_INET, socket.SOCK_STREAM) as s:
                    s.bind(("", port))
                    return port
            except OSError:
                port += 1  # Increment port number if already in use
                logger.info("Port %d is already in use, trying port %d",
                            port - 1, port)
    # try ipv4
    try:
        with socket.socket(socket.AF_INET, socket.SOCK_STREAM) as s:
            s.bind(("", 0))
            return s.getsockname()[1]
    except OSError:
        # try ipv6
        with socket.socket(socket.AF_INET6, socket.SOCK_STREAM) as s:
            s.bind(("", 0))
            return s.getsockname()[1]


def find_process_using_port(port: int) -> Optional[psutil.Process]:
    # TODO: We can not check for running processes with network
    # port on macOS. Therefore, we can not have a full graceful shutdown
    # of vLLM. For now, let's not look for processes in this case.
    # Ref: https://www.florianreinhard.de/accessdenied-in-psutil/
    if sys.platform.startswith("darwin"):
        return None

    for conn in psutil.net_connections():
        if conn.laddr.port == port:
            try:
                return psutil.Process(conn.pid)
            except psutil.NoSuchProcess:
                return None
    return None


def update_environment_variables(envs: Dict[str, str]):
    for k, v in envs.items():
        if k in os.environ and os.environ[k] != v:
            logger.warning(
                "Overwriting environment variable %s "
                "from '%s' to '%s'", k, os.environ[k], v)
        os.environ[k] = v


def chunk_list(lst: List[T], chunk_size: int):
    """Yield successive chunk_size chunks from lst."""
    for i in range(0, len(lst), chunk_size):
        yield lst[i:i + chunk_size]


def cdiv(a: int, b: int) -> int:
    """Ceiling division."""
    return -(a // -b)


def _generate_random_fp8(
    tensor: torch.Tensor,
    low: float,
    high: float,
) -> None:
    # NOTE(zhaoyang): Due to NaN and Inf representation for fp8 data type,
    # it may occur Inf or NaN if we directly use torch.randint
    # to generate random data for fp8 data.
    # For example, s.11111.00 in fp8e5m2 format represents Inf.
    #     | E4M3        | E5M2
    #-----|-------------|-------------------
    # Inf | N/A         | s.11111.00
    # NaN | s.1111.111  | s.11111.{01,10,11}
    from vllm import _custom_ops as ops
    tensor_tmp = torch.empty_like(tensor, dtype=torch.float16)
    tensor_tmp.uniform_(low, high)
    ops.convert_fp8(tensor, tensor_tmp)
    del tensor_tmp


def get_kv_cache_torch_dtype(
        cache_dtype: Optional[Union[str, torch.dtype]],
        model_dtype: Optional[Union[str, torch.dtype]] = None) -> torch.dtype:
    if isinstance(cache_dtype, str):
        if cache_dtype == "auto":
            if isinstance(model_dtype, str):
                torch_dtype = STR_DTYPE_TO_TORCH_DTYPE[model_dtype]
            elif isinstance(model_dtype, torch.dtype):
                torch_dtype = model_dtype
            else:
                raise ValueError(f"Invalid model dtype: {model_dtype}")
        elif cache_dtype in ["half", "bfloat16", "float"]:
            torch_dtype = STR_DTYPE_TO_TORCH_DTYPE[cache_dtype]
        elif cache_dtype == "fp8":
            torch_dtype = torch.uint8
        else:
            raise ValueError(f"Invalid kv cache dtype: {cache_dtype}")
    elif isinstance(cache_dtype, torch.dtype):
        torch_dtype = cache_dtype
    else:
        raise ValueError(f"Invalid kv cache dtype: {cache_dtype}")
    return torch_dtype


def create_kv_caches_with_random_flash(
    num_blocks: int,
    block_size: int,
    num_layers: int,
    num_heads: int,
    head_size: int,
    cache_dtype: Optional[Union[str, torch.dtype]],
    model_dtype: Optional[Union[str, torch.dtype]] = None,
    seed: int = 0,
    device: Optional[str] = "cuda",
) -> Tuple[List[torch.Tensor], List[torch.Tensor]]:
    from vllm.platforms import current_platform
    current_platform.seed_everything(seed)

    torch_dtype = get_kv_cache_torch_dtype(cache_dtype, model_dtype)
    key_value_cache_shape = (num_blocks, 2, block_size, num_heads, head_size)
    scale = head_size**-0.5

    key_caches: List[torch.Tensor] = []
    value_caches: List[torch.Tensor] = []

    for _ in range(num_layers):
        key_value_cache = torch.empty(size=key_value_cache_shape,
                                      dtype=torch_dtype,
                                      device=device)
        if cache_dtype in ["auto", "half", "bfloat16", "float"]:
            key_value_cache.uniform_(-scale, scale)
        elif cache_dtype == 'fp8':
            _generate_random_fp8(key_value_cache, -scale, scale)
        else:
            raise ValueError(
                f"Does not support key cache of type {cache_dtype}")
        key_caches.append(key_value_cache[:, 0])
        value_caches.append(key_value_cache[:, 1])
    return key_caches, value_caches


def create_kv_caches_with_random(
    num_blocks: int,
    block_size: int,
    num_layers: int,
    num_heads: int,
    head_size: int,
    cache_dtype: Optional[Union[str, torch.dtype]],
    model_dtype: Optional[Union[str, torch.dtype]] = None,
    seed: int = 0,
    device: Optional[str] = "cuda",
) -> Tuple[List[torch.Tensor], List[torch.Tensor]]:

    if cache_dtype == "fp8" and head_size % 16:
        raise ValueError(
            f"Does not support key cache of type fp8 with head_size {head_size}"
        )
    from vllm.platforms import current_platform
    current_platform.seed_everything(seed)

    torch_dtype = get_kv_cache_torch_dtype(cache_dtype, model_dtype)

    scale = head_size**-0.5
    x = 16 // torch.tensor([], dtype=torch_dtype).element_size()
    key_cache_shape = (num_blocks, num_heads, head_size // x, block_size, x)
    key_caches: List[torch.Tensor] = []
    for _ in range(num_layers):
        key_cache = torch.empty(size=key_cache_shape,
                                dtype=torch_dtype,
                                device=device)
        if cache_dtype in ["auto", "half", "bfloat16", "float"]:
            key_cache.uniform_(-scale, scale)
        elif cache_dtype == 'fp8':
            _generate_random_fp8(key_cache, -scale, scale)
        else:
            raise ValueError(
                f"Does not support key cache of type {cache_dtype}")
        key_caches.append(key_cache)

    value_cache_shape = (num_blocks, num_heads, head_size, block_size)
    value_caches: List[torch.Tensor] = []
    for _ in range(num_layers):
        value_cache = torch.empty(size=value_cache_shape,
                                  dtype=torch_dtype,
                                  device=device)
        if cache_dtype in ["auto", "half", "bfloat16", "float"]:
            value_cache.uniform_(-scale, scale)
        elif cache_dtype == 'fp8':
            _generate_random_fp8(value_cache, -scale, scale)
        else:
            raise ValueError(
                f"Does not support value cache of type {cache_dtype}")
        value_caches.append(value_cache)
    return key_caches, value_caches


@lru_cache(maxsize=None)
def is_pin_memory_available() -> bool:
<<<<<<< HEAD

    if in_wsl():
        # Pinning memory in WSL is not supported.
        # https://docs.nvidia.com/cuda/wsl-user-guide/index.html#known-limitations-for-linux-cuda-applications
        print_warning_once("Using 'pin_memory=False' as WSL is detected. "
                           "This may slow down the performance.")
        return False
    elif current_platform.is_xpu():
        print_warning_once("Pin memory is not supported on XPU.")
        return False
    elif current_platform.is_neuron():
        print_warning_once("Pin memory is not supported on Neuron.")
        return False
    elif current_platform.is_spyre():
        print_warning_once("Pin memory is not supported on Spyre device.")
        return False
    elif current_platform.is_hpu():
        print_warning_once("Pin memory is not supported on HPU.")
        return False
    elif current_platform.is_cpu() or current_platform.is_openvino():
        return False
    return True
=======
    from vllm.platforms import current_platform
    return current_platform.is_pin_memory_available()
>>>>>>> a7d59688


class DeviceMemoryProfiler:

    def __init__(self, device: Optional[torch.types.Device] = None):
        self.device = device

    def current_memory_usage(self) -> float:
        # Return the memory usage in bytes.
        from vllm.platforms import current_platform
        if current_platform.is_cuda_alike():
            torch.cuda.reset_peak_memory_stats(self.device)
            mem = torch.cuda.max_memory_allocated(self.device)
        elif current_platform.is_xpu():
            torch.xpu.reset_peak_memory_stats(self.device)  # type: ignore
            mem = torch.xpu.max_memory_allocated(self.device)  # type: ignore
        return mem

    def __enter__(self):
        self.initial_memory = self.current_memory_usage()
        # This allows us to call methods of the context manager if needed
        return self

    def __exit__(self, exc_type, exc_val, exc_tb):
        self.final_memory = self.current_memory_usage()
        self.consumed_memory = self.final_memory - self.initial_memory

        # Force garbage collection
        gc.collect()


def make_ndarray_with_pad(
    x: List[List[T]],
    pad: T,
    dtype: npt.DTypeLike,
    *,
    max_len: Optional[int] = None,
) -> npt.NDArray:
    """
    Make a padded array from 2D inputs.

    The padding is applied to the end of each inner list until it reaches
    `max_len`.
    """
    if max_len is None:
        # Unlike for most functions, map is faster than a genexpr over `len`
        max_len = max(map(len, x), default=0)

    padded_x = np.full((len(x), max_len), pad, dtype=dtype)
    for ind, blocktb in enumerate(x):
        assert len(blocktb) <= max_len
        padded_x[ind, :len(blocktb)] = blocktb

    return padded_x


def make_tensor_with_pad(
    x: List[List[T]],
    pad: T,
    dtype: torch.dtype,
    *,
    max_len: Optional[int] = None,
    device: Optional[Union[str, torch.device]] = None,
    pin_memory: bool = False,
) -> torch.Tensor:
    """
    Make a padded tensor from 2D inputs.

    The padding is applied to the end of each inner list until it reaches
    `max_len`.
    """
    np_dtype = TORCH_DTYPE_TO_NUMPY_DTYPE[dtype]
    padded_x = make_ndarray_with_pad(x, pad, np_dtype, max_len=max_len)

    tensor = torch.from_numpy(padded_x).to(device)
    if pin_memory:
        tensor = tensor.pin_memory()

    return tensor


def async_tensor_h2d(
    data: list,
    dtype: torch.dtype,
    target_device: Union[str, torch.device],
    pin_memory: bool,
) -> torch.Tensor:
    """Asynchronously create a tensor and copy it from host to device."""
    t = torch.tensor(data, dtype=dtype, pin_memory=pin_memory, device="cpu")
    return t.to(device=target_device, non_blocking=True)


def get_dtype_size(dtype: torch.dtype) -> int:
    """Get the size of the data type in bytes."""
    return torch.tensor([], dtype=dtype).element_size()


# `collections` helpers
def is_list_of(
    value: object,
    typ: Union[type[T], tuple[type[T], ...]],
    *,
    check: Literal["first", "all"] = "first",
) -> TypeIs[List[T]]:
    if not isinstance(value, list):
        return False

    if check == "first":
        return len(value) == 0 or isinstance(value[0], typ)
    elif check == "all":
        return all(isinstance(v, typ) for v in value)

    assert_never(check)


JSONTree = Union[Dict[str, "JSONTree[T]"], List["JSONTree[T]"],
                 Tuple["JSONTree[T]", ...], T]
"""A nested JSON structure where the leaves need not be JSON-serializable."""


@overload
def json_map_leaves(
    func: Callable[[T], U],
    value: Dict[str, JSONTree[T]],
) -> Dict[str, JSONTree[U]]:
    ...


@overload
def json_map_leaves(
    func: Callable[[T], U],
    value: List[JSONTree[T]],
) -> List[JSONTree[U]]:
    ...


@overload
def json_map_leaves(
    func: Callable[[T], U],
    value: Tuple[JSONTree[T], ...],
) -> Tuple[JSONTree[U], ...]:
    ...


@overload
def json_map_leaves(
    func: Callable[[T], U],
    value: JSONTree[T],
) -> JSONTree[U]:
    ...


def json_map_leaves(func: Callable[[T], U], value: JSONTree[T]) -> JSONTree[U]:
    if isinstance(value, dict):
        return {k: json_map_leaves(func, v) for k, v in value.items()}
    elif isinstance(value, list):
        return [json_map_leaves(func, v) for v in value]
    elif isinstance(value, tuple):
        return tuple(json_map_leaves(func, v) for v in value)
    else:
        return func(value)


def flatten_2d_lists(lists: List[List[T]]) -> List[T]:
    """Flatten a list of lists to a single list."""
    return [item for sublist in lists for item in sublist]


def full_groupby(values: Iterable[_V], *, key: Callable[[_V], _K]):
    """
    Unlike :class:`itertools.groupby`, groups are not broken by
    non-contiguous data.
    """
    groups = defaultdict[_K, list[_V]](list)

    for value in values:
        groups[key(value)].append(value)

    return groups.items()


# TODO: This function can be removed if transformer_modules classes are
# serialized by value when communicating between processes
def init_cached_hf_modules() -> None:
    """
    Lazy initialization of the Hugging Face modules.
    """
    from transformers.dynamic_module_utils import init_hf_modules
    init_hf_modules()


@lru_cache(maxsize=None)
def find_library(lib_name: str) -> str:
    """
    Find the library file in the system.
    `lib_name` is full filename, with both prefix and suffix.
    This function resolves `lib_name` to the full path of the library.
    """
    # Adapted from https://github.com/openai/triton/blob/main/third_party/nvidia/backend/driver.py#L19 # noqa
    # According to https://en.wikipedia.org/wiki/Filesystem_Hierarchy_Standard
    # `/sbin/ldconfig` should exist in all Linux systems.
    # `/sbin/ldconfig` searches the library in the system
    libs = subprocess.check_output(["/sbin/ldconfig", "-p"]).decode()
    # each line looks like the following:
    # libcuda.so.1 (libc6,x86-64) => /lib/x86_64-linux-gnu/libcuda.so.1
    locs = [line.split()[-1] for line in libs.splitlines() if lib_name in line]
    # `LD_LIBRARY_PATH` searches the library in the user-defined paths
    env_ld_library_path = envs.LD_LIBRARY_PATH
    if not locs and env_ld_library_path:
        locs = [
            os.path.join(dir, lib_name)
            for dir in env_ld_library_path.split(":")
            if os.path.exists(os.path.join(dir, lib_name))
        ]
    if not locs:
        raise ValueError(f"Cannot find {lib_name} in the system.")
    return locs[0]


def find_nccl_library() -> str:
    """
    We either use the library file specified by the `VLLM_NCCL_SO_PATH`
    environment variable, or we find the library file brought by PyTorch.
    After importing `torch`, `libnccl.so.2` or `librccl.so.1` can be
    found by `ctypes` automatically.
    """
    so_file = envs.VLLM_NCCL_SO_PATH

    # manually load the nccl library
    if so_file:
        logger.info(
            "Found nccl from environment variable VLLM_NCCL_SO_PATH=%s",
            so_file)
    else:
        if torch.version.cuda is not None:
            so_file = "libnccl.so.2"
        elif torch.version.hip is not None:
            so_file = "librccl.so.1"
        else:
            raise ValueError("NCCL only supports CUDA and ROCm backends.")
        logger.info("Found nccl from library %s", so_file)
    return so_file


prev_set_stream = torch.cuda.set_stream

_current_stream = None


def _patched_set_stream(stream: torch.cuda.Stream) -> None:
    global _current_stream
    _current_stream = stream
    prev_set_stream(stream)


torch.cuda.set_stream = _patched_set_stream


def current_stream() -> torch.cuda.Stream:
    """
    replace `torch.cuda.current_stream()` with `vllm.utils.current_stream()`.
    it turns out that `torch.cuda.current_stream()` is quite expensive,
    as it will construct a new stream object at each call.
    here we patch `torch.cuda.set_stream` to keep track of the current stream
    directly, so that we can avoid calling `torch.cuda.current_stream()`.

    the underlying hypothesis is that we do not call `torch._C._cuda_setStream`
    from C/C++ code.
    """
    global _current_stream
    if _current_stream is None:
        # when this function is called before any stream is set,
        # we return the default stream.
        _current_stream = torch.cuda.current_stream()
    return _current_stream


def enable_trace_function_call_for_thread(vllm_config: "VllmConfig") -> None:
    """Set up function tracing for the current thread,
    if enabled via the VLLM_TRACE_FUNCTION environment variable
    """

    if envs.VLLM_TRACE_FUNCTION:
        tmp_dir = tempfile.gettempdir()
        # add username to tmp_dir to avoid permission issues
        tmp_dir = os.path.join(tmp_dir, getpass.getuser())
        filename = (f"VLLM_TRACE_FUNCTION_for_process_{os.getpid()}"
                    f"_thread_{threading.get_ident()}_"
                    f"at_{datetime.datetime.now()}.log").replace(" ", "_")
        log_path = os.path.join(tmp_dir, "vllm",
                                f"vllm-instance-{vllm_config.instance_id}",
                                filename)
        os.makedirs(os.path.dirname(log_path), exist_ok=True)
        enable_trace_function_call(log_path)


# `functools` helpers
def identity(value: T, **kwargs) -> T:
    """Returns the first provided value."""
    return value


F = TypeVar('F', bound=Callable[..., Any])


def deprecate_args(
    start_index: int,
    is_deprecated: Union[bool, Callable[[], bool]] = True,
    additional_message: Optional[str] = None,
) -> Callable[[F], F]:

    if not callable(is_deprecated):
        is_deprecated = partial(identity, is_deprecated)

    def wrapper(fn: F) -> F:

        params = inspect.signature(fn).parameters
        pos_types = (
            inspect.Parameter.POSITIONAL_ONLY,
            inspect.Parameter.POSITIONAL_OR_KEYWORD,
        )
        pos_kws = [
            kw for kw, param in params.items() if param.kind in pos_types
        ]

        @wraps(fn)
        def inner(*args, **kwargs):
            if is_deprecated():
                deprecated_args = pos_kws[start_index:len(args)]
                if deprecated_args:
                    msg = (
                        f"The positional arguments {deprecated_args} are "
                        "deprecated and will be removed in a future update.")
                    if additional_message is not None:
                        msg += f" {additional_message}"

                    warnings.warn(
                        DeprecationWarning(msg),
                        stacklevel=3,  # The inner function takes up one level
                    )

            return fn(*args, **kwargs)

        return inner  # type: ignore

    return wrapper


def deprecate_kwargs(
    *kws: str,
    is_deprecated: Union[bool, Callable[[], bool]] = True,
    additional_message: Optional[str] = None,
) -> Callable[[F], F]:
    deprecated_kws = set(kws)

    if not callable(is_deprecated):
        is_deprecated = partial(identity, is_deprecated)

    def wrapper(fn: F) -> F:

        @wraps(fn)
        def inner(*args, **kwargs):
            if is_deprecated():
                deprecated_kwargs = kwargs.keys() & deprecated_kws
                if deprecated_kwargs:
                    msg = (
                        f"The keyword arguments {deprecated_kwargs} are "
                        "deprecated and will be removed in a future update.")
                    if additional_message is not None:
                        msg += f" {additional_message}"

                    warnings.warn(
                        DeprecationWarning(msg),
                        stacklevel=3,  # The inner function takes up one level
                    )

            return fn(*args, **kwargs)

        return inner  # type: ignore

    return wrapper


@lru_cache(maxsize=8)
def _cuda_device_count_stateless(
        cuda_visible_devices: Optional[str] = None) -> int:
    # Note: cuda_visible_devices is not used, but we keep it as an argument for
    # LRU Cache purposes.

    # Code below is based on
    # https://github.com/pytorch/pytorch/blob/
    # c1cd946818442aca8c7f812b16d187ce1586c3bc/
    # torch/cuda/__init__.py#L831C1-L831C17
    import torch.cuda
    import torch.version

    from vllm.platforms import current_platform
    if not torch.cuda._is_compiled():
        return 0
    if current_platform.is_rocm():
        # ROCm uses amdsmi instead of nvml for stateless device count
        # This requires a sufficiently modern version of Torch 2.4.0
        raw_count = torch.cuda._device_count_amdsmi() if (hasattr(
            torch.cuda, "_device_count_amdsmi")) else -1
    else:
        raw_count = torch.cuda._device_count_nvml()
    r = torch._C._cuda_getDeviceCount() if raw_count < 0 else raw_count
    return r


def cuda_device_count_stateless() -> int:
    """Get number of CUDA devices, caching based on the value of
    CUDA_VISIBLE_DEVICES at the time of call.

    This should be used instead of torch.cuda.device_count()
    unless CUDA_VISIBLE_DEVICES has already been set to the desired
    value."""

    # This can be removed and simply replaced with torch.cuda.get_device_count
    # after https://github.com/pytorch/pytorch/pull/122815 is released.
    return _cuda_device_count_stateless(envs.CUDA_VISIBLE_DEVICES)


def cuda_is_initialized() -> bool:
    """Check if CUDA is initialized."""
    if not torch.cuda._is_compiled():
        return False
    return torch.cuda.is_initialized()


def weak_bind(bound_method: Callable[..., Any], ) -> Callable[..., None]:
    """Make an instance method that weakly references
    its associated instance and no-ops once that
    instance is collected."""
    ref = weakref.ref(bound_method.__self__)  # type: ignore[attr-defined]
    unbound = bound_method.__func__  # type: ignore[attr-defined]

    def weak_bound(*args, **kwargs) -> None:
        if inst := ref():
            unbound(inst, *args, **kwargs)

    return weak_bound


#From: https://stackoverflow.com/a/4104188/2749989
def run_once(f: Callable[P, None]) -> Callable[P, None]:

    def wrapper(*args: P.args, **kwargs: P.kwargs) -> None:
        if not wrapper.has_run:  # type: ignore[attr-defined]
            wrapper.has_run = True  # type: ignore[attr-defined]
            return f(*args, **kwargs)

    wrapper.has_run = False  # type: ignore[attr-defined]
    return wrapper


class StoreBoolean(argparse.Action):

    def __call__(self, parser, namespace, values, option_string=None):
        if values.lower() == "true":
            setattr(namespace, self.dest, True)
        elif values.lower() == "false":
            setattr(namespace, self.dest, False)
        else:
            raise ValueError(f"Invalid boolean value: {values}. "
                             "Expected 'true' or 'false'.")


class SortedHelpFormatter(argparse.HelpFormatter):
    """SortedHelpFormatter that sorts arguments by their option strings."""

    def add_arguments(self, actions):
        actions = sorted(actions, key=lambda x: x.option_strings)
        super().add_arguments(actions)


class FlexibleArgumentParser(argparse.ArgumentParser):
    """ArgumentParser that allows both underscore and dash in names."""

    def __init__(self, *args, **kwargs):
        # Set the default 'formatter_class' to SortedHelpFormatter
        if 'formatter_class' not in kwargs:
            kwargs['formatter_class'] = SortedHelpFormatter
        super().__init__(*args, **kwargs)

    def parse_args(self, args=None, namespace=None):
        if args is None:
            args = sys.argv[1:]

        if '--config' in args:
            args = self._pull_args_from_config(args)

        # Convert underscores to dashes and vice versa in argument names
        processed_args = []
        for arg in args:
            if arg.startswith('--'):
                if '=' in arg:
                    key, value = arg.split('=', 1)
                    key = '--' + key[len('--'):].replace('_', '-')
                    processed_args.append(f'{key}={value}')
                else:
                    processed_args.append('--' +
                                          arg[len('--'):].replace('_', '-'))
            elif arg.startswith('-O') and arg != '-O' and len(arg) == 2:
                # allow -O flag to be used without space, e.g. -O3
                processed_args.append('-O')
                processed_args.append(arg[2:])
            else:
                processed_args.append(arg)

        return super().parse_args(processed_args, namespace)

    def _pull_args_from_config(self, args: List[str]) -> List[str]:
        """Method to pull arguments specified in the config file
        into the command-line args variable.

        The arguments in config file will be inserted between
        the argument list.

        example:
        ```yaml
            port: 12323
            tensor-parallel-size: 4
        ```
        ```python
        $: vllm {serve,chat,complete} "facebook/opt-12B" \
            --config config.yaml -tp 2
        $: args = [
            "serve,chat,complete",
            "facebook/opt-12B",
            '--config', 'config.yaml',
            '-tp', '2'
        ]
        $: args = [
            "serve,chat,complete",
            "facebook/opt-12B",
            '--port', '12323',
            '--tensor-parallel-size', '4',
            '-tp', '2'
            ]
        ```

        Please note how the config args are inserted after the sub command.
        this way the order of priorities is maintained when these are args
        parsed by super().
        """
        assert args.count(
            '--config') <= 1, "More than one config file specified!"

        index = args.index('--config')
        if index == len(args) - 1:
            raise ValueError("No config file specified! \
                             Please check your command-line arguments.")

        file_path = args[index + 1]

        config_args = self._load_config_file(file_path)

        # 0th index is for {serve,chat,complete}
        # followed by model_tag (only for serve)
        # followed by config args
        # followed by rest of cli args.
        # maintaining this order will enforce the precedence
        # of cli > config > defaults
        if args[0] == "serve":
            if index == 1:
                raise ValueError(
                    "No model_tag specified! Please check your command-line"
                    " arguments.")
            args = [args[0]] + [
                args[1]
            ] + config_args + args[2:index] + args[index + 2:]
        else:
            args = [args[0]] + config_args + args[1:index] + args[index + 2:]

        return args

    def _load_config_file(self, file_path: str) -> List[str]:
        """Loads a yaml file and returns the key value pairs as a
        flattened list with argparse like pattern
        ```yaml
            port: 12323
            tensor-parallel-size: 4
        ```
        returns:
            processed_args: list[str] = [
                '--port': '12323',
                '--tensor-parallel-size': '4'
            ]

        """

        extension: str = file_path.split('.')[-1]
        if extension not in ('yaml', 'yml'):
            raise ValueError(
                "Config file must be of a yaml/yml type.\
                              %s supplied", extension)

        # only expecting a flat dictionary of atomic types
        processed_args: List[str] = []

        config: Dict[str, Union[int, str]] = {}
        try:
            with open(file_path) as config_file:
                config = yaml.safe_load(config_file)
        except Exception as ex:
            logger.error(
                "Unable to read the config file at %s. \
                Make sure path is correct", file_path)
            raise ex

        store_boolean_arguments = [
            action.dest for action in self._actions
            if isinstance(action, StoreBoolean)
        ]

        for key, value in config.items():
            if isinstance(value, bool) and key not in store_boolean_arguments:
                if value:
                    processed_args.append('--' + key)
            else:
                processed_args.append('--' + key)
                processed_args.append(str(value))

        return processed_args


async def _run_task_with_lock(task: Callable, lock: asyncio.Lock, *args,
                              **kwargs):
    """Utility function to run async task in a lock"""
    async with lock:
        return await task(*args, **kwargs)


def supports_kw(
    callable: Callable[..., object],
    kw_name: str,
    *,
    requires_kw_only: bool = False,
    allow_var_kwargs: bool = True,
) -> bool:
    """Check if a keyword is a valid kwarg for a callable; if requires_kw_only
    disallows kwargs names that can also be positional arguments.
    """
    params = inspect.signature(callable).parameters
    if not params:
        return False

    param_val = params.get(kw_name)

    # Types where the it may be valid, i.e., explicitly defined & nonvariadic
    passable_kw_types = set((inspect.Parameter.POSITIONAL_ONLY,
                             inspect.Parameter.POSITIONAL_OR_KEYWORD,
                             inspect.Parameter.KEYWORD_ONLY))

    if param_val:
        is_sig_param = param_val.kind in passable_kw_types
        # We want kwargs only, but this is passable as a positional arg
        if (requires_kw_only and is_sig_param
                and param_val.kind != inspect.Parameter.KEYWORD_ONLY):
            return False
        if ((requires_kw_only
             and param_val.kind == inspect.Parameter.KEYWORD_ONLY)
                or (not requires_kw_only and is_sig_param)):
            return True

    # If we're okay with var-kwargs, it's supported as long as
    # the kw_name isn't something like *args, **kwargs
    if allow_var_kwargs:
        # Get the last param; type is ignored here because params is a proxy
        # mapping, but it wraps an ordered dict, and they appear in order.
        # Ref: https://docs.python.org/3/library/inspect.html#inspect.Signature.parameters
        last_param = params[next(reversed(params))]  # type: ignore
        return (last_param.kind == inspect.Parameter.VAR_KEYWORD
                and last_param.name != kw_name)
    return False


def resolve_mm_processor_kwargs(
    init_kwargs: Optional[Mapping[str, object]],
    inference_kwargs: Optional[Mapping[str, object]],
    callable: Callable[..., object],
    *,
    requires_kw_only: bool = True,
    allow_var_kwargs: bool = False,
) -> Dict[str, Any]:
    """Applies filtering to eliminate invalid mm_processor_kwargs, i.e.,
    those who are not explicit keywords to the given callable (of one is
    given; otherwise no filtering is done), then merges the kwarg dicts,
    giving priority to inference_kwargs if there are any collisions.

    In the case that no kwarg overrides are provided, returns an empty
    dict so that it can still be kwarg expanded into the callable later on.

    If allow_var_kwargs=True, allows for things that can be expanded into
    kwargs as long as they aren't naming collision for var_kwargs or potential
    positional arguments.
    """
    # Filter inference time multimodal processor kwargs provided
    runtime_mm_kwargs = get_allowed_kwarg_only_overrides(
        callable,
        overrides=inference_kwargs,
        requires_kw_only=requires_kw_only,
        allow_var_kwargs=allow_var_kwargs,
    )

    # Filter init time multimodal processor kwargs provided
    init_mm_kwargs = get_allowed_kwarg_only_overrides(
        callable,
        overrides=init_kwargs,
        requires_kw_only=requires_kw_only,
        allow_var_kwargs=allow_var_kwargs,
    )

    # Merge the final processor kwargs, prioritizing inference
    # time values over the initialization time values.
    mm_processor_kwargs = {**init_mm_kwargs, **runtime_mm_kwargs}
    return mm_processor_kwargs


def get_allowed_kwarg_only_overrides(
    callable: Callable[..., object],
    overrides: Optional[Mapping[str, object]],
    *,
    requires_kw_only: bool = True,
    allow_var_kwargs: bool = False,
) -> Dict[str, Any]:
    """
    Given a callable which has one or more keyword only params and a dict
    mapping param names to values, drop values that can be not be kwarg
    expanded to overwrite one or more keyword-only args. This is used in a
    few places to handle custom processor overrides for multimodal models,
    e.g., for profiling when processor options provided by the user
    may affect the number of mm tokens per instance.

    Args:
        callable: Callable which takes 0 or more keyword only arguments.
                  If None is provided, all overrides names are allowed.
        overrides: Potential overrides to be used when invoking the callable.
        allow_var_kwargs: Allows overrides that are expandable for var kwargs.

    Returns:
        Dictionary containing the kwargs to be leveraged which may be used
        to overwrite one or more keyword only arguments when invoking the
        callable.
    """
    if not overrides:
        return {}

    # Drop any mm_processor_kwargs provided by the user that
    # are not kwargs, unless it can fit it var_kwargs param
    filtered_overrides = {
        kwarg_name: val
        for kwarg_name, val in overrides.items()
        if supports_kw(callable,
                       kwarg_name,
                       requires_kw_only=requires_kw_only,
                       allow_var_kwargs=allow_var_kwargs)
    }

    # If anything is dropped, log a warning
    dropped_keys = overrides.keys() - filtered_overrides.keys()
    if dropped_keys:
        if requires_kw_only:
            logger.warning(
                "The following intended overrides are not keyword-only args "
                "and and will be dropped: %s", dropped_keys)
        else:
            logger.warning(
                "The following intended overrides are not keyword args "
                "and and will be dropped: %s", dropped_keys)

    return filtered_overrides


# Using dynamo with vLLM doesn't really work well with PyTorch versions < 2.4.0.
# In particular, the FakeScalarType is not supported for earlier versions of
# PyTorch which breaks dynamo for any ops registered using ScalarType.
def supports_dynamo() -> bool:
    base_torch_version = Version(Version(torch.__version__).base_version)
    return base_torch_version >= Version("2.4.0")


# Some backends use pytorch version < 2.4.0 which doesn't
# support `torch.library.custom_op`.
def supports_custom_op() -> bool:
    return hasattr(torch.library, "custom_op")


class AtomicCounter:
    """An atomic, thread-safe counter"""

    def __init__(self, initial=0):
        """Initialize a new atomic counter to given initial value"""
        self._value = initial
        self._lock = threading.Lock()

    def inc(self, num=1):
        """Atomically increment the counter by num and return the new value"""
        with self._lock:
            self._value += num
            return self._value

    def dec(self, num=1):
        """Atomically decrement the counter by num and return the new value"""
        with self._lock:
            self._value -= num
            return self._value

    @property
    def value(self):
        return self._value


# Adapted from: https://stackoverflow.com/a/47212782/5082708
class LazyDict(Mapping[str, T], Generic[T]):

    def __init__(self, factory: Dict[str, Callable[[], T]]):
        self._factory = factory
        self._dict: Dict[str, T] = {}

    def __getitem__(self, key: str) -> T:
        if key not in self._dict:
            if key not in self._factory:
                raise KeyError(key)
            self._dict[key] = self._factory[key]()
        return self._dict[key]

    def __setitem__(self, key: str, value: Callable[[], T]):
        self._factory[key] = value

    def __iter__(self):
        return iter(self._factory)

    def __len__(self):
        return len(self._factory)


class ClassRegistry(UserDict[Type[T], _V]):

    def __getitem__(self, key: Type[T]) -> _V:
        for cls in key.mro():
            if cls in self.data:
                return self.data[cls]

        raise KeyError(key)

    def __contains__(self, key: object) -> bool:
        return self.contains(key)

    def contains(self, key: object, *, strict: bool = False) -> bool:
        if not isinstance(key, type):
            return False

        if strict:
            return key in self.data

        return any(cls in self.data for cls in key.mro())


def weak_ref_tensor(tensor: torch.Tensor) -> torch.Tensor:
    """
    Create a weak reference to a tensor.
    The new tensor will share the same data as the original tensor,
    but will not keep the original tensor alive.
    """
    return torch.ops._C.weak_ref_tensor(tensor)


def weak_ref_tensors(
    tensors: Union[torch.Tensor, List[torch.Tensor], Tuple[torch.Tensor]]
) -> Union[torch.Tensor, List[torch.Tensor], Tuple[torch.Tensor]]:
    """
    Convenience function to create weak references to tensors,
    for single tensor, list of tensors or tuple of tensors.
    """
    if isinstance(tensors, torch.Tensor):
        return weak_ref_tensor(tensors)
    if isinstance(tensors, list):
        return [weak_ref_tensor(t) for t in tensors]
    if isinstance(tensors, tuple):
        return tuple(weak_ref_tensor(t) for t in tensors)
    raise ValueError("Invalid type for tensors")


def is_in_doc_build() -> bool:
    try:
        from sphinx.ext.autodoc.mock import _MockModule
        return isinstance(torch, _MockModule)
    except ModuleNotFoundError:
        return False


def import_from_path(module_name: str, file_path: Union[str, os.PathLike]):
    """
    Import a Python file according to its file path.

    Based on the official recipe:
    https://docs.python.org/3/library/importlib.html#importing-a-source-file-directly
    """
    spec = importlib.util.spec_from_file_location(module_name, file_path)
    if spec is None:
        raise ModuleNotFoundError(f"No module named '{module_name}'")

    assert spec.loader is not None

    module = importlib.util.module_from_spec(spec)
    sys.modules[module_name] = module
    spec.loader.exec_module(module)
    return module


@lru_cache(maxsize=None)
def get_vllm_optional_dependencies():
    metadata = importlib.metadata.metadata("vllm")
    requirements = metadata.get_all("Requires-Dist", [])
    extras = metadata.get_all("Provides-Extra", [])

    return {
        extra: [
            re.split(r";|>=|<=|==", req)[0] for req in requirements
            if req.endswith(f'extra == "{extra}"')
        ]
        for extra in extras
    }


class _PlaceholderBase:
    """
    Disallows downstream usage of placeholder modules.

    We need to explicitly override each dunder method because
    :meth:`__getattr__` is not called when they are accessed.

    See also:
        [Special method lookup](https://docs.python.org/3/reference/datamodel.html#special-lookup)
    """

    def __getattr__(self, key: str) -> Never:
        """
        The main class should implement this to throw an error
        for attribute accesses representing downstream usage.
        """
        raise NotImplementedError

    # [Basic customization]

    def __lt__(self, other: object):
        return self.__getattr__("__lt__")

    def __le__(self, other: object):
        return self.__getattr__("__le__")

    def __eq__(self, other: object):
        return self.__getattr__("__eq__")

    def __ne__(self, other: object):
        return self.__getattr__("__ne__")

    def __gt__(self, other: object):
        return self.__getattr__("__gt__")

    def __ge__(self, other: object):
        return self.__getattr__("__ge__")

    def __hash__(self):
        return self.__getattr__("__hash__")

    def __bool__(self):
        return self.__getattr__("__bool__")

    # [Callable objects]

    def __call__(self, *args: object, **kwargs: object):
        return self.__getattr__("__call__")

    # [Container types]

    def __len__(self):
        return self.__getattr__("__len__")

    def __getitem__(self, key: object):
        return self.__getattr__("__getitem__")

    def __setitem__(self, key: object, value: object):
        return self.__getattr__("__setitem__")

    def __delitem__(self, key: object):
        return self.__getattr__("__delitem__")

    # __missing__ is optional according to __getitem__ specification,
    # so it is skipped

    # __iter__ and __reversed__ have a default implementation
    # based on __len__ and __getitem__, so they are skipped.

    # [Numeric Types]

    def __add__(self, other: object):
        return self.__getattr__("__add__")

    def __sub__(self, other: object):
        return self.__getattr__("__sub__")

    def __mul__(self, other: object):
        return self.__getattr__("__mul__")

    def __matmul__(self, other: object):
        return self.__getattr__("__matmul__")

    def __truediv__(self, other: object):
        return self.__getattr__("__truediv__")

    def __floordiv__(self, other: object):
        return self.__getattr__("__floordiv__")

    def __mod__(self, other: object):
        return self.__getattr__("__mod__")

    def __divmod__(self, other: object):
        return self.__getattr__("__divmod__")

    def __pow__(self, other: object, modulo: object = ...):
        return self.__getattr__("__pow__")

    def __lshift__(self, other: object):
        return self.__getattr__("__lshift__")

    def __rshift__(self, other: object):
        return self.__getattr__("__rshift__")

    def __and__(self, other: object):
        return self.__getattr__("__and__")

    def __xor__(self, other: object):
        return self.__getattr__("__xor__")

    def __or__(self, other: object):
        return self.__getattr__("__or__")

    # r* and i* methods have lower priority than
    # the methods for left operand so they are skipped

    def __neg__(self):
        return self.__getattr__("__neg__")

    def __pos__(self):
        return self.__getattr__("__pos__")

    def __abs__(self):
        return self.__getattr__("__abs__")

    def __invert__(self):
        return self.__getattr__("__invert__")

    # __complex__, __int__ and __float__ have a default implementation
    # based on __index__, so they are skipped.

    def __index__(self):
        return self.__getattr__("__index__")

    def __round__(self, ndigits: object = ...):
        return self.__getattr__("__round__")

    def __trunc__(self):
        return self.__getattr__("__trunc__")

    def __floor__(self):
        return self.__getattr__("__floor__")

    def __ceil__(self):
        return self.__getattr__("__ceil__")

    # [Context managers]

    def __enter__(self):
        return self.__getattr__("__enter__")

    def __exit__(self, *args: object, **kwargs: object):
        return self.__getattr__("__exit__")


class PlaceholderModule(_PlaceholderBase):
    """
    A placeholder object to use when a module does not exist.

    This enables more informative errors when trying to access attributes
    of a module that does not exists.
    """

    def __init__(self, name: str) -> None:
        super().__init__()

        # Apply name mangling to avoid conflicting with module attributes
        self.__name = name

    def placeholder_attr(self, attr_path: str):
        return _PlaceholderModuleAttr(self, attr_path)

    def __getattr__(self, key: str):
        name = self.__name

        try:
            importlib.import_module(name)
        except ImportError as exc:
            for extra, names in get_vllm_optional_dependencies().items():
                if name in names:
                    msg = f"Please install vllm[{extra}] for {extra} support"
                    raise ImportError(msg) from exc

            raise exc

        raise AssertionError("PlaceholderModule should not be used "
                             "when the original module can be imported")


class _PlaceholderModuleAttr(_PlaceholderBase):

    def __init__(self, module: PlaceholderModule, attr_path: str) -> None:
        super().__init__()

        # Apply name mangling to avoid conflicting with module attributes
        self.__module = module
        self.__attr_path = attr_path

    def placeholder_attr(self, attr_path: str):
        return _PlaceholderModuleAttr(self.__module,
                                      f"{self.__attr_path}.{attr_path}")

    def __getattr__(self, key: str):
        getattr(self.__module, f"{self.__attr_path}.{key}")

        raise AssertionError("PlaceholderModule should not be used "
                             "when the original module can be imported")


# create a library to hold the custom op
vllm_lib = Library("vllm", "FRAGMENT")  # noqa


def direct_register_custom_op(
    op_name: str,
    op_func: Callable,
    mutates_args: List[str],
    fake_impl: Optional[Callable] = None,
    target_lib: Optional[Library] = None,
    dispatch_key: str = "CUDA",
):
    """
    `torch.library.custom_op` can have significant overhead because it
    needs to consider complicated dispatching logic. This function
    directly registers a custom op and dispatches it to the CUDA backend.
    See https://gist.github.com/youkaichao/ecbea9ec9fc79a45d2adce1784d7a9a5
    for more details.

    By default, the custom op is registered to the vLLM library. If you
    want to register it to a different library, you can pass the library
    object to the `target_lib` argument.

    IMPORTANT: the lifetime of the operator is tied to the lifetime of the
    library object. If you want to bind the operator to a different library,
    make sure the library object is alive when the operator is used.
    """
    if is_in_doc_build():
        return

    if not supports_custom_op():
        from vllm.platforms import current_platform
        assert not current_platform.is_cuda_alike(), (
            "cuda platform needs torch>=2.4 to support custom op, "
            "chances are you are using an old version of pytorch "
            "or a custom build of pytorch. It is recommended to "
            "use vLLM in a fresh new environment and let it install "
            "the required dependencies.")
        return

    import torch.library
    if hasattr(torch.library, "infer_schema"):
        schema_str = torch.library.infer_schema(op_func,
                                                mutates_args=mutates_args)
    else:
        # for pytorch 2.4
        import torch._custom_op.impl
        schema_str = torch._custom_op.impl.infer_schema(op_func, mutates_args)
    my_lib = target_lib or vllm_lib
    my_lib.define(op_name + schema_str)
    my_lib.impl(op_name, op_func, dispatch_key=dispatch_key)
    if fake_impl is not None:
        my_lib._register_fake(op_name, fake_impl)


def resolve_obj_by_qualname(qualname: str) -> Any:
    """
    Resolve an object by its fully qualified name.
    """
    module_name, obj_name = qualname.rsplit(".", 1)
    module = importlib.import_module(module_name)
    return getattr(module, obj_name)


def kill_process_tree(pid: int):
    """
    Kills all descendant processes of the given pid by sending SIGKILL.

    Args:
        pid (int): Process ID of the parent process
    """
    try:
        parent = psutil.Process(pid)
    except psutil.NoSuchProcess:
        return

    # Get all children recursively
    children = parent.children(recursive=True)

    # Send SIGKILL to all children first
    for child in children:
        with contextlib.suppress(ProcessLookupError):
            os.kill(child.pid, signal.SIGKILL)

    # Finally kill the parent
    with contextlib.suppress(ProcessLookupError):
        os.kill(pid, signal.SIGKILL)


@dataclass
class MemorySnapshot:
    """Memory snapshot."""
    torch_peak_in_bytes: int = 0
    torch_memory_in_bytes: int = 0
    timestamp: float = 0.0

    def measure(self):
        self.torch_peak_in_bytes = torch.cuda.max_memory_reserved()
        # torch.cuda.memory_reserved() is how many bytes
        # PyTorch gets from cuda (by calling cudaMalloc, etc.)
        self.torch_memory_in_bytes = torch.cuda.memory_reserved()
        self.timestamp = time.time()

    def __sub__(self, other: "MemorySnapshot") -> "MemorySnapshot":
        """support a - b"""
        return MemorySnapshot(
            torch_peak_in_bytes=self.torch_peak_in_bytes -
            other.torch_peak_in_bytes,
            torch_memory_in_bytes=self.torch_memory_in_bytes -
            other.torch_memory_in_bytes,
            timestamp=self.timestamp - other.timestamp)


@dataclass
class MemoryProfilingResult:
    """Memory profiling result.
    """  # noqa
    baseline_memory_in_bytes: int = 0
    non_kv_cache_memory_in_bytes: int = 0
    torch_peak_increase_in_bytes: int = 0
    non_torch_increase_in_bytes: int = 0
    weights_memory_in_bytes: float = 0
    before_profile: MemorySnapshot = field(default_factory=MemorySnapshot)
    after_profile: MemorySnapshot = field(default_factory=MemorySnapshot)
    profile_time: float = 0.0


@contextlib.contextmanager
def memory_profiling(
    baseline_memory_in_bytes: int, weights_memory_in_bytes: int
) -> Generator[MemoryProfilingResult, None, None]:
    """Memory profiling context manager.
    baseline_memory_in_bytes: memory used by all the components other than
        the current vLLM instance. It contains: memory used by other processes, memory
        used by another vLLM instance in the same process, etc. It is usually measured
        before the current vLLM instance initialize the device. And we assume it is
        constant during the profiling of the current vLLM instance.
    weights_memory_in_bytes: memory used by PyTorch when loading the model weights.
        Note that, before loading the model weights, we also initialize the device
        and distributed environment, which may consume some memory. This part is not
        included in the weights_memory_in_bytes because PyTorch does not control it.

    The memory in one GPU can be classified into 3 categories:
    1. memory used by anything other than the current vLLM instance.
    2. memory used by torch in the current vLLM instance.
    3. memory used in the current vLLM instance, but not by torch.

    A quantitive example:

    Before creating the current vLLM instance:
        category 1: 1 GiB
        category 2: 0 GiB
        category 3: 0 GiB

    After creating the current vLLM instance and loading the model,
    (i.e. before profiling):
        category 1: 1 GiB
        category 2: 2 GiB (model weights take 2 GiB)
        category 3: 0.5 GiB (memory used by NCCL)

    During profiling (peak):
        category 1: 1 GiB
        category 2: 4 GiB (peak activation tensors take 2 GiB)
        category 3: 1 GiB (memory used by NCCL + buffers for some attention backends)

    After profiling:
        category 1: 1 GiB
        category 2: 3 GiB (after garbage-collecting activation tensors)
        category 3: 1 GiB (memory used by NCCL + buffers for some attention backends)

    In this case, non-kv cache takes 5 GiB in total, including:
    a. 2 GiB used by the model weights (category 2)
    b. 2 GiB reserved for the peak activation tensors (category 2)
    c. 1 GiB used by non-torch components (category 3)

    The memory used for loading weights (a.) is directly given from the argument `weights_memory_in_bytes`.

    The increase of `torch.cuda.memory_stats()["allocated_bytes.all.peak"]` after profiling gives (b.).

    (c.) is tricky. We measure the total memory used in this GPU (`torch.cuda.mem_get_info()[1] - torch.cuda.mem_get_info()[0]`),
    subtract the baseline memory, the memory used by the model weights, and diff of `torch.cuda.memory_reserved()`.
    """ # noqa
    torch.cuda.reset_peak_memory_stats()

    result = MemoryProfilingResult()

    result.baseline_memory_in_bytes = baseline_memory_in_bytes
    # the part of memory used for holding the model weights
    result.weights_memory_in_bytes = weights_memory_in_bytes

    result.before_profile.measure()

    yield result

    gc.collect()
    torch.cuda.empty_cache()

    result.after_profile.measure()

    diff = result.after_profile - result.before_profile
    result.torch_peak_increase_in_bytes = diff.torch_peak_in_bytes
    current_cuda_memory_bytes = torch.cuda.mem_get_info(
    )[1] - torch.cuda.mem_get_info()[0]
    result.non_torch_increase_in_bytes = current_cuda_memory_bytes - baseline_memory_in_bytes - weights_memory_in_bytes - diff.torch_memory_in_bytes  # noqa
    result.profile_time = diff.timestamp
    result.non_kv_cache_memory_in_bytes = result.non_torch_increase_in_bytes + result.torch_peak_increase_in_bytes + result.weights_memory_in_bytes  # noqa


# Adapted from: https://github.com/sgl-project/sglang/blob/v0.4.1/python/sglang/srt/utils.py#L630 # noqa: E501
def set_ulimit(target_soft_limit=65535):
    resource_type = resource.RLIMIT_NOFILE
    current_soft, current_hard = resource.getrlimit(resource_type)

    if current_soft < target_soft_limit:
        try:
            resource.setrlimit(resource_type,
                               (target_soft_limit, current_hard))
        except ValueError as e:
            logger.warning(
                "Found ulimit of %s and failed to automatically increase"
                "with error %s. This can cause fd limit errors like"
                "`OSError: [Errno 24] Too many open files`. Consider "
                "increasing with ulimit -n", current_soft, e)


# Adapted from: https://github.com/sgl-project/sglang/blob/v0.4.1/python/sglang/utils.py#L28 # noqa: E501
def get_exception_traceback():
    etype, value, tb = sys.exc_info()
    err_str = "".join(traceback.format_exception(etype, value, tb))
    return err_str


# Adapted from: https://github.com/sgl-project/sglang/blob/v0.4.1/python/sglang/srt/utils.py#L783 # noqa: E501
def make_zmq_socket(
    ctx: Union[zmq.asyncio.Context, zmq.Context],  # type: ignore[name-defined]
    path: str,
    type: Any,
) -> Union[zmq.Socket, zmq.asyncio.Socket]:  # type: ignore[name-defined]
    """Make a ZMQ socket with the proper bind/connect semantics."""

    mem = psutil.virtual_memory()
    socket = ctx.socket(type)

    # Calculate buffer size based on system memory
    total_mem = mem.total / 1024**3
    available_mem = mem.available / 1024**3
    # For systems with substantial memory (>32GB total, >16GB available):
    # - Set a large 0.5GB buffer to improve throughput
    # For systems with less memory:
    # - Use system default (-1) to avoid excessive memory consumption
    if total_mem > 32 and available_mem > 16:
        buf_size = int(0.5 * 1024**3)  # 0.5GB in bytes
    else:
        buf_size = -1  # Use system default buffer size

    if type == zmq.constants.PULL:
        socket.setsockopt(zmq.constants.RCVHWM, 0)
        socket.setsockopt(zmq.constants.RCVBUF, buf_size)
        socket.connect(path)
    elif type == zmq.constants.PUSH:
        socket.setsockopt(zmq.constants.SNDHWM, 0)
        socket.setsockopt(zmq.constants.SNDBUF, buf_size)
        socket.bind(path)
    else:
        raise ValueError(f"Unknown Socket Type: {type}")

    return socket


@contextlib.contextmanager
def zmq_socket_ctx(
        path: str,
        type: Any) -> Iterator[zmq.Socket]:  # type: ignore[name-defined]
    """Context manager for a ZMQ socket"""

    ctx = zmq.Context(io_threads=2)  # type: ignore[attr-defined]
    try:
        yield make_zmq_socket(ctx, path, type)

    except KeyboardInterrupt:
        logger.debug("Got Keyboard Interrupt.")

    finally:
        ctx.destroy(linger=0)


def _check_multiproc_method():
    if (cuda_is_initialized()
            and os.environ.get("VLLM_WORKER_MULTIPROC_METHOD") != "spawn"):
        logger.warning("CUDA was previously initialized. We must use "
                       "the `spawn` multiprocessing start method. Setting "
                       "VLLM_WORKER_MULTIPROC_METHOD to 'spawn'. "
                       "See https://docs.vllm.ai/en/latest/getting_started/"
                       "troubleshooting.html#python-multiprocessing "
                       "for more information.")
        os.environ["VLLM_WORKER_MULTIPROC_METHOD"] = "spawn"


def get_mp_context():
    _check_multiproc_method()
    mp_method = envs.VLLM_WORKER_MULTIPROC_METHOD
    return multiprocessing.get_context(mp_method)


def bind_kv_cache(
        ctx: Dict[str, Any],
        kv_cache: List[List[torch.Tensor]],  # [virtual_engine][layer_index]
) -> None:
    # Bind the kv_cache tensor to Attention modules, similar to
    # ctx[layer_name].kv_cache[ve]=kv_cache[ve][extract_layer_index(layer_name)]
    # Special things handled here:
    # 1. Some models have non-attention layers, e.g., Jamba
    # 2. Pipeline parallelism, each rank only has a subset of layers
    # 3. Encoder attention has no kv cache
    # 4. Encoder-decoder models, encoder-decoder attention and decoder-only
    #    attention of the same layer (e.g., bart's decoder.layers.1.self_attn
    #    and decoder.layers.1.encoder_attn) is mapped to the same kv cache
    #    tensor
    from vllm.attention import AttentionType
    from vllm.model_executor.models.utils import extract_layer_index
    layer_need_kv_cache = [
        layer_name for layer_name in ctx
        if ctx[layer_name].attn_type in (AttentionType.DECODER,
                                         AttentionType.ENCODER_DECODER)
    ]
    layer_index_sorted = sorted(
        set(
            extract_layer_index(layer_name)
            for layer_name in layer_need_kv_cache))
    for layer_name in layer_need_kv_cache:
        kv_cache_idx = layer_index_sorted.index(
            extract_layer_index(layer_name))
        forward_ctx = ctx[layer_name]
        assert len(forward_ctx.kv_cache) == len(kv_cache)
        for ve, ve_kv_cache in enumerate(kv_cache):
            forward_ctx.kv_cache[ve] = ve_kv_cache[kv_cache_idx]<|MERGE_RESOLUTION|>--- conflicted
+++ resolved
@@ -698,33 +698,8 @@
 
 @lru_cache(maxsize=None)
 def is_pin_memory_available() -> bool:
-<<<<<<< HEAD
-
-    if in_wsl():
-        # Pinning memory in WSL is not supported.
-        # https://docs.nvidia.com/cuda/wsl-user-guide/index.html#known-limitations-for-linux-cuda-applications
-        print_warning_once("Using 'pin_memory=False' as WSL is detected. "
-                           "This may slow down the performance.")
-        return False
-    elif current_platform.is_xpu():
-        print_warning_once("Pin memory is not supported on XPU.")
-        return False
-    elif current_platform.is_neuron():
-        print_warning_once("Pin memory is not supported on Neuron.")
-        return False
-    elif current_platform.is_spyre():
-        print_warning_once("Pin memory is not supported on Spyre device.")
-        return False
-    elif current_platform.is_hpu():
-        print_warning_once("Pin memory is not supported on HPU.")
-        return False
-    elif current_platform.is_cpu() or current_platform.is_openvino():
-        return False
-    return True
-=======
     from vllm.platforms import current_platform
     return current_platform.is_pin_memory_available()
->>>>>>> a7d59688
 
 
 class DeviceMemoryProfiler:
